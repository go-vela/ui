{
  "type": "application",
  "source-directories": ["src/elm"],
  "elm-version": "0.19.1",
  "dependencies": {
    "direct": {
      "NoRedInk/elm-json-decode-pipeline": "1.0.1",
      "basti1302/elm-human-readable-filesize": "1.2.0",
      "danfishgold/base64-bytes": "1.1.0",
      "elm/browser": "1.0.2",
      "elm/bytes": "1.0.8",
      "elm/core": "1.0.5",
      "elm/file": "1.0.5",
      "elm/html": "1.0.0",
      "elm/http": "2.0.0",
      "elm/json": "1.1.3",
      "elm/svg": "1.0.1",
      "elm/time": "1.0.0",
      "elm/url": "1.0.0",
<<<<<<< HEAD
      "elm-community/graph": "6.0.0",
      "elm-community/json-extra": "4.3.0",
      "elm-community/list-extra": "8.3.0",
      "elm-community/maybe-extra": "5.2.1",
=======
      "elm-community/list-extra": "8.5.2",
      "elm-community/maybe-extra": "5.3.0",
>>>>>>> 7cb6c8e3
      "elm-community/string-extra": "4.0.1",
      "feathericons/elm-feather": "1.5.0",
      "jackfranklin/elm-parse-link-header": "2.0.2",
      "jzxhuang/http-extras": "2.1.0",
      "krisajenkins/remotedata": "6.0.1",
      "pablen/toasty": "1.2.0",
      "ryannhg/date-format": "2.3.0",
      "vito/elm-ansi": "9.0.2"
    },
    "indirect": {
      "avh4/elm-fifo": "1.0.4",
      "elm/parser": "1.1.0",
      "elm/random": "1.0.0",
      "elm/regex": "1.0.0",
      "elm/virtual-dom": "1.0.2",
      "elm-community/intdict": "3.0.0",
      "myrho/elm-round": "1.0.4",
      "rtfeldman/elm-iso8601-date-strings": "1.1.4"
    }
  },
  "test-dependencies": {
    "direct": {
      "elm-explorations/test": "1.2.2"
    },
    "indirect": {}
  }
}<|MERGE_RESOLUTION|>--- conflicted
+++ resolved
@@ -17,15 +17,10 @@
       "elm/svg": "1.0.1",
       "elm/time": "1.0.0",
       "elm/url": "1.0.0",
-<<<<<<< HEAD
       "elm-community/graph": "6.0.0",
       "elm-community/json-extra": "4.3.0",
-      "elm-community/list-extra": "8.3.0",
-      "elm-community/maybe-extra": "5.2.1",
-=======
       "elm-community/list-extra": "8.5.2",
       "elm-community/maybe-extra": "5.3.0",
->>>>>>> 7cb6c8e3
       "elm-community/string-extra": "4.0.1",
       "feathericons/elm-feather": "1.5.0",
       "jackfranklin/elm-parse-link-header": "2.0.2",
