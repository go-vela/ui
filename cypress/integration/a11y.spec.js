const A11Y_OPTS = {
  runOnly: {
    type: 'tag',
    values: ['section508', 'best-practice', 'wcag21aa', 'wcag2aa'],
  },
};

context('Accessibility (a11y)', () => {
  context('Logged out', () => {
    it.skip('overview', () => {
      cy.clearSession();
      cy.visit('/account/login');
      cy.injectAxe();
      cy.wait(500);
      cy.checkA11y(A11Y_OPTS);
    });
  });

  context('Logged in', () => {
    beforeEach(() => {
      cy.clearSession();
      cy.server();
      // overview page
<<<<<<< HEAD
      cy.route("GET", "*api/v1/user*", "fixture:favorites.json");
=======
      cy.route('GET', '*api/v1/repos*', 'fixture:overview_page.json');
>>>>>>> 2450dc6f
      // add repos page
      cy.route(
        'GET',
        '*api/v1/user/source/repos*',
        'fixture:add_repositories.json',
      );
      // settings page
      cy.route('GET', '*api/v1/repos/*/octocat', 'fixture:repository.json');
      // repo and build page
      cy.stubBuilds();
      cy.stubBuild();
      cy.stubStepsWithLogs();
      // hooks page
      cy.route('GET', '*api/v1/hooks/github/octocat*', 'fixture:hooks_5.json');
      cy.route(
        'GET',
        '*api/v1/repos/*/octocat/builds/1*',
        'fixture:build_success.json',
      );
      cy.route(
        'GET',
        '*api/v1/repos/*/octocat/builds/2*',
        'fixture:build_failure.json',
      );
      cy.route(
        'GET',
        '*api/v1/repos/*/octocat/builds/3*',
        'fixture:build_running.json',
      );
    });

    it.skip('overview', () => {
      cy.checkA11yForPage('/', A11Y_OPTS);
    });

    it.skip('add repos', () => {
      cy.checkA11yForPage('/account/add-repos', A11Y_OPTS);
    });

    it.skip('settings', () => {
      cy.checkA11yForPage('/github/octocat/settings', A11Y_OPTS);
    });

    it.skip('repo page', () => {
      cy.checkA11yForPage('/someorg/somerepo', A11Y_OPTS);
    });

    it.skip('hooks page', () => {
      cy.login('/github/octocat/hooks');
      cy.injectAxe();
      cy.wait(500);
      cy.get('[data-test=hook]').click({ multiple: true });
      cy.checkA11y(A11Y_OPTS);
    });

    it.skip('build page', () => {
      cy.login('/someorg/somerepo/1');
      cy.injectAxe();
      cy.wait(500);
      cy.get('[data-test=step-header]').click({ multiple: true });
      cy.checkA11y(A11Y_OPTS);
    });
  });
});<|MERGE_RESOLUTION|>--- conflicted
+++ resolved
@@ -21,11 +21,7 @@
       cy.clearSession();
       cy.server();
       // overview page
-<<<<<<< HEAD
-      cy.route("GET", "*api/v1/user*", "fixture:favorites.json");
-=======
-      cy.route('GET', '*api/v1/repos*', 'fixture:overview_page.json');
->>>>>>> 2450dc6f
+      cy.route('GET', '*api/v1/user*', 'fixture:favorites.json');
       // add repos page
       cy.route(
         'GET',
