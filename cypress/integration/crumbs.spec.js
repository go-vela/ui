--- conflicted
+++ resolved
@@ -87,26 +87,12 @@
       cy.login('/-/secrets/native/repo/github/octocat/password');
     });
     it('should show appropriate secrets crumbs', () => {
-<<<<<<< HEAD
-      cy.get('[data-test=crumb-someorg]').should('exist');
-      cy.get('[data-test=crumb-somerepo]').should('exist');
-      cy.get('[data-test=crumb-password]').should('exist');
-    });
-    it('repo crumb should redirect to repo secrets', () => {
-      cy.get('[data-test=crumb-somerepo]').click();
-=======
       cy.get('[data-test=crumb-github]').should('exist');
       cy.get('[data-test=crumb-octocat]').should('exist');
-      cy.get('[data-test=crumb-repo-secrets]').should('exist');
       cy.get('[data-test=crumb-password]').should('exist');
-    });
-    it('repo crumb should redirect to repo builds', () => {
-      cy.get('[data-test=crumb-octocat]').click();
-      cy.location('pathname').should('eq', '/github/octocat');
     });
     it('Secrets crumb should redirect to repo secrets', () => {
       cy.get('[data-test=crumb-repo-secrets]').click();
->>>>>>> f8e8123a
       cy.location('pathname').should(
         'eq',
         '/-/secrets/native/repo/github/octocat',
@@ -141,15 +127,8 @@
       cy.login('/-/secrets/native/repo/github/octocat/add');
     });
     it('should show appropriate secrets crumbs', () => {
-<<<<<<< HEAD
-      cy.get('[data-test=crumb-someorg]').should('exist');
-      cy.get('[data-test=crumb-somerepo]').should('exist');
-=======
       cy.get('[data-test=crumb-github]').should('exist');
       cy.get('[data-test=crumb-octocat]').should('exist');
-      cy.get('[data-test=crumb-repo-secrets]').should('exist');
-      cy.get('[data-test=crumb-add]').should('exist');
->>>>>>> f8e8123a
     });
   });
   context('visit pipeline', () => {
