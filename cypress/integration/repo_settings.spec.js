/*
 * Copyright (c) 2020 Target Brands, Inc. All rights reserved.
 * Use of this source code is governed by the LICENSE file in this repository.
 */

context('Repo Settings', () => {
  context('server returning bad repo', () => {
    beforeEach(() => {
      cy.server();
      cy.route(
        'PUT',
        '*api/v1/repos/*/octocat',
        'fixture:repository_updated.json',
      );
      cy.route(
        'GET',
        '*api/v1/repos/*/octocatbad',
        'fixture:repository_bad.json',
      );
      cy.login('/github/octocatbad/settings');
    });

    it('should show an error', () => {
      cy.get('[data-test=alert]').should('be.visible').contains('Error');
    });
  });
  context('server returning repo', () => {
    beforeEach(() => {
      cy.server();
      cy.route(
        'PUT',
        '*api/v1/repos/*/octocat',
        'fixture:repository_updated.json',
      );
      cy.route('GET', '*api/v1/repos/*/octocat', 'fixture:repository.json');
      cy.login('/github/octocat/settings');
    });

    it('should show the repo in the breadcrumb', () => {
      cy.get('[data-test=crumb-settings]').should('be.visible');
    });

    it('should show the Refresh Settings button', () => {
      cy.get('[data-test=refresh-repo-settings]').should('be.visible');
    });

    it('build timeout input should show', () => {
      cy.get('[data-test=repo-timeout]').should('be.visible');
    });

    it('webhook event category should show', () => {
      cy.get('[data-test=repo-settings-events]').should('be.visible');
    });

    it('allow_push checkbox should show', () => {
      cy.get('[data-test=repo-checkbox-allow_push]').should('be.visible');
    });

    it('clicking allow_push checkbox should toggle the value', () => {
      cy.get('[data-test=repo-checkbox-allow_push] input').as(
        'allowPushCheckbox',
      );
      cy.get('@allowPushCheckbox').should('have.checked');
      cy.get('@allowPushCheckbox').click({ force: true });
      cy.get('@allowPushCheckbox').should('not.have.checked');
    });

    it('clicking access radio should toggle both values', () => {
      cy.get('[data-test=repo-radio-private] input').as('accessRadio');
      cy.get('@accessRadio').should('not.have.checked');
      cy.get('@accessRadio').click({ force: true });
      cy.get('@accessRadio').should('have.checked');
    });

    it('build timeout input should allow number input', () => {
      cy.get('[data-test=repo-timeout]').as('repoTimeout');
      cy.get('[data-test=repo-timeout] input').as('repoTimeoutInput');
      cy.get('@repoTimeoutInput').should('be.visible').type('123');
      cy.get('@repoTimeoutInput').should('have.value', '30123');
    });

    it('build timeout input should not allow letter/character input', () => {
      cy.get('[data-test=repo-timeout]').as('repoTimeout');
      cy.get('[data-test=repo-timeout] input').as('repoTimeoutInput');
      cy.get('@repoTimeoutInput').should('be.visible').type('cat');
      cy.get('@repoTimeoutInput').should('not.have.value', 'cat');
      cy.get('@repoTimeoutInput').type('12cat34');
      cy.get('@repoTimeoutInput').should('have.value', '301234');
    });

    it('clicking update on build timeout should update timeout and hide button', () => {
      cy.get('[data-test=repo-timeout]').as('repoTimeout');
      cy.get('[data-test=repo-timeout] input').as('repoTimeoutInput');
      cy.get('@repoTimeoutInput').should('be.visible').clear();
      cy.get('@repoTimeoutInput').type('80');
      cy.get('[data-test=repo-timeout] + button')
        .should('be.visible')
        .click({ force: true });
      cy.get('[data-test=repo-timeout] + button').should('be.disabled');
    });

    it('clicking Refresh Settings button should clear input', () => {
      cy.get('[data-test=repo-timeout] input').as('repoTimeoutInput');
      cy.get('@repoTimeoutInput').should('be.visible').type('123');
      cy.get('[data-test=refresh-repo-settings]')
        .should('be.visible')
        .click({ force: true });
      cy.get('@repoTimeoutInput').should('have.value', '30');
    });

    it('Disable button should exist', () => {
      cy.get('[data-test=repo-disable]').should('exist').should('be.visible');
    });

    it('clicking button should prompt disable confirmation', () => {
      cy.route({
        method: 'DELETE',
        url: '*api/v1/repos/DavidVader/**',
        response: `"Repo DavidVader/applications deleted"`,
      });
      cy.get('[data-test=repo-disable]').first().click({ force: true });
      cy.get('[data-test=repo-disable]').should('contain', 'Really Disable?');
    });

    it('clicking button twice should disable the repo', () => {
      cy.route({
        method: 'DELETE',
        url: '*api/v1/repos/DavidVader/**',
        response: `"Repo DavidVader/applications deleted"`,
      });
      cy.get('[data-test=repo-disable]')
        .first()
        .click({ force: true })
        .click({ force: true });
      cy.get('[data-test=repo-disabling]').should('contain', 'Disabling');
    });

    it('clicking button three times should re-enable the repo', () => {
      cy.route({
        method: 'DELETE',
        url: '*api/v1/repos/github/**',
        response: `"Repo github/octocat deleted"`,
      }).as('disable');
      cy.route('POST', '*api/v1/repos*', 'fixture:add_repo_response.json').as(
        'enable',
      );
      cy.get('[data-test=repo-disable]')
        .first()
        .click({ force: true })
        .click({ force: true });
      cy.wait('@disable');
      cy.get('[data-test=repo-enable]').first().click({ force: true });
      cy.wait('@enable');
      cy.get('[data-test=repo-disable]').should('contain', 'Disable');
    });

    it('should show an success alert on successful removal of a repo', () => {
      cy.route({
        method: 'DELETE',
        url: '*api/v1/repos/github/**',
        response: `"Repo github/octocat deleted"`,
      });
      cy.get('[data-test=repo-disable]')
        .first()
        .click({ force: true })
        .click({ force: true });
      cy.get('[data-test=alerts]').as('alert');
      cy.get('@alert').should('exist');
      cy.get('@alert').contains('Success');
    });

    it('should copy markdown to clipboard and alert', () => {
      let clipboardContent;
      cy.get('[data-test=copy-md]').click();
      cy.get('[data-test=alerts]').should('exist').contains('Copied');
    });

    it('Chown button should exist', () => {
      cy.get('[data-test=repo-chown]').should('exist').should('be.visible');
    });

    it('should show an success alert on successful chown of a repo', () => {
      cy.route({
        method: 'PATCH',
        url: '*api/v1/repos/github/**',
        response: '"Repo github/octocat changed owner"',
      });
      cy.get('[data-test=repo-chown]').click();
      cy.get('[data-test=alerts]').should('exist').contains('Success');
    });

    it('should show an error alert on failed chown of a repo', () => {
      cy.route({
        method: 'PATCH',
        url: '*api/v1/repos/github/**',
        status: 500,
        response: '"Unable to..."',
      });
      cy.get('[data-test=repo-chown]').click();
      cy.get('[data-test=alerts]').should('exist').contains('Error');
    });

    it('Repair button should exist', () => {
<<<<<<< HEAD
      cy.get('[data-test=repo-repair').should('exist').should('be.visible');
=======
      cy.get('[data-test=repo-repair]')
        .should('exist')
        .should('be.visible');
>>>>>>> 8ffdfc1f
    });

    it('should show an success alert on successful repair of a repo', () => {
      cy.route({
        method: 'PATCH',
        url: '*api/v1/repos/github/**',
        response: '"Repo github/octocat repaired."',
      });
      cy.get('[data-test=repo-repair]').click();
<<<<<<< HEAD
      cy.get('[data-test=alerts]').should('exist').contains('Success');
=======
      cy.get('[data-test=alerts]')
        .should('exist')
        .contains('Success');
      cy.get('[data-test=repo-disable]')
        .should('exist')
        .contains('Disable');
>>>>>>> 8ffdfc1f
    });

    it('should show an error alert on a failed repair of a repo', () => {
      cy.route({
        method: 'PATCH',
        url: '*api/v1/repos/github/**',
        status: 500,
        response: '"Unable to..."',
      });
      cy.get('[data-test=repo-repair]').click();
<<<<<<< HEAD
      cy.get('[data-test=alerts]').should('exist').contains('Error');
=======
      cy.get('[data-test=alerts]')
        .should('exist')
        .contains('Error');
      cy.get('[data-test=repo-disable]')
        .should('exist')
        .contains('Disable');
    });
  });

  context('server returning inactive repo', () => {
    beforeEach(() => {
      cy.server();
      cy.route(
        'GET',
        '*api/v1/repos/*/octocat',
        'fixture:repository_inactive.json',
      );
      cy.login('/github/octocat/settings');
    });

    it('should show enable button', () => {
      cy.get('[data-test=repo-enable]')
        .should('exist')
        .contains('Enable');
    });

    it('successful repair enables disable button', () => {
      cy.route({
        method: 'PATCH',
        url: '*api/v1/repos/github/**',
        response: '"Repo github/octocat repaired."',
      });
      cy.get('[data-test=repo-repair]').click();
      cy.get('[data-test=alerts]')
        .should('exist')
        .contains('Success');
      cy.get('[data-test=repo-disable')
        .should('exist')
        .contains('Disable');
    });

    it('failed repair keeps enable button enabled', () => {
      cy.route({
        method: 'PATCH',
        url: '*api/v1/repos/github/**',
        status: 500,
        response: '"Unable to..."',
      });
      cy.get('[data-test=repo-repair]').click();
      cy.get('[data-test=alerts]')
        .should('exist')
        .contains('Error');
      cy.get('[data-test=repo-enable')
        .should('exist')
        .contains('Enable');
>>>>>>> 8ffdfc1f
    });
  });
});<|MERGE_RESOLUTION|>--- conflicted
+++ resolved
@@ -201,13 +201,7 @@
     });
 
     it('Repair button should exist', () => {
-<<<<<<< HEAD
-      cy.get('[data-test=repo-repair').should('exist').should('be.visible');
-=======
-      cy.get('[data-test=repo-repair]')
-        .should('exist')
-        .should('be.visible');
->>>>>>> 8ffdfc1f
+      cy.get('[data-test=repo-repair]').should('exist').should('be.visible');
     });
 
     it('should show an success alert on successful repair of a repo', () => {
@@ -217,16 +211,8 @@
         response: '"Repo github/octocat repaired."',
       });
       cy.get('[data-test=repo-repair]').click();
-<<<<<<< HEAD
       cy.get('[data-test=alerts]').should('exist').contains('Success');
-=======
-      cy.get('[data-test=alerts]')
-        .should('exist')
-        .contains('Success');
-      cy.get('[data-test=repo-disable]')
-        .should('exist')
-        .contains('Disable');
->>>>>>> 8ffdfc1f
+      cy.get('[data-test=repo-disable]').should('exist').contains('Disable');
     });
 
     it('should show an error alert on a failed repair of a repo', () => {
@@ -237,15 +223,8 @@
         response: '"Unable to..."',
       });
       cy.get('[data-test=repo-repair]').click();
-<<<<<<< HEAD
       cy.get('[data-test=alerts]').should('exist').contains('Error');
-=======
-      cy.get('[data-test=alerts]')
-        .should('exist')
-        .contains('Error');
-      cy.get('[data-test=repo-disable]')
-        .should('exist')
-        .contains('Disable');
+      cy.get('[data-test=repo-disable]').should('exist').contains('Disable');
     });
   });
 
@@ -261,9 +240,7 @@
     });
 
     it('should show enable button', () => {
-      cy.get('[data-test=repo-enable]')
-        .should('exist')
-        .contains('Enable');
+      cy.get('[data-test=repo-enable]').should('exist').contains('Enable');
     });
 
     it('successful repair enables disable button', () => {
@@ -273,12 +250,8 @@
         response: '"Repo github/octocat repaired."',
       });
       cy.get('[data-test=repo-repair]').click();
-      cy.get('[data-test=alerts]')
-        .should('exist')
-        .contains('Success');
-      cy.get('[data-test=repo-disable')
-        .should('exist')
-        .contains('Disable');
+      cy.get('[data-test=alerts]').should('exist').contains('Success');
+      cy.get('[data-test=repo-disable').should('exist').contains('Disable');
     });
 
     it('failed repair keeps enable button enabled', () => {
@@ -289,13 +262,8 @@
         response: '"Unable to..."',
       });
       cy.get('[data-test=repo-repair]').click();
-      cy.get('[data-test=alerts]')
-        .should('exist')
-        .contains('Error');
-      cy.get('[data-test=repo-enable')
-        .should('exist')
-        .contains('Enable');
->>>>>>> 8ffdfc1f
+      cy.get('[data-test=alerts]').should('exist').contains('Error');
+      cy.get('[data-test=repo-enable').should('exist').contains('Enable');
     });
   });
 });