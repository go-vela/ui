/*
 * Copyright (c) 2020 Target Brands, Inc. All rights reserved.
 * Use of this source code is governed by the LICENSE file in this repository.
 */

context('Add Repositories', () => {
  context('logged in', () => {
    beforeEach(() => {
      cy.server();
      cy.route(
        'GET',
        '*api/v1/user/source/repos*',
        'fixture:add_repositories.json',
      ).as('sourceRepos');
      cy.route('POST', '*api/v1/repos*', 'fixture:add_repo_response.json');
      cy.login('/account/add-repos');
    });

    it('should show the orgs', () => {
      cy.get('[data-test=source-repos] .repo-list .org').should(
        'have.length',
        3,
      );
    });

    it('toggles visibility of repos in an org', () => {
      cy.get('[data-test=source-org-cat]').as('catOrg');
      cy.get('[data-test=source-org-cat] ~ [data-test^=source-repo]').as(
        'catRepos',
      );

      // show
      cy.get('@catOrg').click();
      cy.get('@catRepos')
        .should('have.length', 3)
        .and('be.visible');

      // hide
      cy.get('@catOrg').click();
      cy.get('@catRepos').should('not.be.visible');
    });

<<<<<<< HEAD
    it("shows the enabled label when a repo is enabled", () => {
      cy.get("[data-test=source-org-cat]").click();
      cy.get("[data-test=source-repo-purr]").within(() => {
        cy.get("[data-test=add-repos-actions] > button").click();
      });
=======
    it('shows the enabled label when a repo is enabled', () => {
      cy.get('[data-test=source-org-cat]').click();
      cy.get('[data-test=source-repo-purr] > div > button').click();
>>>>>>> 2450dc6f

      cy.get('[data-test=source-repo-purr] .repo-enable-enabled')
        .should('be.visible')
        .and('contain', 'Enabled');
    });

    it('shows the failed button and alert when the add is unsuccessful', () => {
      cy.route({
        method: 'POST',
        url: '*api/v1/repos*',
        status: 500,
        response: `{"error":"unable to create webhook for : something went wrong"}`,
      });

<<<<<<< HEAD
      cy.get("[data-test=source-org-cat]").click();
      cy.get("[data-test=source-repo-purr]").within(() => {
        cy.get("[data-test=add-repos-actions] > button").click();
      });
=======
      cy.get('[data-test=source-org-cat]').click();
      cy.get('[data-test=source-repo-purr] > div > button').click();
>>>>>>> 2450dc6f

      cy.get('[data-test=source-repo-purr] .repo-enable-enabled').should(
        'not.be.visible',
      );

      cy.get('[data-test=source-repo-purr] .repo-enable-failed')
        .should('be.visible')
        .and('contain', 'Failed');

      cy.get('[data-test=alerts]')
        .should('exist')
        .contains('Error');
    });

    it('disables the refresh list button while loading', () => {
      cy.get('[data-test=refresh-source-repos]')
        .should('be.visible')
        .should('be.disabled');
      cy.wait('@sourceRepos');
    });

    it('shows the loading labels when all repos for org are enabled', () => {
      cy.get('[data-test=source-org-github]').click();
      cy.get('[data-test=add-org-github]').click({ force: true });

<<<<<<< HEAD
      cy.get("[data-test=source-repo-octocat]")
        .should("be.visible")
        .and("contain", "Enabling");
=======
      cy.get('[data-test=source-repo-octocat]')
        .should('be.visible')
        .and('contain', 'Enabling');
>>>>>>> 2450dc6f

      cy.get('[data-test=source-repo-octocat-1]')
        .should('be.visible')
        .and('contain', 'Enabling');

      cy.get('[data-test=source-repo-octocat-2]')
        .should('be.visible')
        .and('contain', 'Enabling');
    });
  });

  context('logged in - api error', () => {
    beforeEach(() => {
      cy.server();
      cy.route({
        method: 'GET',
        url: '*api/v1/user/source/repos*',
        status: 500,
        response: 'server error',
      }).as('error');
      cy.login('/account/add-repos');
    });

    it('show a message and an alert when there is a server error', () => {
      cy.wait('@error');
      cy.get('.content-wrap').contains(
        'There was an error fetching your available repositories... Click Refresh or try again later!',
      );
    });
  });

  context('logged in - unexpected response', () => {
    beforeEach(() => {
      cy.server();
      cy.route(
        'GET',
        '*api/v1/user/source/repos*',
        'fixture:add_repositories_bad.json',
      ).as('badSourceRepos');
      cy.login('/account/add-repos');
    });

    it('show a message and an alert when the response is malformed', () => {
      cy.get('.content-wrap').contains(
        'There was an error fetching your available repositories... Click Refresh or try again later!',
      );

      cy.get('[data-test=alerts]')
        .should('exist')
        .contains('Expecting an OBJECT with a field named `org`');
    });
  });
});<|MERGE_RESOLUTION|>--- conflicted
+++ resolved
@@ -40,17 +40,11 @@
       cy.get('@catRepos').should('not.be.visible');
     });
 
-<<<<<<< HEAD
-    it("shows the enabled label when a repo is enabled", () => {
-      cy.get("[data-test=source-org-cat]").click();
-      cy.get("[data-test=source-repo-purr]").within(() => {
-        cy.get("[data-test=add-repos-actions] > button").click();
-      });
-=======
     it('shows the enabled label when a repo is enabled', () => {
       cy.get('[data-test=source-org-cat]').click();
-      cy.get('[data-test=source-repo-purr] > div > button').click();
->>>>>>> 2450dc6f
+      cy.get('[data-test=source-repo-purr]').within(() => {
+        cy.get('[data-test=add-repos-actions] > button').click();
+      });
 
       cy.get('[data-test=source-repo-purr] .repo-enable-enabled')
         .should('be.visible')
@@ -65,15 +59,10 @@
         response: `{"error":"unable to create webhook for : something went wrong"}`,
       });
 
-<<<<<<< HEAD
-      cy.get("[data-test=source-org-cat]").click();
-      cy.get("[data-test=source-repo-purr]").within(() => {
-        cy.get("[data-test=add-repos-actions] > button").click();
+      cy.get('[data-test=source-org-cat]').click();
+      cy.get('[data-test=source-repo-purr]').within(() => {
+        cy.get('[data-test=add-repos-actions] > button').click();
       });
-=======
-      cy.get('[data-test=source-org-cat]').click();
-      cy.get('[data-test=source-repo-purr] > div > button').click();
->>>>>>> 2450dc6f
 
       cy.get('[data-test=source-repo-purr] .repo-enable-enabled').should(
         'not.be.visible',
@@ -99,15 +88,9 @@
       cy.get('[data-test=source-org-github]').click();
       cy.get('[data-test=add-org-github]').click({ force: true });
 
-<<<<<<< HEAD
-      cy.get("[data-test=source-repo-octocat]")
-        .should("be.visible")
-        .and("contain", "Enabling");
-=======
       cy.get('[data-test=source-repo-octocat]')
         .should('be.visible')
         .and('contain', 'Enabling');
->>>>>>> 2450dc6f
 
       cy.get('[data-test=source-repo-octocat-1]')
         .should('be.visible')
