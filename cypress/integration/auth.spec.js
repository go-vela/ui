--- conflicted
+++ resolved
@@ -33,13 +33,8 @@
         .and('equal', Cypress.config().baseUrl + '/account/logout');
     });
 
-<<<<<<< HEAD
-    // -- need to dynamically change return from call to
-    // -- /refresh-token .. FIXTHIS
-=======
     // TODO: need to dynamically change return from call to
     // /refresh-token .. FIXTHIS
->>>>>>> 78cc89bf
     //
     // it('logout redirects to login page', () => {
     //   cy.get('[data-test=identity]').click();
