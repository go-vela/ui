--- conflicted
+++ resolved
@@ -8,11 +8,7 @@
   "updated_at": 1685037152,
   "updated_by": "CookieCat",
   "scheduled_at": 0,
-<<<<<<< HEAD
-  "branch": "master",
-=======
   "branch": "main",
->>>>>>> fb659119
   "repo": {
     "id": 1,
     "user_id": 1,
