--- conflicted
+++ resolved
@@ -2,13 +2,8 @@
 //
 // Use of this source code is governed by the LICENSE file in this repository.
 
-<<<<<<< HEAD
-import { Elm, Flags, App, Config, Theme } from '../elm/Main';
-import '../scss/style.scss';
-=======
->>>>>>> 7a9b792d
 import ClipboardJS from 'clipboard';
-import { App, Config, Elm, Flags, Session, Theme } from '../elm/Main';
+import { App, Config, Elm, Flags, Theme } from '../elm/Main';
 import '../scss/style.scss';
 
 // Vela consts
