{--
Copyright (c) 2020 Target Brands, Inc. All rights reserved.
Use of this source code is governed by the LICENSE file in this repository.
--}


module Util exposing
    ( addIfUniqueId
    , anyBlank
    , ariaHidden
    , boolToYesNo
    , dateToHumanReadable
    , dispatch
    , extractFocusIdFromRange
    , filterEmptyList
    , filterEmptyLists
    , filterEmptyStringLists
    , fiveSecondsMillis
    , formatRunTime
    , formatTestTag
    , getById
    , isLoading
    , isSuccess
    , largeLoader
    , mergeListsById
    , millisToSeconds
    , noBlanks
    , onClickPreventDefault
    , onClickStopPropogation
    , oneSecondMillis
    , open
    , pluralize
    , relativeTimeNoSeconds
    , secondsToMillis
    , smallLoader
    , smallLoaderWithText
    , stringToMaybe
    , successful
    , testAttribute
    , toTwoDigits
    , yesNoToBool
    )

import DateFormat exposing (monthNameFull)
import DateFormat.Relative exposing (defaultRelativeOptions, relativeTimeWithOptions)
import Html exposing (Attribute, Html, div, text)
import Html.Attributes exposing (attribute, class)
import Html.Events exposing (custom)
import Json.Decode as Decode
import List.Extra
import RemoteData exposing (RemoteData(..), WebData)
import String.Extra
import Task exposing (perform, succeed)
import Time exposing (Posix, Zone, posixToMillis)


{-| testAttribute : returns an html attribute that produces msgs for selecting the element during automated testing
-}
testAttribute : String -> Attribute msg
testAttribute tag =
    attribute "data-test" tag


{-| secondsToMillis : converts seconds to milliseconds
-}
secondsToMillis : Int -> Int
secondsToMillis seconds =
    seconds * 1000


{-| millisToSeconds : converts milliseconds posix to seconds
-}
millisToSeconds : Int -> Int
millisToSeconds millis =
    millis // 1000


{-| dateToHumanReadable : takes timezone and posix timestamp and returns human readable date string
-}
dateToHumanReadable : Zone -> Int -> String
dateToHumanReadable timezone time =
    humanReadableDateFormatter timezone <| Time.millisToPosix <| secondsToMillis time


{-| humanReadableDateFormatter : formats a zone and time into human readable chunks
-}
humanReadableDateFormatter : Zone -> Posix -> String
humanReadableDateFormatter =
    DateFormat.format
        [ DateFormat.monthNameFull
        , DateFormat.text " "
        , DateFormat.dayOfMonthSuffix
        , DateFormat.text ", "
        , DateFormat.yearNumber
        ]


{-| relativeTimeNoSeconds : helper for using DateFormat.Relative.relativeTime with no seconds granularity
-}
relativeTimeNoSeconds : Posix -> Posix -> String
relativeTimeNoSeconds now then_ =
    relativeTimeWithOptions { defaultRelativeOptions | someSecondsAgo = noSomeSecondsAgo } now then_


{-| noSomeSecondsAgo : helper for configurating DateFormat.Relative.relativeTime
-}
noSomeSecondsAgo : Int -> String
noSomeSecondsAgo _ =
    "just now"


{-| formatRunTime : calculates build runtime using current application time and build times
-}
formatRunTime : Posix -> Int -> Int -> String
formatRunTime now started finished =
    let
        runtime =
            buildRunTime now started finished

        minutes =
            runTimeMinutes runtime

        seconds =
            runTimeSeconds runtime
    in
    String.join ":" [ minutes, seconds ]


{-| buildRunTime : calculates build runtime using current application time and build times, returned in seconds
-}
buildRunTime : Posix -> Int -> Int -> Int
buildRunTime now started finished =
    let
        start =
            started

        end =
            if finished /= 0 then
                finished

            else if started == 0 then
                start

            else
                millisToSeconds <| posixToMillis now
    in
    end - start


{-| runTimeMinutes : takes runtime in seconds, extracts minutes, and pads with necessary 0's
-}
runTimeMinutes : Int -> String
runTimeMinutes seconds =
    toTwoDigits <| seconds // 60


{-| runTimeSeconds : takes runtime in seconds, extracts seconds, and pads with necessary 0's
-}
runTimeSeconds : Int -> String
runTimeSeconds seconds =
    toTwoDigits <| Basics.remainderBy 60 seconds


{-| toTwoDigits : takes an integer of time and pads with necessary 0's

    0  seconds -> "00"
    9  seconds -> "09"
    15 seconds -> "15"

-}
toTwoDigits : Int -> String
toTwoDigits int =
    String.padLeft 2 '0' <| String.fromInt int


{-| formatTestTag : formats a test attribute tag by lower casing and replacing spaces with '-'
-}
formatTestTag : String -> String
formatTestTag tag =
    String.replace " " "-" <| String.toLower tag


{-| filterEmptyList : filters out empties from list of string
-}
filterEmptyList : List String -> List String
filterEmptyList =
    List.filter (\x -> not <| String.isEmpty x)


{-| filterEmptyLists : filters out empties from list of (key, list)
-}
filterEmptyLists : List ( b, List a ) -> List ( b, List a )
filterEmptyLists =
    List.filter (\( _, list ) -> List.isEmpty list == False)


{-| filterEmptyStringLists : filters out empties from list of (key, list)
-}
filterEmptyStringLists : List ( String, List String ) -> List ( String, List String )
filterEmptyStringLists =
    List.filter (\( _, list ) -> List.isEmpty list == False)


{-| anyBlank : takes list of strings, returns true if any are blank
-}
anyBlank : List String -> Bool
anyBlank strings =
    case List.head <| List.filter String.Extra.isBlank strings of
        Nothing ->
            False

        _ ->
            True


{-| noBlanks : takes list of strings, returns true if any are blank
-}
noBlanks : List String -> Bool
noBlanks strings =
    not <| anyBlank strings


addIfUniqueId : { a | id : comparable } -> List { a | id : comparable } -> List { a | id : comparable }
addIfUniqueId item list =
    filterByUniqueId <| item :: list


filterByUniqueId : List { a | id : comparable } -> List { a | id : comparable }
filterByUniqueId list =
    List.Extra.uniqueBy .id list


{-| overwriteById : takes single item and list and updates the specific item by ID

    returns Nothing if no update was needed

-}
overwriteById : { a | id : comparable } -> List { a | id : comparable } -> Maybe { a | id : comparable }
overwriteById item list =
    List.head <| List.filter (\a -> a.id == item.id) <| List.Extra.setIf (\a -> a.id == item.id) item list


existsById : { a | id : comparable } -> List { a | id : comparable } -> Bool
existsById item list =
    List.length (List.filter (\a -> a.id == item.id) list) > 0


{-| getById : takes item with id and list and extracts item
-}
getById : comparable -> List { a | id : comparable } -> Maybe { a | id : comparable }
getById item list =
    List.head <| List.filter (\a -> a.id == item) list


{-| mergeListsById : takes two lists and merges them by unique id
-}
mergeListsById : List { a | id : comparable } -> List { a | id : comparable } -> List { a | id : comparable }
mergeListsById listA listB =
    List.filter (\a -> not <| existsById a listB) listA ++ listB


{-| oneSecondMillis : single second in milliseconds for clock tick subscriptions
-}
oneSecondMillis : Float
oneSecondMillis =
    1000


{-| fiveSecondsMillis : five seconds in milliseconds for clock tick subscriptions
-}
fiveSecondsMillis : Float
fiveSecondsMillis =
    oneSecondMillis * 5


{-| isLoading : takes WebData and returns true if it is in a Loading state
-}
isLoading : WebData a -> Bool
isLoading status =
    case status of
        RemoteData.Loading ->
            True

        _ ->
            False


{-| isSuccess : takes WebData and returns true if it is in a Success state
-}
isSuccess : WebData a -> Bool
isSuccess status =
    case status of
        RemoteData.Success _ ->
            True

        _ ->
            False


{-| dispatch : performs an always-succeed task to push a Cmd Msg to update in loops
-}
dispatch : msg -> Cmd msg
dispatch msg =
    succeed msg
        |> perform identity


{-| open : returns html attribute for open/closed details summaries
-}
open : Bool -> List (Html.Attribute msg)
open isOpen =
    if isOpen then
        [ attribute "open" "" ]

    else
        []


{-| ariaHidden: returns the html attribute for setting aria-hidden=true
-}
ariaHidden : Html.Attribute msg
ariaHidden =
    attribute "aria-hidden" "true"


{-| smallLoader : renders a small loading spinner for better transitioning UX
-}
smallLoader : Html msg
smallLoader =
    div [ class "small-loader" ] [ div [ class "-spinner" ] [], div [ class "-label" ] [] ]


{-| smallLoaderWithText : renders a small loading spinner for better transitioning UX with additional loading text
-}
smallLoaderWithText : String -> Html msg
smallLoaderWithText label =
    div [ class "small-loader" ] [ div [ class "-spinner" ] [], div [ class "-label" ] [ text label ] ]


{-| largeLoader : renders a small loading spinner for better transitioning UX
-}
largeLoader : Html msg
largeLoader =
    div [ class "large-loader" ] [ div [ class "-spinner" ] [], div [ class "-label" ] [] ]


{-| pluralize : takes num and string and adds pluralize s if needed
-}
pluralize : Int -> String -> String
pluralize num str =
    if num > 1 then
        str ++ "s"

    else
        str


{-| boolToYesNo : takes bool and converts to yes/no string
-}
boolToYesNo : Bool -> String
boolToYesNo bool =
    if bool then
        "yes"

    else
        "no"


{-| yesNoToBool : takes yes/no string and converts to bool
-}
yesNoToBool : String -> Bool
yesNoToBool yesNo =
    yesNo == "yes"


{-| stringToMaybe : takes string and returns nothing if trimmed string is empty
-}
stringToMaybe : String -> Maybe String
stringToMaybe str =
    let
        trimmed =
            String.trim str
    in
    if String.isEmpty trimmed then
        Nothing

    else
        Just trimmed


{-| onClickPreventDefault : returns custom onClick handler for calling javascript function preventDefault()
-}
onClickPreventDefault : msg -> Html.Attribute msg
onClickPreventDefault message =
    custom "click" (Decode.succeed { message = message, stopPropagation = False, preventDefault = True })


{-| onClickStopPropogation : returns custom onClick handler for calling javascript function stopPropogation()
-}
onClickStopPropogation : msg -> Html.Attribute msg
onClickStopPropogation message =
    custom "click" (Decode.succeed { message = message, stopPropagation = True, preventDefault = False })


<<<<<<< HEAD
{-| successful : extracts successful items from list of WebData items and returns List item
-}
successful : List (WebData a) -> List a
successful =
    List.filterMap
        (\item ->
            case item of
                Success item_ ->
                    Just item_

                _ ->
                    Nothing
        )
=======
{-| extractFocusIdFromRange : takes focusId with possible range and extracts the id to focus on
-}
extractFocusIdFromRange : String -> String
extractFocusIdFromRange focusId =
    let
        focusArgs =
            String.split "-" focusId

        isRange =
            List.length focusArgs == 5
    in
    if isRange then
        let
            dropTail =
                List.Extra.init focusArgs
        in
        case dropTail of
            Just l ->
                String.join "-" l

            Nothing ->
                focusId

    else
        focusId
>>>>>>> 2b3b597a
<|MERGE_RESOLUTION|>--- conflicted
+++ resolved
@@ -402,7 +402,6 @@
     custom "click" (Decode.succeed { message = message, stopPropagation = True, preventDefault = False })
 
 
-<<<<<<< HEAD
 {-| successful : extracts successful items from list of WebData items and returns List item
 -}
 successful : List (WebData a) -> List a
@@ -416,7 +415,8 @@
                 _ ->
                     Nothing
         )
-=======
+
+
 {-| extractFocusIdFromRange : takes focusId with possible range and extracts the id to focus on
 -}
 extractFocusIdFromRange : String -> String
@@ -441,5 +441,4 @@
                 focusId
 
     else
-        focusId
->>>>>>> 2b3b597a
+        focusId