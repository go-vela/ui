{--
Copyright (c) 2020 Target Brands, Inc. All rights reserved.
Use of this source code is governed by the LICENSE file in this repository.
--}


module Util exposing
    ( addIfUniqueId
    , anyBlank
    , ariaHidden
    , base64Decode
    , boolToYesNo
    , dateToHumanReadable
    , dispatch
    , extractFocusIdFromRange
    , filterEmptyList
    , filterEmptyLists
    , filterEmptyStringLists
    , fiveSecondsMillis
    , formatRunTime
    , formatTestTag
    , getById
    , humanReadableDateTimeFormatter
    , isLoading
    , isSuccess
    , largeLoader
    , mergeListsById
    , millisToSeconds
    , noBlanks
    , onClickPreventDefault
    , onClickStopPropogation
    , oneSecondMillis
    , open
    , overwriteById
    , pluralize
    , relativeTimeNoSeconds
    , secondsToMillis
    , smallLoader
    , smallLoaderWithText
    , stringToMaybe
    , successful
    , testAttribute
    , toTwoDigits
    , yesNoToBool
    )

<<<<<<< HEAD
import Base64 exposing (decode)
import DateFormat exposing (monthNameAbbreviated, monthNameFull)
=======
import Base64
import Bytes
import Bytes.Decode
import DateFormat exposing (monthNameFull)
>>>>>>> a3af55a8
import DateFormat.Relative exposing (defaultRelativeOptions, relativeTimeWithOptions)
import Html exposing (Attribute, Html, div, text)
import Html.Attributes exposing (attribute, class)
import Html.Events exposing (custom)
import Json.Decode as Decode
import List.Extra
import RemoteData exposing (RemoteData(..), WebData)
import String.Extra
import Task exposing (perform, succeed)
import Time exposing (Posix, Zone, posixToMillis)


{-| testAttribute : returns an html attribute that produces msgs for selecting the element during automated testing
-}
testAttribute : String -> Attribute msg
testAttribute tag =
    attribute "data-test" tag


{-| secondsToMillis : converts seconds to milliseconds
-}
secondsToMillis : Int -> Int
secondsToMillis seconds =
    seconds * 1000


{-| millisToSeconds : converts milliseconds posix to seconds
-}
millisToSeconds : Int -> Int
millisToSeconds millis =
    millis // 1000


{-| dateToHumanReadable : takes timezone and posix timestamp and returns human readable date string
-}
dateToHumanReadable : Zone -> Int -> String
dateToHumanReadable timezone time =
    humanReadableDateFormatter timezone <| Time.millisToPosix <| secondsToMillis time


{-| humanReadableDateFormatter : formats a zone and date into human readable chunks
-}
humanReadableDateFormatter : Zone -> Posix -> String
humanReadableDateFormatter =
    DateFormat.format
        [ DateFormat.monthNameFull
        , DateFormat.text " "
        , DateFormat.dayOfMonthSuffix
        , DateFormat.text ", "
        , DateFormat.yearNumber
        ]


{-| humanReadableDateTimeFormatter : formats a zone and date/time into human readable chunks
-}
humanReadableDateTimeFormatter : Zone -> Posix -> String
humanReadableDateTimeFormatter =
    DateFormat.format
        [ DateFormat.monthNameAbbreviated
        , DateFormat.text " "
        , DateFormat.dayOfMonthSuffix
        , DateFormat.text ", "
        , DateFormat.yearNumber
        , DateFormat.text " at "
        , DateFormat.hourFixed
        , DateFormat.text ":"
        , DateFormat.minuteFixed
        , DateFormat.text ":"
        , DateFormat.secondFixed
        , DateFormat.text " "
        , DateFormat.amPmUppercase
        ]


{-| relativeTimeNoSeconds : helper for using DateFormat.Relative.relativeTime with no seconds granularity
-}
relativeTimeNoSeconds : Posix -> Posix -> String
relativeTimeNoSeconds now then_ =
    relativeTimeWithOptions { defaultRelativeOptions | someSecondsAgo = noSomeSecondsAgo } now then_


{-| noSomeSecondsAgo : helper for configurating DateFormat.Relative.relativeTime
-}
noSomeSecondsAgo : Int -> String
noSomeSecondsAgo _ =
    "just now"


{-| formatRunTime : calculates build runtime using current application time and build times
-}
formatRunTime : Posix -> Int -> Int -> String
formatRunTime now started finished =
    let
        runtime =
            buildRunTime now started finished

        minutes =
            runTimeMinutes runtime

        seconds =
            runTimeSeconds runtime
    in
    String.join ":" [ minutes, seconds ]


{-| buildRunTime : calculates build runtime using current application time and build times, returned in seconds
-}
buildRunTime : Posix -> Int -> Int -> Int
buildRunTime now started finished =
    let
        start =
            started

        end =
            if finished /= 0 then
                finished

            else if started == 0 then
                start

            else
                millisToSeconds <| posixToMillis now
    in
    end - start


{-| runTimeMinutes : takes runtime in seconds, extracts minutes, and pads with necessary 0's
-}
runTimeMinutes : Int -> String
runTimeMinutes seconds =
    toTwoDigits <| seconds // 60


{-| runTimeSeconds : takes runtime in seconds, extracts seconds, and pads with necessary 0's
-}
runTimeSeconds : Int -> String
runTimeSeconds seconds =
    toTwoDigits <| Basics.remainderBy 60 seconds


{-| toTwoDigits : takes an integer of time and pads with necessary 0's

    0  seconds -> "00"
    9  seconds -> "09"
    15 seconds -> "15"

-}
toTwoDigits : Int -> String
toTwoDigits int =
    String.padLeft 2 '0' <| String.fromInt int


{-| formatTestTag : formats a test attribute tag by lower casing and replacing spaces with '-'
-}
formatTestTag : String -> String
formatTestTag tag =
    String.replace " " "-" <| String.toLower tag


{-| filterEmptyList : filters out empties from list of string
-}
filterEmptyList : List String -> List String
filterEmptyList =
    List.filter (\x -> not <| String.isEmpty x)


{-| filterEmptyLists : filters out empties from list of (key, list)
-}
filterEmptyLists : List ( b, List a ) -> List ( b, List a )
filterEmptyLists =
    List.filter (\( _, list ) -> List.isEmpty list == False)


{-| filterEmptyStringLists : filters out empties from list of (key, list)
-}
filterEmptyStringLists : List ( String, List String ) -> List ( String, List String )
filterEmptyStringLists =
    List.filter (\( _, list ) -> List.isEmpty list == False)


{-| anyBlank : takes list of strings, returns true if any are blank
-}
anyBlank : List String -> Bool
anyBlank strings =
    case List.head <| List.filter String.Extra.isBlank strings of
        Nothing ->
            False

        _ ->
            True


{-| noBlanks : takes list of strings, returns true if any are blank
-}
noBlanks : List String -> Bool
noBlanks strings =
    not <| anyBlank strings


addIfUniqueId : { a | id : comparable } -> List { a | id : comparable } -> List { a | id : comparable }
addIfUniqueId item list =
    filterByUniqueId <| item :: list


filterByUniqueId : List { a | id : comparable } -> List { a | id : comparable }
filterByUniqueId list =
    List.Extra.uniqueBy .id list


{-| overwriteById : takes single item and list and updates the specific item by ID

    returns Nothing if no update was needed

-}
overwriteById : { a | id : comparable } -> List { a | id : comparable } -> Maybe { a | id : comparable }
overwriteById item list =
    List.head <| List.filter (\a -> a.id == item.id) <| List.Extra.setIf (\a -> a.id == item.id) item list


existsById : { a | id : comparable } -> List { a | id : comparable } -> Bool
existsById item list =
    List.length (List.filter (\a -> a.id == item.id) list) > 0


{-| getById : takes item with id and list and extracts item
-}
getById : comparable -> List { a | id : comparable } -> Maybe { a | id : comparable }
getById item list =
    List.head <| List.filter (\a -> a.id == item) list


{-| mergeListsById : takes two lists and merges them by unique id
-}
mergeListsById : List { a | id : comparable } -> List { a | id : comparable } -> List { a | id : comparable }
mergeListsById listA listB =
    List.filter (\a -> not <| existsById a listB) listA ++ listB


{-| oneSecondMillis : single second in milliseconds for clock tick subscriptions
-}
oneSecondMillis : Float
oneSecondMillis =
    1000


{-| fiveSecondsMillis : five seconds in milliseconds for clock tick subscriptions
-}
fiveSecondsMillis : Float
fiveSecondsMillis =
    oneSecondMillis * 5


{-| isLoading : takes WebData and returns true if it is in a Loading state
-}
isLoading : WebData a -> Bool
isLoading status =
    case status of
        RemoteData.Loading ->
            True

        _ ->
            False


{-| isSuccess : takes WebData and returns true if it is in a Success state
-}
isSuccess : WebData a -> Bool
isSuccess status =
    case status of
        RemoteData.Success _ ->
            True

        _ ->
            False


{-| dispatch : performs an always-succeed task to push a Cmd Msg to update in loops
-}
dispatch : msg -> Cmd msg
dispatch msg =
    succeed msg
        |> perform identity


{-| open : returns html attribute for open/closed details summaries
-}
open : Bool -> List (Html.Attribute msg)
open isOpen =
    if isOpen then
        [ attribute "open" "" ]

    else
        []


{-| ariaHidden: returns the html attribute for setting aria-hidden=true
-}
ariaHidden : Html.Attribute msg
ariaHidden =
    attribute "aria-hidden" "true"


{-| smallLoader : renders a small loading spinner for better transitioning UX
-}
smallLoader : Html msg
smallLoader =
    div [ class "small-loader" ] [ div [ class "-spinner" ] [], div [ class "-label" ] [] ]


{-| smallLoaderWithText : renders a small loading spinner for better transitioning UX with additional loading text
-}
smallLoaderWithText : String -> Html msg
smallLoaderWithText label =
    div [ class "small-loader" ] [ div [ class "-spinner" ] [], div [ class "-label" ] [ text label ] ]


{-| largeLoader : renders a small loading spinner for better transitioning UX
-}
largeLoader : Html msg
largeLoader =
    div [ class "large-loader" ] [ div [ class "-spinner" ] [], div [ class "-label" ] [] ]


{-| pluralize : takes num and string and adds pluralize s if needed
-}
pluralize : Int -> String -> String
pluralize num str =
    if num > 1 then
        str ++ "s"

    else
        str


{-| boolToYesNo : takes bool and converts to yes/no string
-}
boolToYesNo : Bool -> String
boolToYesNo bool =
    if bool then
        "yes"

    else
        "no"


{-| yesNoToBool : takes yes/no string and converts to bool
-}
yesNoToBool : String -> Bool
yesNoToBool yesNo =
    yesNo == "yes"


{-| stringToMaybe : takes string and returns nothing if trimmed string is empty
-}
stringToMaybe : String -> Maybe String
stringToMaybe str =
    let
        trimmed =
            String.trim str
    in
    if String.isEmpty trimmed then
        Nothing

    else
        Just trimmed


{-| onClickPreventDefault : returns custom onClick handler for calling javascript function preventDefault()
-}
onClickPreventDefault : msg -> Html.Attribute msg
onClickPreventDefault message =
    custom "click" (Decode.succeed { message = message, stopPropagation = False, preventDefault = True })


{-| onClickStopPropogation : returns custom onClick handler for calling javascript function stopPropogation()
-}
onClickStopPropogation : msg -> Html.Attribute msg
onClickStopPropogation message =
    custom "click" (Decode.succeed { message = message, stopPropagation = True, preventDefault = False })


{-| successful : extracts successful items from list of WebData items and returns List item
-}
successful : List (WebData a) -> List a
successful =
    List.filterMap
        (\item ->
            case item of
                Success item_ ->
                    Just item_

                _ ->
                    Nothing
        )


{-| extractFocusIdFromRange : takes focusId with possible range and extracts the id to focus on
-}
extractFocusIdFromRange : String -> String
extractFocusIdFromRange focusId =
    let
        focusArgs =
            String.split "-" focusId

        isRange =
            List.length focusArgs == 5
    in
    if isRange then
        let
            dropTail =
                List.Extra.init focusArgs
        in
        case dropTail of
            Just l ->
                String.join "-" l

            Nothing ->
                focusId

    else
        focusId


{-| base64Decode : takes string and decodes it from base64
-}
base64Decode : String -> String
base64Decode inStr =
    Base64.toBytes inStr
        |> Maybe.andThen
            (\bytes ->
                Bytes.Decode.decode
                    (Bytes.Decode.string (Bytes.width bytes))
                    bytes
            )
        |> Maybe.withDefault ""<|MERGE_RESOLUTION|>--- conflicted
+++ resolved
@@ -44,15 +44,10 @@
     , yesNoToBool
     )
 
-<<<<<<< HEAD
-import Base64 exposing (decode)
-import DateFormat exposing (monthNameAbbreviated, monthNameFull)
-=======
 import Base64
 import Bytes
 import Bytes.Decode
-import DateFormat exposing (monthNameFull)
->>>>>>> a3af55a8
+import DateFormat exposing (monthNameAbbreviated, monthNameFull)
 import DateFormat.Relative exposing (defaultRelativeOptions, relativeTimeWithOptions)
 import Html exposing (Attribute, Html, div, text)
 import Html.Attributes exposing (attribute, class)
