--- conflicted
+++ resolved
@@ -276,13 +276,6 @@
             Pages.BuildPipeline _ _ _ _ _ ->
                 Pages.Build.History.view model.time model.zone model.page 10 model.repo
 
-<<<<<<< HEAD
-            Pages.BuildGraph _ _ _ ->
-                Pages.Build.History.view model.time model.zone model.page 10 model.repo
-
-            Pages.AddDeployment org repo ->
-                viewRepoTabs rm org repo model.page
-=======
             Pages.AddDeployment _ _ ->
                 text ""
 
@@ -291,7 +284,6 @@
 
             Pages.Overview ->
                 text ""
->>>>>>> 7c002e74
 
             Pages.SourceRepositories ->
                 text ""
@@ -482,16 +474,9 @@
             model.pipeline
 
         tabs =
-<<<<<<< HEAD
-            [ Tab "Build" currentPage (Pages.Build org repo buildNumber bm.steps.focusFragment) False
-            , Tab "Services" currentPage (Pages.BuildServices org repo buildNumber bm.services.focusFragment) False
-            , Tab "Pipeline" currentPage (Pages.BuildPipeline org repo buildNumber ref pipeline.expand pipeline.focusFragment) False
-            , Tab "Visualize" currentPage (Pages.BuildGraph org repo buildNumber) False
-=======
             [ Tab "Build" currentPage (Pages.Build org repo buildNumber bm.steps.focusFragment) False True
             , Tab "Services" currentPage (Pages.BuildServices org repo buildNumber bm.services.focusFragment) False True
             , Tab "Pipeline" currentPage (Pages.BuildPipeline org repo buildNumber pipeline.expand pipeline.focusFragment) False True
->>>>>>> 7c002e74
             ]
     in
     viewTabs tabs "jump-bar-build"
