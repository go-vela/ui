{--
Copyright (c) 2020 Target Brands, Inc. All rights reserved.
Use of this source code is governed by the LICENSE file in this repository.
--}


module Nav exposing (Msgs, viewBuildNav, viewNav, viewUtil)

import Crumbs
import Favorites exposing (ToggleFavorite, isFavorited, starToggle)
import FeatherIcons
import Html
    exposing
        ( Html
        , a
        , button
        , div
        , em
        , li
        , nav
        , p
        , span
        , text
        , ul
        )
import Html.Attributes
    exposing
        ( attribute
        , class
        , classList
        , disabled
        , href
        )
import Html.Events exposing (onClick)
import Pages exposing (Page(..))
<<<<<<< HEAD
import RemoteData exposing (RemoteData(..), WebData)
import Routes exposing (Route(..))
import Svg.Attributes
=======
import Pages.Build.History
import RemoteData exposing (RemoteData(..), WebData)
import Routes exposing (Route(..))
>>>>>>> 4a583eee
import SvgBuilder exposing (recentBuildStatusToIcon)
import Time exposing (Posix, Zone)
import Util
import Vela
    exposing
        ( Build
        , BuildNumber
        , Builds
        , CurrentUser
        , Engine
        , Org
        , PipelineModel
        , Repo
        , RepoModel
        , SecretType
        , SourceRepositories
        )


type alias PartialModel a =
    { a
        | page : Page
        , user : WebData CurrentUser
        , sourceRepos : WebData SourceRepositories
        , repo : RepoModel
        , time : Posix
        , zone : Zone
        , pipeline : PipelineModel
    }


type alias Msgs msg =
    { fetchSourceRepos : msg
    , toggleFavorite : ToggleFavorite msg
    , refreshSettings : Org -> Repo -> msg
    , refreshHooks : Org -> Repo -> msg
    , refreshSecrets : Engine -> SecretType -> Org -> Repo -> msg
    , restartBuild : Org -> Repo -> BuildNumber -> msg
    }


{-| Tab : record to represent information used by page navigation tab
-}
type alias Tab =
    { name : String
    , currentPage : Page
    , toPage : Page
    }


{-| viewNav : uses current state to render navigation, such as breadcrumb
-}
viewNav : PartialModel a -> Msgs msg -> Html msg
viewNav model msgs =
    nav [ class "navigation", attribute "aria-label" "Navigation" ]
        [ Crumbs.view model.page
        , navButtons model msgs
        ]


{-| navButtons : uses current page to build the commonly used button on the right side of the nav
-}
navButtons : PartialModel a -> Msgs msg -> Html msg
navButtons model { fetchSourceRepos, toggleFavorite, refreshSettings, refreshHooks, refreshSecrets, restartBuild } =
    case model.page of
        Pages.Overview ->
            a
                [ class "button"
                , class "-outline"
                , Util.testAttribute "source-repos"
                , Routes.href <| Routes.SourceRepositories
                ]
                [ text "Source Repositories" ]

        Pages.SourceRepositories ->
            button
                [ classList
                    [ ( "button", True )
                    , ( "-outline", True )
                    ]
                , onClick fetchSourceRepos
                , disabled (model.sourceRepos == Loading)
                , Util.testAttribute "refresh-source-repos"
                ]
                [ case model.sourceRepos of
                    Loading ->
                        text "Loading…"

                    _ ->
                        text "Refresh List"
                ]

        Pages.RepositoryBuilds org repo _ _ _ ->
            starToggle org repo toggleFavorite <| isFavorited model.user <| org ++ "/" ++ repo

        Pages.RepoSettings org repo ->
            starToggle org repo toggleFavorite <| isFavorited model.user <| org ++ "/" ++ repo

        Pages.RepoSecrets engine org repo _ _ ->
            starToggle org repo toggleFavorite <| isFavorited model.user <| org ++ "/" ++ repo

        Pages.SharedSecrets engine org team _ _ ->
            div [ class "buttons" ]
                [ a
                    [ class "button"
                    , class "-outline"
                    , Routes.href <|
                        Routes.AddSharedSecret engine org team
                    ]
                    [ text "Add Shared Secret" ]
                ]

        Pages.Build org repo buildNumber _ ->
            button
                [ classList
                    [ ( "button", True )
                    , ( "-outline", True )
                    ]
                , onClick <| restartBuild org repo buildNumber
                , Util.testAttribute "restart-build"
                ]
                [ text "Restart Build"
                ]

        Pages.BuildServices org repo buildNumber _ ->
            button
                [ classList
                    [ ( "button", True )
                    , ( "-outline", True )
                    ]
                , onClick <| restartBuild org repo buildNumber
                , Util.testAttribute "restart-build"
                ]
                [ text "Restart Build"
                ]

        Pages.BuildPipeline org repo buildNumber _ _ _ ->
            button
                [ classList
                    [ ( "button", True )
                    , ( "-outline", True )
                    ]
                , onClick <| restartBuild org repo buildNumber
                , Util.testAttribute "restart-build"
                ]
                [ text "Restart Build"
                ]

        Pages.Hooks org repo _ _ ->
            starToggle org repo toggleFavorite <| isFavorited model.user <| org ++ "/" ++ repo

        _ ->
            text ""


{-| viewUtil : uses current state to render navigation in util area below nav
-}
viewUtil : PartialModel a -> Html msg
viewUtil model =
    let
        rm =
            model.repo
    in
    div [ class "util" ]
        [ case model.page of
            Pages.RepositoryBuilds org repo _ _ _ ->
                viewRepoNav rm model.page

            Pages.RepoSecrets engine org repo _ _ ->
                viewRepoNav rm model.page

            Pages.Hooks org repo _ _ ->
                viewRepoNav rm model.page

            Pages.RepoSettings org repo ->
                viewRepoNav rm model.page

            Pages.Build _ _ _ _ ->
                viewBuildHistory model.time model.zone model.page 10 model.repo

            Pages.BuildServices _ _ _ _ ->
                viewBuildHistory model.time model.zone model.page 10 model.repo

            Pages.BuildPipeline _ _ _ _ _ _ ->
                viewBuildHistory model.time model.zone model.page 10 model.repo

            Pages.Build _ _ _ _ ->
                Pages.Build.History.view model.time model.zone model.page 10 model.repo

            Pages.BuildServices _ _ _ _ ->
                Pages.Build.History.view model.time model.zone model.page 10 model.repo

            _ ->
                text ""
        ]


{-| viewTabs : takes list of tab records and renders them with spacers and horizontal filler
-}
viewTabs : List Tab -> String -> Html msg
viewTabs tabs testLabel =
    tabs
        |> List.map viewTab
        |> List.intersperse viewSpacer
        |> (\t -> t ++ [ viewFiller ])
        |> div [ class "jump-bar", Util.testAttribute testLabel ]


{-| viewTab : takes single tab record and renders jump link, uses current page to display conditional style
-}
viewTab : Tab -> Html msg
viewTab { name, currentPage, toPage } =
    a
        [ class "jump"
        , viewingTab currentPage toPage
        , Routes.href <| Pages.toRoute toPage
        , Util.testAttribute <| "jump-" ++ name
        ]
        [ text name ]


{-| viewSpacer : renders horizontal spacer between tabs
-}
viewSpacer : Html msg
viewSpacer =
    span [ class "jump", class "spacer" ] []


{-| viewSpacer : renders horizontal filler to the right of tabs
-}
viewFiller : Html msg
viewFiller =
    span [ class "jump", class "fill" ] []


{-| viewingTab : returns true if user is viewing this tab
-}
viewingTab : Page -> Page -> Html.Attribute msg
viewingTab p1 p2 =
    if Pages.strip p1 == Pages.strip p2 then
        class "current"

    else
        class ""



-- REPO


{-| viewRepoNav : takes RepoModel and current page and renders navigation tabs
-}
viewRepoNav : RepoModel -> Page -> Html msg
viewRepoNav rm currentPage =
    let
        org =
            rm.org

        repo =
            rm.name

        tabs =
            [ Tab "Builds" currentPage <| Pages.RepositoryBuilds org repo rm.builds.maybePage rm.builds.maybePerPage rm.builds.maybeEvent
            , Tab "Secrets" currentPage <| Pages.RepoSecrets "native" org repo Nothing Nothing
            , Tab "Audit" currentPage <| Pages.Hooks org repo rm.hooks.maybePage rm.hooks.maybePerPage
            , Tab "Settings" currentPage <| Pages.RepoSettings org repo
            ]
    in
    viewTabs tabs "jump-bar-repo"



-- BUILD


{-| viewBuildNav : takes model information and current page and renders build navigation tabs
-}
viewBuildNav : PartialModel a -> Org -> Repo -> Build -> Page -> Html msg
viewBuildNav model org repo build currentPage =
    let
        buildNumber =
            String.fromInt build.number

        bm =
            model.repo.build

        pipeline =
            model.pipeline

        tabs =
            [ Tab "Build" currentPage <| Pages.Build org repo buildNumber bm.steps.focusFragment
            , Tab "Services" currentPage <| Pages.BuildServices org repo buildNumber bm.services.focusFragment
            , Tab "Pipeline" currentPage <| Pages.BuildPipeline org repo buildNumber (Just build.commit) pipeline.expand pipeline.focusFragment
            ]
    in
    viewTabs tabs "jump-bar-build"



-- RECENT BUILDS


{-| viewBuildHistory : takes the 10 most recent builds and renders icons/links back to them as a widget at the top of the Build page
-}
viewBuildHistory : Posix -> Zone -> Page -> Int -> RepoModel -> Html msg
viewBuildHistory now timezone page limit rm =
    let
        org =
            rm.org

        repo =
            rm.name

        builds =
            rm.builds.builds

        buildNumber =
            case page of
                Pages.Build _ _ b _ ->
                    Maybe.withDefault -1 <| String.toInt b

                Pages.BuildServices _ _ b _ ->
                    Maybe.withDefault -1 <| String.toInt b

                Pages.BuildPipeline _ _ b _ _ _ ->
                    Maybe.withDefault -1 <| String.toInt b

                _ ->
                    -1
    in
<<<<<<< HEAD
=======
    viewTabs tabs "build"



-- RECENT BUILDS


{-| viewBuildHistory : takes the 10 most recent builds and renders icons/links back to them as a widget at the top of the Build page
-}
viewBuildHistory : Posix -> Zone -> Page -> Int -> RepoModel -> Html msg
viewBuildHistory now timezone page limit rm =
    let
        org =
            rm.org

        repo =
            rm.name

        builds =
            rm.builds.builds

        buildNumber =
            case page of
                Pages.Build _ _ b _ ->
                    Maybe.withDefault -1 <| String.toInt b

                _ ->
                    -1
    in
>>>>>>> 4a583eee
    case builds of
        RemoteData.Success blds ->
            if List.length blds > 0 then
                div [ class "build-history" ]
                    [ p [ class "build-history-title" ] [ text "Recent Builds" ]
                    , ul [ Util.testAttribute "build-history", class "previews" ] <|
                        List.indexedMap (viewRecentBuild now timezone page org repo buildNumber) <|
                            List.take limit blds
                    ]

            else
                text ""

        RemoteData.Loading ->
            div [ class "build-history" ] [ Util.smallLoader ]

        RemoteData.NotAsked ->
            div [ class "build-history" ] [ Util.smallLoader ]

        _ ->
            text ""


{-| viewRecentBuild : takes recent build and renders status and link to build as a small icon widget

    focusing or hovering the recent build icon will display a build info tooltip

-}
viewRecentBuild : Posix -> Zone -> Page -> Org -> Repo -> Int -> Int -> Build -> Html msg
viewRecentBuild now timezone page org repo buildNumber idx build =
    li [ class "recent-build" ]
        [ recentBuildLink page org repo buildNumber build idx
        , recentBuildTooltip now timezone build
        ]


{-| recentBuildLink : takes time info and build and renders line for redirecting to recent build

    focusing and hovering this element will display the tooltip

-}
recentBuildLink : Page -> Org -> Repo -> Int -> Build -> Int -> Html msg
recentBuildLink page org repo buildNumber build idx =
    let
        icon =
            recentBuildStatusToIcon build.status idx

        currentBuildClass =
            if buildNumber == build.number then
                class "-current"

            else if buildNumber > build.number then
                class "-older"

            else
                class ""
    in
    a
        [ class "recent-build-link"
        , Util.testAttribute <| "recent-build-link-" ++ String.fromInt buildNumber
        , currentBuildClass
        , case page of
            Pages.Build _ _ _ _ ->
                Routes.href <| Routes.Build org repo (String.fromInt build.number) Nothing

<<<<<<< HEAD
            Pages.BuildServices _ _ _ _ ->
                Routes.href <| Routes.BuildServices org repo (String.fromInt build.number) Nothing

            Pages.BuildPipeline _ _ _ _ _ _ ->
                Routes.href <| Routes.BuildPipeline org repo (String.fromInt build.number) (Just build.commit) Nothing Nothing

=======
>>>>>>> 4a583eee
            _ ->
                Routes.href <| Routes.Build org repo (String.fromInt build.number) Nothing
        , attribute "aria-label" <| "go to previous build number " ++ String.fromInt build.number
        ]
        [ icon
        ]


{-| recentBuildTooltip : takes time info and build and renders tooltip for viewing recent build info

    tooltip is visible when the recent build link is focused or hovered

-}
recentBuildTooltip : Posix -> Zone -> Build -> Html msg
recentBuildTooltip now timezone build =
    div [ class "recent-build-tooltip", Util.testAttribute "build-history-tooltip" ]
        [ ul [ class "info" ]
            [ li [ class "line" ]
                [ span [ class "number" ] [ text <| String.fromInt build.number ]
                , em [] [ text build.event ]
                ]
            , viewTooltipField "started:" <| Util.dateToHumanReadable timezone build.started
            , viewTooltipField "finished:" <| Util.dateToHumanReadable timezone build.finished
            , viewTooltipField "duration:" <| Util.formatRunTime now build.started build.finished
            , viewTooltipField "worker:" build.host
            , viewTooltipField "commit:" <| Util.trimCommitHash build.commit
            , viewTooltipField "branch:" build.branch
            ]
        ]


{-| viewTooltipField : takes build field key and value, renders field in the tooltip
-}
viewTooltipField : String -> String -> Html msg
viewTooltipField key value =
    li [ class "line" ] [ span [] [ text key ], text value ]<|MERGE_RESOLUTION|>--- conflicted
+++ resolved
@@ -33,15 +33,9 @@
         )
 import Html.Events exposing (onClick)
 import Pages exposing (Page(..))
-<<<<<<< HEAD
-import RemoteData exposing (RemoteData(..), WebData)
-import Routes exposing (Route(..))
-import Svg.Attributes
-=======
 import Pages.Build.History
 import RemoteData exposing (RemoteData(..), WebData)
 import Routes exposing (Route(..))
->>>>>>> 4a583eee
 import SvgBuilder exposing (recentBuildStatusToIcon)
 import Time exposing (Posix, Zone)
 import Util
@@ -220,18 +214,12 @@
                 viewRepoNav rm model.page
 
             Pages.Build _ _ _ _ ->
-                viewBuildHistory model.time model.zone model.page 10 model.repo
+                Pages.Build.History.view model.time model.zone model.page 10 model.repo
 
             Pages.BuildServices _ _ _ _ ->
-                viewBuildHistory model.time model.zone model.page 10 model.repo
+                Pages.Build.History.view model.time model.zone model.page 10 model.repo
 
             Pages.BuildPipeline _ _ _ _ _ _ ->
-                viewBuildHistory model.time model.zone model.page 10 model.repo
-
-            Pages.Build _ _ _ _ ->
-                Pages.Build.History.view model.time model.zone model.page 10 model.repo
-
-            Pages.BuildServices _ _ _ _ ->
                 Pages.Build.History.view model.time model.zone model.page 10 model.repo
 
             _ ->
@@ -337,180 +325,4 @@
             , Tab "Pipeline" currentPage <| Pages.BuildPipeline org repo buildNumber (Just build.commit) pipeline.expand pipeline.focusFragment
             ]
     in
-    viewTabs tabs "jump-bar-build"
-
-
-
--- RECENT BUILDS
-
-
-{-| viewBuildHistory : takes the 10 most recent builds and renders icons/links back to them as a widget at the top of the Build page
--}
-viewBuildHistory : Posix -> Zone -> Page -> Int -> RepoModel -> Html msg
-viewBuildHistory now timezone page limit rm =
-    let
-        org =
-            rm.org
-
-        repo =
-            rm.name
-
-        builds =
-            rm.builds.builds
-
-        buildNumber =
-            case page of
-                Pages.Build _ _ b _ ->
-                    Maybe.withDefault -1 <| String.toInt b
-
-                Pages.BuildServices _ _ b _ ->
-                    Maybe.withDefault -1 <| String.toInt b
-
-                Pages.BuildPipeline _ _ b _ _ _ ->
-                    Maybe.withDefault -1 <| String.toInt b
-
-                _ ->
-                    -1
-    in
-<<<<<<< HEAD
-=======
-    viewTabs tabs "build"
-
-
-
--- RECENT BUILDS
-
-
-{-| viewBuildHistory : takes the 10 most recent builds and renders icons/links back to them as a widget at the top of the Build page
--}
-viewBuildHistory : Posix -> Zone -> Page -> Int -> RepoModel -> Html msg
-viewBuildHistory now timezone page limit rm =
-    let
-        org =
-            rm.org
-
-        repo =
-            rm.name
-
-        builds =
-            rm.builds.builds
-
-        buildNumber =
-            case page of
-                Pages.Build _ _ b _ ->
-                    Maybe.withDefault -1 <| String.toInt b
-
-                _ ->
-                    -1
-    in
->>>>>>> 4a583eee
-    case builds of
-        RemoteData.Success blds ->
-            if List.length blds > 0 then
-                div [ class "build-history" ]
-                    [ p [ class "build-history-title" ] [ text "Recent Builds" ]
-                    , ul [ Util.testAttribute "build-history", class "previews" ] <|
-                        List.indexedMap (viewRecentBuild now timezone page org repo buildNumber) <|
-                            List.take limit blds
-                    ]
-
-            else
-                text ""
-
-        RemoteData.Loading ->
-            div [ class "build-history" ] [ Util.smallLoader ]
-
-        RemoteData.NotAsked ->
-            div [ class "build-history" ] [ Util.smallLoader ]
-
-        _ ->
-            text ""
-
-
-{-| viewRecentBuild : takes recent build and renders status and link to build as a small icon widget
-
-    focusing or hovering the recent build icon will display a build info tooltip
-
--}
-viewRecentBuild : Posix -> Zone -> Page -> Org -> Repo -> Int -> Int -> Build -> Html msg
-viewRecentBuild now timezone page org repo buildNumber idx build =
-    li [ class "recent-build" ]
-        [ recentBuildLink page org repo buildNumber build idx
-        , recentBuildTooltip now timezone build
-        ]
-
-
-{-| recentBuildLink : takes time info and build and renders line for redirecting to recent build
-
-    focusing and hovering this element will display the tooltip
-
--}
-recentBuildLink : Page -> Org -> Repo -> Int -> Build -> Int -> Html msg
-recentBuildLink page org repo buildNumber build idx =
-    let
-        icon =
-            recentBuildStatusToIcon build.status idx
-
-        currentBuildClass =
-            if buildNumber == build.number then
-                class "-current"
-
-            else if buildNumber > build.number then
-                class "-older"
-
-            else
-                class ""
-    in
-    a
-        [ class "recent-build-link"
-        , Util.testAttribute <| "recent-build-link-" ++ String.fromInt buildNumber
-        , currentBuildClass
-        , case page of
-            Pages.Build _ _ _ _ ->
-                Routes.href <| Routes.Build org repo (String.fromInt build.number) Nothing
-
-<<<<<<< HEAD
-            Pages.BuildServices _ _ _ _ ->
-                Routes.href <| Routes.BuildServices org repo (String.fromInt build.number) Nothing
-
-            Pages.BuildPipeline _ _ _ _ _ _ ->
-                Routes.href <| Routes.BuildPipeline org repo (String.fromInt build.number) (Just build.commit) Nothing Nothing
-
-=======
->>>>>>> 4a583eee
-            _ ->
-                Routes.href <| Routes.Build org repo (String.fromInt build.number) Nothing
-        , attribute "aria-label" <| "go to previous build number " ++ String.fromInt build.number
-        ]
-        [ icon
-        ]
-
-
-{-| recentBuildTooltip : takes time info and build and renders tooltip for viewing recent build info
-
-    tooltip is visible when the recent build link is focused or hovered
-
--}
-recentBuildTooltip : Posix -> Zone -> Build -> Html msg
-recentBuildTooltip now timezone build =
-    div [ class "recent-build-tooltip", Util.testAttribute "build-history-tooltip" ]
-        [ ul [ class "info" ]
-            [ li [ class "line" ]
-                [ span [ class "number" ] [ text <| String.fromInt build.number ]
-                , em [] [ text build.event ]
-                ]
-            , viewTooltipField "started:" <| Util.dateToHumanReadable timezone build.started
-            , viewTooltipField "finished:" <| Util.dateToHumanReadable timezone build.finished
-            , viewTooltipField "duration:" <| Util.formatRunTime now build.started build.finished
-            , viewTooltipField "worker:" build.host
-            , viewTooltipField "commit:" <| Util.trimCommitHash build.commit
-            , viewTooltipField "branch:" build.branch
-            ]
-        ]
-
-
-{-| viewTooltipField : takes build field key and value, renders field in the tooltip
--}
-viewTooltipField : String -> String -> Html msg
-viewTooltipField key value =
-    li [ class "line" ] [ span [] [ text key ], text value ]+    viewTabs tabs "jump-bar-build"