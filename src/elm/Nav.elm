{--
Copyright (c) 2020 Target Brands, Inc. All rights reserved.
Use of this source code is governed by the LICENSE file in this repository.
--}


module Nav exposing (Msgs, viewNav, viewUtil)

import Browser.Events exposing (Visibility(..))
import Crumbs
import Favorites exposing (ToggleFavorite, isFavorited, starToggle)
import FeatherIcons
import Html
    exposing
        ( Html
        , a
        , button
        , div
        , nav
        , span
        , text
        )
import Html.Attributes
    exposing
        ( attribute
        , class
        , classList
        , disabled
        , href
        )
import Html.Events exposing (onClick)
import Http exposing (Error(..))
import Pages exposing (Page(..))
import Pages.Build.View exposing (viewBuildHistory)
import Pages.Builds exposing (view)
import RemoteData exposing (RemoteData(..), WebData)
import Routes exposing (Route(..))
import Svg.Attributes
<<<<<<< HEAD
=======
import Time exposing (Posix, Zone)
>>>>>>> 9e6dde50
import Util
import Vela
    exposing
        ( Build
        , BuildNumber
        , CurrentUser
        , Engine
        , Org
        , Repo
        , RepoModel
        , SecretType
        , SourceRepositories
        )


type alias PartialModel a =
    { a
        | page : Page
        , from : Page
        , user : WebData CurrentUser
        , sourceRepos : WebData SourceRepositories
<<<<<<< HEAD
        , repoModel : RepoModel
=======
        , repo : RepoModel
        , time : Posix
        , zone : Zone
>>>>>>> 9e6dde50
    }


type alias Msgs msg =
    { fetchSourceRepos : msg
    , toggleFavorite : ToggleFavorite msg
    , refreshSettings : Org -> Repo -> msg
    , refreshHooks : Org -> Repo -> msg
    , refreshSecrets : Engine -> SecretType -> Org -> Repo -> msg
    , restartBuild : Org -> Repo -> BuildNumber -> msg
    }


{-| Tab : record to represent information used by page navigation tab
-}
type alias Tab =
    { name : String
    , currentPage : Page
    , toPage : Page
    }


{-| viewNav : uses current state to render navigation, such as breadcrumb
-}
viewNav : PartialModel a -> Msgs msg -> Html msg
viewNav model msgs =
    nav [ class "navigation", attribute "aria-label" "Navigation" ]
        [ Crumbs.view model.page
        , navButtons model msgs
        ]


{-| navButtons : uses current page to build the commonly used button on the right side of the nav
-}
navButtons : PartialModel a -> Msgs msg -> Html msg
navButtons model { fetchSourceRepos, toggleFavorite, refreshSettings, refreshHooks, refreshSecrets, restartBuild } =
    case model.page of
        Pages.Overview ->
            a
                [ class "button"
                , class "-outline"
                , Util.testAttribute "source-repos"
                , Routes.href <| Routes.SourceRepositories
                ]
                [ text "Source Repositories" ]

        Pages.SourceRepositories ->
            button
                [ classList
                    [ ( "button", True )
                    , ( "-outline", True )
                    ]
                , onClick fetchSourceRepos
                , disabled (model.sourceRepos == Loading)
                , Util.testAttribute "refresh-source-repos"
                ]
                [ case model.sourceRepos of
                    Loading ->
                        text "Loading…"

                    _ ->
                        text "Refresh List"
                ]

        Pages.RepositoryBuilds org repo _ _ _ ->
            starToggle org repo toggleFavorite <| isFavorited model.user <| org ++ "/" ++ repo

        Pages.RepoSettings org repo ->
<<<<<<< HEAD
            -- div [ class "buttons" ]
            --     [ button
            --         [ classList
            --             [ ( "button", True )
            --             , ( "-outline", True )
            --             , ( "button-with-icon", True )
            --             ]
            --         , onClick <| refreshSettings org repo
            --         , disabled (model.repoModel.repo == Loading)
            --         , Util.testAttribute "refresh-repo-settings"
            --         ]
            --         [ case model.repoModel.repo of
            --             Loading ->
            --                 text "Loading…"
            --             _ ->
            --                 text "Refresh"
            --         , FeatherIcons.refreshCw
            --             |> FeatherIcons.withSize 18
            --             |> FeatherIcons.toHtml [ Svg.Attributes.class "button-icon" ]
            --         ]
            --     ,
            starToggle org repo toggleFavorite <| isFavorited model.user <| org ++ "/" ++ repo

        -- ]
=======
            starToggle org repo toggleFavorite <| isFavorited model.user <| org ++ "/" ++ repo

>>>>>>> 9e6dde50
        Pages.RepoSecrets engine org repo _ _ ->
            starToggle org repo toggleFavorite <| isFavorited model.user <| org ++ "/" ++ repo

        Pages.SharedSecrets engine org team _ _ ->
            div [ class "buttons" ]
                [ a
                    [ class "button"
                    , class "-outline"
                    , Routes.href <|
                        Routes.AddSharedSecret engine org team
                    ]
                    [ text "Add Shared Secret" ]
                ]

        Pages.Build org repo buildNumber _ ->
            button
                [ classList
                    [ ( "button", True )
                    , ( "-outline", True )
                    ]
                , onClick <| restartBuild org repo buildNumber
                , Util.testAttribute "restart-build"
                ]
                [ text "Restart Build"
                ]

        Pages.Hooks org repo _ _ ->
            starToggle org repo toggleFavorite <| isFavorited model.user <| org ++ "/" ++ repo

        _ ->
            text ""


{-| viewUtil : uses current state to render navigation in util area below nav
-}
viewUtil : PartialModel a -> Html msg
viewUtil model =
    let
        rm =
            model.repo
    in
    div [ class "util" ]
        [ case model.page of
            Pages.Build _ _ _ _ ->
                viewBuildHistory model.time model.zone model.page model.repo.org model.repo.name model.repo.builds.builds 10

            Pages.RepositoryBuilds org repo _ _ _ ->
                viewRepoTabs rm model.page

            Pages.RepoSecrets engine org repo _ _ ->
                viewRepoTabs rm model.page

            Pages.Hooks org repo _ _ ->
                viewRepoTabs rm model.page

            Pages.RepoSettings org repo ->
                viewRepoTabs rm model.page

            _ ->
                text ""
        ]


{-| viewTabs : takes list of tab records and renders them with spacers and horizontal filler
-}
viewTabs : List Tab -> String -> Html msg
viewTabs tabs testLabel =
    tabs
        |> List.map viewTab
        |> List.intersperse viewSpacer
        |> (\t -> t ++ [ viewFiller ])
        |> div [ class "jump-bar", Util.testAttribute testLabel ]


{-| viewTab : takes single tab record and renders jump link, uses current page to display conditional style
-}
viewTab : Tab -> Html msg
viewTab { name, currentPage, toPage } =
    a
        [ class "jump"
        , viewingTab currentPage toPage
        , Routes.href <| Pages.toRoute toPage
        , Util.testAttribute <| "jump-" ++ name
        ]
        [ text name ]


{-| viewSpacer : renders horizontal spacer between tabs
-}
viewSpacer : Html msg
viewSpacer =
    span [ class "jump", class "spacer" ] []


{-| viewSpacer : renders horizontal filler to the right of tabs
-}
viewFiller : Html msg
viewFiller =
    span [ class "jump", class "fill" ] []


{-| viewingTab : returns true if user is viewing this tab
-}
viewingTab : Page -> Page -> Html.Attribute msg
viewingTab p1 p2 =
    if Pages.strip p1 == Pages.strip p2 then
        class "current"

    else
        class ""



-- REPO


{-| viewRepoTabs : takes RepoModel and current page and renders navigation tabs
-}
viewRepoTabs : RepoModel -> Page -> Html msg
viewRepoTabs rm currentPage =
    let
        org =
            rm.org

        repo =
            rm.name

        tabs =
            [ Tab "Builds" currentPage <| Pages.RepositoryBuilds org repo rm.builds.maybePage rm.builds.maybePerPage rm.builds.maybeEvent
            , Tab "Secrets" currentPage <| Pages.RepoSecrets "native" org repo Nothing Nothing
            , Tab "Audit" currentPage <| Pages.Hooks org repo rm.hooks.maybePage rm.hooks.maybePerPage
            , Tab "Settings" currentPage <| Pages.RepoSettings org repo
            ]
    in
    viewTabs tabs "jump-bar-repo"



-- BUILD TODO


viewBuildTabs : RepoModel -> Page -> Html msg
viewBuildTabs rm currentPage =
    let
        tabs =
            []
    in
    viewTabs tabs "build"<|MERGE_RESOLUTION|>--- conflicted
+++ resolved
@@ -36,10 +36,7 @@
 import RemoteData exposing (RemoteData(..), WebData)
 import Routes exposing (Route(..))
 import Svg.Attributes
-<<<<<<< HEAD
-=======
 import Time exposing (Posix, Zone)
->>>>>>> 9e6dde50
 import Util
 import Vela
     exposing
@@ -58,16 +55,11 @@
 type alias PartialModel a =
     { a
         | page : Page
-        , from : Page
         , user : WebData CurrentUser
         , sourceRepos : WebData SourceRepositories
-<<<<<<< HEAD
-        , repoModel : RepoModel
-=======
         , repo : RepoModel
         , time : Posix
         , zone : Zone
->>>>>>> 9e6dde50
     }
 
 
@@ -136,35 +128,8 @@
             starToggle org repo toggleFavorite <| isFavorited model.user <| org ++ "/" ++ repo
 
         Pages.RepoSettings org repo ->
-<<<<<<< HEAD
-            -- div [ class "buttons" ]
-            --     [ button
-            --         [ classList
-            --             [ ( "button", True )
-            --             , ( "-outline", True )
-            --             , ( "button-with-icon", True )
-            --             ]
-            --         , onClick <| refreshSettings org repo
-            --         , disabled (model.repoModel.repo == Loading)
-            --         , Util.testAttribute "refresh-repo-settings"
-            --         ]
-            --         [ case model.repoModel.repo of
-            --             Loading ->
-            --                 text "Loading…"
-            --             _ ->
-            --                 text "Refresh"
-            --         , FeatherIcons.refreshCw
-            --             |> FeatherIcons.withSize 18
-            --             |> FeatherIcons.toHtml [ Svg.Attributes.class "button-icon" ]
-            --         ]
-            --     ,
-            starToggle org repo toggleFavorite <| isFavorited model.user <| org ++ "/" ++ repo
-
-        -- ]
-=======
-            starToggle org repo toggleFavorite <| isFavorited model.user <| org ++ "/" ++ repo
-
->>>>>>> 9e6dde50
+            starToggle org repo toggleFavorite <| isFavorited model.user <| org ++ "/" ++ repo
+
         Pages.RepoSecrets engine org repo _ _ ->
             starToggle org repo toggleFavorite <| isFavorited model.user <| org ++ "/" ++ repo
 
