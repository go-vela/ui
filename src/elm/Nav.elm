{--
Copyright (c) 2020 Target Brands, Inc. All rights reserved.
Use of this source code is governed by the LICENSE file in this repository.
--}


module Nav exposing (Msgs, view)

import Browser.Events exposing (Visibility(..))
import Crumbs
import Favorites exposing (ToggleFavorite, isFavorited, starToggle)
import Html
    exposing
        ( Html
        , a
        , button
        , div
        , nav
        , text
        )
import Html.Attributes
    exposing
        ( attribute
        , class
        , classList
        , disabled
        , href
        )
import Html.Events exposing (onClick)
import Http exposing (Error(..))
import Pages exposing (Page(..))
import Pages.Builds exposing (view)
import RemoteData exposing (RemoteData(..), WebData)
import Routes exposing (Route(..))
import Util
import Vela
    exposing
        ( Build
        , BuildNumber
        , CurrentUser
        , Engine
        , Org
        , Repo
        , SourceRepositories
        , Type
        )


type alias PartialModel a =
    { a
        | page : Page
        , user : WebData CurrentUser
        , sourceRepos : WebData SourceRepositories
        , build : WebData Build
    }


type alias Msgs msg =
    { fetchSourceRepos : msg
    , toggleFavorite : ToggleFavorite msg
    , refreshSettings : Org -> Repo -> msg
    , refreshHooks : Org -> Repo -> msg
    , refreshSecrets : Engine -> Type -> Org -> Repo -> msg
    , restartBuild : Org -> Repo -> BuildNumber -> msg
    }


{-| view : uses current state to render navigation, such as breadcrumb
-}
view : PartialModel a -> Msgs msg -> Html msg
view model msgs =
    nav [ class "navigation", attribute "aria-label" "Navigation" ]
        [ Crumbs.view model.page
        , navButton model msgs
        ]


{-| navButton : uses current page to build the commonly used button on the right side of the nav
-}
navButton : PartialModel a -> Msgs msg -> Html msg
navButton model { fetchSourceRepos, toggleFavorite, refreshSettings, refreshHooks, refreshSecrets, restartBuild } =
    case model.page of
        Pages.Overview ->
            text ""
            -- a
            --     [ class "button"
            --     , class "-outline"
            --     , Util.testAttribute "source-repos"
            --     , Routes.href <| Routes.SourceRepositories
            --     ]
            --     [ text "Source Repositories" ]

        Pages.SourceRepositories ->
            text ""
            -- button
            --     [ classList
            --         [ ( "button", True )
            --         , ( "-outline", True )
            --         ]
            --     , onClick fetchSourceRepos
            --     , disabled (model.sourceRepos == Loading)
            --     , Util.testAttribute "refresh-source-repos"
            --     ]
            --     [ case model.sourceRepos of
            --         Loading ->
            --             text "Loading…"

            --         _ ->
            --             text "Refresh List"
            --     ]

        Pages.RepositoryBuilds org repo _ _ _ ->
            div [ class "buttons" ]
                [ starToggle org repo toggleFavorite <| isFavorited model.user <| org ++ "/" ++ repo
                -- , a
                --     [ class "button"
                --     , class "-outline"
                --     , Util.testAttribute <| "goto-repo-secrets-" ++ org ++ "/" ++ repo
                --     , Routes.href <| Routes.RepoSecrets "native" org repo Nothing Nothing
                --     ]
                --     [ text "Secrets" ]
                -- , a
                --     [ class "button"
                --     , class "-outline"
                --     , Util.testAttribute <| "goto-repo-hooks-" ++ org ++ "/" ++ repo
                --     , Routes.href <| Routes.Hooks org repo Nothing Nothing
                --     ]
                --     [ text "Hooks" ]
                -- , a
                --     [ class "button"
                --     , class "-outline"
                --     , Util.testAttribute <| "goto-repo-settings-" ++ org ++ "/" ++ repo
                --     , Routes.href <| Routes.RepoSettings org repo
                --     ]
                --     [ text "Settings" ]
                ]

        Pages.RepoSettings org repo ->
            div [ class "buttons" ]
                [ starToggle org repo toggleFavorite <| isFavorited model.user <| org ++ "/" ++ repo
                -- , a
                --     [ class "button"
                --     , class "-outline"
                --     , Util.testAttribute <| "goto-repo-secrets-" ++ org ++ "/" ++ repo
                --     , Routes.href <| Routes.RepoSecrets "native" org repo Nothing Nothing
                --     ]
                --     [ text "Secrets" ]
                -- , a
                --     [ class "button"
                --     , class "-outline"
                --     , Util.testAttribute <| "goto-repo-hooks-" ++ org ++ "/" ++ repo
                --     , Routes.href <| Routes.Hooks org repo Nothing Nothing
                --     ]
                --     [ text "Hooks" ]
                -- , button
                --     [ classList
                --         [ ( "button", True )
                --         , ( "-outline", True )
                --         ]
                --     , onClick <| refreshSettings org repo
                --     , Util.testAttribute "refresh-repo-settings"
                --     ]
                --     [ text "Refresh"
                --     ]
                ]

        Pages.OrgSecrets engine org _ _ ->
            div [ class "buttons" ]
                [ button
                    [ classList
                        [ ( "button", True )
                        , ( "-outline", True )
                        ]
                    , onClick <| refreshSecrets engine "org" org "*"
                    , Util.testAttribute "refresh-repo-settings"
                    ]
                    [ text "Refresh"
                    ]
                ]

        Pages.RepoSecrets engine org repo _ _ ->
            div [ class "buttons" ]
                [ starToggle org repo toggleFavorite <| isFavorited model.user <| org ++ "/" ++ repo
                -- , a
                --     [ class "button"
                --     , class "-outline"
                --     , Util.testAttribute <| "goto-repo-hooks-" ++ org ++ "/" ++ repo
                --     , Routes.href <| Routes.Hooks org repo Nothing Nothing
                --     ]
                --     [ text "Hooks" ]
                -- , a
                --     [ class "button"
                --     , class "-outline"
                --     , Util.testAttribute <| "goto-repo-settings-" ++ org ++ "/" ++ repo
                --     , Routes.href <| Routes.RepoSettings org repo
                --     ]
                --     [ text "Settings" ]
                -- , button
                --     [ classList
                --         [ ( "button", True )
                --         , ( "-outline", True )
                --         ]
                --     , onClick <| refreshSecrets engine "repo" org repo
                --     , Util.testAttribute "refresh-repo-settings"
                --     ]
                --     [ text "Refresh"
                --     ]
                ]

        Pages.SharedSecrets engine org team _ _ ->
            div [ class "buttons" ]
                [ button
                    [ classList
                        [ ( "button", True )
                        , ( "-outline", True )
                        ]
                    , onClick <| refreshSecrets engine "shared" org team
                    , Util.testAttribute "refresh-repo-settings"
                    ]
                    [ text "Refresh"
                    ]
                ]

        Pages.Build org repo buildNumber _ ->
<<<<<<< HEAD
            starToggle org repo toggleFavorite <| isFavorited model.user <| org ++ "/" ++ repo
            
            -- button
            --     [ classList
            --         [ ( "button", True )
            --         , ( "-outline", True )
            --         ]
            --     , onClick <| restartBuild org repo buildNumber
            --     , Util.testAttribute "restart-build"
            --     ]
            --     [ text "Restart Build"
            --     ]
=======
            div [ class "buttons" ]
                [ case model.build of
                    RemoteData.Success b ->
                        a
                            [ class "button"
                            , class "-outline"
                            , Util.testAttribute <| "goto-build-pipeline-" ++ org ++ "-" ++ repo ++ "-" ++ buildNumber
                            , Routes.href <| Routes.Pipeline org repo (Just b.commit) Nothing Nothing
                            ]
                            [ text "View Config" ]

                    _ ->
                        text ""
                , button
                    [ class "button"
                    , class "-outline"
                    , onClick <| restartBuild org repo buildNumber
                    , Util.testAttribute "restart-build"
                    ]
                    [ text "Restart Build"
                    ]
                ]
>>>>>>> 7a9b792d

        Pages.Hooks org repo _ _ ->
            div [ class "buttons" ]
                [ starToggle org repo toggleFavorite <| isFavorited model.user <| org ++ "/" ++ repo
                -- , a
                --     [ class "button"
                --     , class "-outline"
                --     , Util.testAttribute <| "goto-repo-secrets-" ++ org ++ "/" ++ repo
                --     , Routes.href <| Routes.RepoSecrets "native" org repo Nothing Nothing
                --     ]
                --     [ text "Secrets" ]
                -- , a
                --     [ class "button"
                --     , class "-outline"
                --     , Util.testAttribute <| "goto-repo-settings-" ++ org ++ "/" ++ repo
                --     , Routes.href <| Routes.RepoSettings org repo
                --     ]
                --     [ text "Settings" ]
                -- , button
                --     [ classList
                --         [ ( "button", True )
                --         , ( "-outline", True )
                --         ]
                --     , onClick <| refreshHooks org repo
                --     , Util.testAttribute "refresh-repo-hooks"
                --     ]
                --     [ text "Refresh"
                --     ]
                ]

        _ ->
            text ""<|MERGE_RESOLUTION|>--- conflicted
+++ resolved
@@ -222,7 +222,6 @@
                 ]
 
         Pages.Build org repo buildNumber _ ->
-<<<<<<< HEAD
             starToggle org repo toggleFavorite <| isFavorited model.user <| org ++ "/" ++ repo
             
             -- button
@@ -235,30 +234,6 @@
             --     ]
             --     [ text "Restart Build"
             --     ]
-=======
-            div [ class "buttons" ]
-                [ case model.build of
-                    RemoteData.Success b ->
-                        a
-                            [ class "button"
-                            , class "-outline"
-                            , Util.testAttribute <| "goto-build-pipeline-" ++ org ++ "-" ++ repo ++ "-" ++ buildNumber
-                            , Routes.href <| Routes.Pipeline org repo (Just b.commit) Nothing Nothing
-                            ]
-                            [ text "View Config" ]
-
-                    _ ->
-                        text ""
-                , button
-                    [ class "button"
-                    , class "-outline"
-                    , onClick <| restartBuild org repo buildNumber
-                    , Util.testAttribute "restart-build"
-                    ]
-                    [ text "Restart Build"
-                    ]
-                ]
->>>>>>> 7a9b792d
 
         Pages.Hooks org repo _ _ ->
             div [ class "buttons" ]
