{--
Copyright (c) 2020 Target Brands, Inc. All rights reserved.
Use of this source code is governed by the LICENSE file in this repository.
--}


module Api exposing
    ( Request(..)
    , addSecret
    , chownRepo
    , deleteRepo
    , enableRepository
    , expandPipelineConfig
    , getAllBuilds
    , getAllHooks
    , getAllRepositories
    , getAllSteps
    , getBuild
    , getBuilds
    , getCurrentUser
    , getHooks
<<<<<<< HEAD
    , getInitialToken
    , getLogout
=======
    , getPipelineConfig
    , getPipelineTemplates
>>>>>>> 7a9b792d
    , getRepo
    , getRepositories
    , getSecret
    , getSecrets
    , getSourceRepositories
    , getStep
    , getStepLogs
    , getSteps
    , getToken
    , repairRepo
    , restartBuild
    , try
    , tryAll
    , tryString
    , updateCurrentUser
    , updateRepository
    , updateSecret
    )

import Api.Endpoint as Endpoint exposing (Endpoint(..))
import Api.Pagination as Pagination
import Auth.Jwt exposing (JwtAccessToken, decodeJwtAccessToken)
import Auth.Session exposing (Session(..))
import Http
import Http.Detailed
import Json.Decode exposing (Decoder)
import Task exposing (Task)
import Vela
    exposing
        ( AuthParams
        , Build
        , BuildNumber
        , Builds
        , CurrentUser
        , Engine
        , Event
        , Hook
        , Hooks
        , Key
        , Log
        , Name
        , Org
        , Pipeline
        , PipelineConfig
        , Repo
        , Repositories
        , Repository
        , Secret
        , Secrets
        , SourceRepositories
        , Step
        , StepNumber
        , Steps
        , Templates
        , Type
        , decodeBuild
        , decodeBuilds
        , decodeCurrentUser
        , decodeHook
        , decodeHooks
        , decodeLog
        , decodePipelineConfig
        , decodePipelineTemplates
        , decodeRepositories
        , decodeRepository
        , decodeSecret
        , decodeSecrets
        , decodeSourceRepositories
        , decodeStep
        , decodeSteps
        )



-- TYPES


{-| RequestConfig : a basic configuration record for an API request
-}
type alias RequestConfig a =
    { method : String
    , headers : List Http.Header
    , url : String
    , body : Http.Body
    , decoder : Decoder a
    }


{-| Request : wraps a configuration for an API request
-}
type Request a
    = Request (RequestConfig a)


{-| ListResponse : a custom response type to be used in conjunction
with API pagination response headers to discern between
a response that has more pages to fetch vs a response that has
no further pages.
-}
type ListResponse a
    = Partial (Request a) (List a)
    | Done (List a)


{-| PartialModel : an abbreviated version of the main model
-}
type alias PartialModel a =
    { a
        | velaAPI : String
        , session : Session
    }



-- HELPERS


{-| request : turn a request configuration into a request
-}
request : RequestConfig a -> Request a
request =
    Request


{-| toTask : turn a request config into an HTTP task
-}
toTask : Request a -> Task (Http.Detailed.Error String) ( Http.Metadata, a )
toTask (Request config) =
    Http.riskyTask
        { body = config.body
        , headers = config.headers
        , method = config.method
        , resolver = Http.stringResolver <| Http.Detailed.responseToJson config.decoder
        , timeout = Nothing
        , url = config.url
        }


{-| toStringTask : turn a request config into an HTTP task
-}
toStringTask : Request String -> Task (Http.Detailed.Error String) ( Http.Metadata, String )
toStringTask (Request config) =
    Http.task
        { body = config.body
        , headers = config.headers
        , method = config.method
        , resolver = Http.stringResolver <| Http.Detailed.responseToString
        , timeout = Nothing
        , url = config.url
        }


{-| toAllTask : like _toTask_ but attaches a custom resolver to use in conjunction with _tryAll_
-}
toAllTask : Request a -> Task (Http.Detailed.Error String) ( Http.Metadata, ListResponse a )
toAllTask (Request config) =
    Http.riskyTask
        { body = config.body
        , headers = config.headers
        , method = config.method
        , resolver = Http.stringResolver (listResponseResolver config)
        , timeout = Nothing
        , url = config.url
        }


{-| listResponseToList : small helper that forwards the inital HTTP task to the recurse function
-}
listResponseToList : Task (Http.Detailed.Error String) ( Http.Metadata, ListResponse a ) -> Task (Http.Detailed.Error String) ( Http.Metadata, List a )
listResponseToList task =
    task |> recurse


{-| listResponseResolver : turns a response from an HTTP request into a 'ListResponse' response
-}
listResponseResolver : RequestConfig a -> Http.Response String -> Result (Http.Detailed.Error String) ( Http.Metadata, ListResponse a )
listResponseResolver config response =
    case response of
        Http.GoodStatus_ m _ ->
            let
                items : Result (Http.Detailed.Error String) ( Http.Metadata, List a )
                items =
                    Http.Detailed.responseToJson (Json.Decode.list config.decoder) response

                next : Maybe String
                next =
                    Pagination.get m.headers
                        |> Pagination.maybeNextLink
            in
            case next of
                Nothing ->
                    Result.map (\( _, res ) -> ( m, Done res )) items

                Just url ->
                    Result.map (\( _, res ) -> ( m, Partial (request { config | url = url }) res )) items

        Http.BadUrl_ b ->
            Err (Http.Detailed.BadUrl b)

        Http.Timeout_ ->
            Err Http.Detailed.Timeout

        Http.NetworkError_ ->
            Err Http.Detailed.NetworkError

        Http.BadStatus_ m b ->
            Err (Http.Detailed.BadStatus m b)


{-| recurse : keeps firing off HTTP tasks if the response is of type Partial

    Thanks to "https://github.com/correl/elm-paginated" for the inspiration

-}
recurse : Task (Http.Detailed.Error String) ( Http.Metadata, ListResponse a ) -> Task (Http.Detailed.Error String) ( Http.Metadata, List a )
recurse originalRequest =
    originalRequest
        |> Task.andThen
            (\( meta, response ) ->
                case response of
                    Partial request_ _ ->
                        toAllTask request_
                            |> Task.map (update ( meta, response ))
                            |> recurse

                    Done data ->
                        Task.succeed ( meta, data )
            )


{-| update: aggregates the results from two responses as needed
-}
update : ( Http.Metadata, ListResponse a ) -> ( Http.Metadata, ListResponse a ) -> ( Http.Metadata, ListResponse a )
update old new =
    case ( old, new ) of
        ( ( _, Done _ ), _ ) ->
            old

        ( ( _, Partial _ oldItems ), ( meta, Done newItems ) ) ->
            ( meta, Done (oldItems ++ newItems) )

        ( ( _, Partial _ oldItems ), ( meta, Partial request_ newItems ) ) ->
            ( meta, Partial request_ (oldItems ++ newItems) )


{-| withAuth : returns an auth header with given Bearer token
-}
withAuth : Session -> Request a -> Request a
withAuth session (Request config) =
    let
        token : String
        token =
            case session of
                Unauthenticated ->
                    ""

                Authenticated auth ->
                    auth.token
    in
    request { config | headers = Http.header "authorization" ("Bearer " ++ token) :: config.headers }



-- METHODS


{-| get : creates a GET request configuration
-}
get : String -> Endpoint -> Decoder b -> Request b
get api endpoint decoder =
    request
        { method = "GET"
        , headers = []
        , url = Endpoint.toUrl api endpoint
        , body = Http.emptyBody
        , decoder = decoder
        }


{-| post : creates a POST request configuration
-}
post : String -> Endpoint -> Http.Body -> Decoder b -> Request b
post api endpoint body decoder =
    request
        { method = "POST"
        , headers = []
        , url = Endpoint.toUrl api endpoint
        , body = body
        , decoder = decoder
        }


{-| put : creates a PUT request configuration
-}
put : String -> Endpoint -> Http.Body -> Decoder b -> Request b
put api endpoint body decoder =
    request
        { method = "PUT"
        , headers = []
        , url = Endpoint.toUrl api endpoint
        , body = body
        , decoder = decoder
        }


{-| delete : creates a DELETE request configuration
-}
delete : String -> Endpoint -> Request String
delete api endpoint =
    request
        { method = "DELETE"
        , headers = []
        , url = Endpoint.toUrl api endpoint
        , body = Http.emptyBody
        , decoder = Json.Decode.string
        }


{-| patch : creates a PATCH request configuration
-}
patch : String -> Endpoint -> Request String
patch api endpoint =
    request
        { method = "PATCH"
        , headers = []
        , url = Endpoint.toUrl api endpoint
        , body = Http.emptyBody
        , decoder = Json.Decode.string
        }



-- ENTRYPOINT


{-| try : default way to request information from and endpoint

    example usage:
        Api.try UserResponse <| Api.getUser model authParams

-}
try : (Result (Http.Detailed.Error String) ( Http.Metadata, a ) -> msg) -> Request a -> Cmd msg
try msg request_ =
    toTask request_
        |> Task.attempt msg


{-| tryAll : will attempt to get all results for the endpoint based on pagination

    example usage:
        Api.tryAll RepositoriesResponse <| Api.getAllRepositories model

-}
tryAll : (Result (Http.Detailed.Error String) ( Http.Metadata, List a ) -> msg) -> Request a -> Cmd msg
tryAll msg request_ =
    toAllTask request_
        |> listResponseToList
        |> Task.attempt msg


{-| tryString : default way to request information from and endpoint

    example usage:
        Api.tryString UserResponse <| Api.getUser model authParams

-}
tryString : (Result (Http.Detailed.Error String) ( Http.Metadata, String ) -> msg) -> Request String -> Cmd msg
tryString msg request_ =
    toStringTask request_
        |> Task.attempt msg



-- OPERATIONS


getLogout : PartialModel a -> Request String
getLogout model =
    get model.velaAPI Endpoint.Logout Json.Decode.string


{-| getToken : gets a new token with refresh token in cookie
-}
getToken : PartialModel a -> Request JwtAccessToken
getToken model =
    get model.velaAPI Endpoint.Token decodeJwtAccessToken


{-| getInitialToken : fetches a the initial token from the authentication endpoint
which will also set the refresh token cookie
-}
getInitialToken : PartialModel a -> AuthParams -> Request JwtAccessToken
getInitialToken model { code, state } =
    get model.velaAPI (Endpoint.Authenticate { code = code, state = state }) decodeJwtAccessToken


{-| getCurrentUser : fetches a user from the current user endpoint
-}
getCurrentUser : PartialModel a -> Request CurrentUser
getCurrentUser model =
    get model.velaAPI Endpoint.CurrentUser decodeCurrentUser
        |> withAuth model.session


{-| updateCurrentUser : updates the currently authenticated user with the current user endpoint
-}
updateCurrentUser : PartialModel a -> Http.Body -> Request CurrentUser
updateCurrentUser model body =
    put model.velaAPI Endpoint.CurrentUser body decodeCurrentUser
        |> withAuth model.session


{-| getRepositories : fetches enabled repositories by user token
-}
getRepositories : PartialModel a -> Maybe Pagination.Page -> Maybe Pagination.PerPage -> Request Repositories
getRepositories model maybePage maybePerPage =
    get model.velaAPI (Endpoint.Repositories maybePage maybePerPage) decodeRepositories
        |> withAuth model.session


{-| getAllRepositories : used in conjuction with 'tryAll', it retrieves all pages of the resource

    Note: the singular version of the type/decoder is needed in this case as it turns it into a list

-}
getAllRepositories : PartialModel a -> Request Repository
getAllRepositories model =
    -- we using the max perPage setting of 100 to reduce the number of calls
    get model.velaAPI (Endpoint.Repositories (Just 1) (Just 100)) decodeRepository
        |> withAuth model.session


{-| getRepo : fetches single repo by org and repo name
-}
getRepo : PartialModel a -> Org -> Repo -> Request Repository
getRepo model org repo =
    get model.velaAPI (Endpoint.Repository org repo) decodeRepository
        |> withAuth model.session


{-| getSourceRepositories : fetches source repositories by username for creating them via api
-}
getSourceRepositories : PartialModel a -> Request SourceRepositories
getSourceRepositories model =
    get model.velaAPI Endpoint.UserSourceRepositories decodeSourceRepositories
        |> withAuth model.session


{-| deleteRepo : removes an enabled repository
-}
deleteRepo : PartialModel a -> Repository -> Request String
deleteRepo model repository =
    delete model.velaAPI (Endpoint.Repository repository.org repository.name)
        |> withAuth model.session


{-| chownRepo : changes ownership of a repository
-}
chownRepo : PartialModel a -> Repository -> Request String
chownRepo model repository =
    patch model.velaAPI (Endpoint.RepositoryChown repository.org repository.name)
        |> withAuth model.session


{-| repairRepo: re-enables a webhook for a repository
-}
repairRepo : PartialModel a -> Repository -> Request String
repairRepo model repository =
    patch model.velaAPI (Endpoint.RepositoryRepair repository.org repository.name)
        |> withAuth model.session


{-| enableRepository : enables a repository
-}
enableRepository : PartialModel a -> Http.Body -> Request Repository
enableRepository model body =
    post model.velaAPI (Endpoint.Repositories Nothing Nothing) body decodeRepository
        |> withAuth model.session


{-| updateRepository : updates a repository
-}
updateRepository : PartialModel a -> Org -> Repo -> Http.Body -> Request Repository
updateRepository model org repo body =
    put model.velaAPI (Endpoint.Repository org repo) body decodeRepository
        |> withAuth model.session


{-| getPipelineConfig : fetches vela pipeline by repository
-}
getPipelineConfig : PartialModel a -> Org -> Repo -> Maybe String -> Request String
getPipelineConfig model org repository ref =
    get model.velaAPI (Endpoint.PipelineConfig org repository ref) decodePipelineConfig
        |> withAuth model.session


{-| expandPipelineConfig : expands vela pipeline by repository
-}
expandPipelineConfig : PartialModel a -> Org -> Repo -> Maybe String -> Request String
expandPipelineConfig model org repository ref =
    post model.velaAPI (Endpoint.ExpandPipelineConfig org repository ref) Http.emptyBody decodePipelineConfig
        |> withAuth model.session


{-| getPipelineTemplates : fetches vela pipeline templates by repository
-}
getPipelineTemplates : PartialModel a -> Org -> Repo -> Maybe String -> Request Templates
getPipelineTemplates model org repository ref =
    get model.velaAPI (Endpoint.PipelineTemplates org repository ref) decodePipelineTemplates
        |> withAuth model.session


{-| restartBuild : restarts a build
-}
restartBuild : PartialModel a -> Org -> Repo -> BuildNumber -> Request Build
restartBuild model org repository buildNumber =
    post model.velaAPI (Endpoint.Build org repository buildNumber) Http.emptyBody decodeBuild
        |> withAuth model.session


{-| getBuilds : fetches vela builds by repository
-}
getBuilds : PartialModel a -> Maybe Pagination.Page -> Maybe Pagination.PerPage -> Maybe Event -> Org -> Repo -> Request Builds
getBuilds model maybePage maybePerPage maybeEvent org repository =
    get model.velaAPI (Endpoint.Builds maybePage maybePerPage maybeEvent org repository) decodeBuilds
        |> withAuth model.session


{-| getAllBuilds : used in conjuction with 'tryAll', it retrieves all pages of the resource

    Note: the singular version of the type/decoder is needed in this case as it turns it into a list

-}
getAllBuilds : PartialModel a -> Org -> Repo -> Request Build
getAllBuilds model org repository =
    -- we using the max perPage setting of 100 to reduce the number of calls
    get model.velaAPI (Endpoint.Builds (Just 1) (Just 100) Nothing org repository) decodeBuild
        |> withAuth model.session


{-| getBuild : fetches vela build by repository and build number
-}
getBuild : PartialModel a -> Org -> Repo -> BuildNumber -> Request Build
getBuild model org repository buildNumber =
    get model.velaAPI (Endpoint.Build org repository buildNumber) decodeBuild
        |> withAuth model.session


{-| getSteps : fetches vela build steps by repository and build number
-}
getSteps : PartialModel a -> Maybe Pagination.Page -> Maybe Pagination.PerPage -> Org -> Repo -> BuildNumber -> Request Steps
getSteps model maybePage maybePerPage org repository buildNumber =
    get model.velaAPI (Endpoint.Steps maybePage maybePerPage org repository buildNumber) decodeSteps
        |> withAuth model.session


{-| getAllSteps : used in conjuction with 'tryAll', it retrieves all pages of the resource

    Note: the singular version of the type/decoder is needed in this case as it turns it into a list

-}
getAllSteps : PartialModel a -> Org -> Repo -> BuildNumber -> Request Step
getAllSteps model org repository buildNumber =
    -- we are using the max perPage setting of 100 to reduce the number of calls
    get model.velaAPI (Endpoint.Steps (Just 1) (Just 100) org repository buildNumber) decodeStep
        |> withAuth model.session


{-| getStep : fetches vela build steps by repository, build number and step number
-}
getStep : PartialModel a -> Org -> Repo -> BuildNumber -> StepNumber -> Request Step
getStep model org repository buildNumber stepNumber =
    get model.velaAPI (Endpoint.Step org repository buildNumber stepNumber) decodeStep
        |> withAuth model.session


{-| getStepLogs : fetches vela build step log by repository, build number and step number
-}
getStepLogs : PartialModel a -> Org -> Repo -> BuildNumber -> StepNumber -> Request Log
getStepLogs model org repository buildNumber stepNumber =
    get model.velaAPI (Endpoint.StepLogs org repository buildNumber stepNumber) decodeLog
        |> withAuth model.session


{-| getHooks : fetches hooks for the given repository
-}
getHooks : PartialModel a -> Maybe Pagination.Page -> Maybe Pagination.PerPage -> Org -> Repo -> Request Hooks
getHooks model maybePage maybePerPage org repository =
    get model.velaAPI (Endpoint.Hooks maybePage maybePerPage org repository) decodeHooks
        |> withAuth model.session


{-| getAllHooks : used in conjuction with 'tryAll', it retrieves all pages of the resource

    Note: the singular version of the type/decoder is needed in this case as it turns it into a list

-}
getAllHooks : PartialModel a -> Org -> Repo -> Request Hook
getAllHooks model org repository =
    -- we are using the max perPage setting of 100 to reduce the number of calls
    get model.velaAPI (Endpoint.Hooks (Just 1) (Just 100) org repository) decodeHook
        |> withAuth model.session


{-| getSecrets : fetches secrets for the given type org and key
-}
getSecrets : PartialModel a -> Maybe Pagination.Page -> Maybe Pagination.PerPage -> Engine -> Type -> Org -> Key -> Request Secrets
getSecrets model maybePage maybePerPage engine type_ org key =
    get model.velaAPI (Endpoint.Secrets maybePage maybePerPage engine type_ org key) decodeSecrets
        |> withAuth model.session


{-| getSecret : fetches secret for the given type org key and name
-}
getSecret : PartialModel a -> Engine -> Type -> Org -> Key -> Name -> Request Secret
getSecret model engine type_ org key name =
    get model.velaAPI (Endpoint.Secret engine type_ org key name) decodeSecret
        |> withAuth model.session


{-| updateSecret : updates a secret
-}
updateSecret : PartialModel a -> Engine -> Type -> Org -> Key -> Name -> Http.Body -> Request Secret
updateSecret model engine type_ org key name body =
    put model.velaAPI (Endpoint.Secret engine type_ org key name) body decodeSecret
        |> withAuth model.session


{-| addSecret : adds a secret
-}
addSecret : PartialModel a -> Engine -> Type -> Org -> Key -> Http.Body -> Request Secret
addSecret model engine type_ org key body =
    post model.velaAPI (Endpoint.Secrets Nothing Nothing engine type_ org key) body decodeSecret
        |> withAuth model.session<|MERGE_RESOLUTION|>--- conflicted
+++ resolved
@@ -19,13 +19,10 @@
     , getBuilds
     , getCurrentUser
     , getHooks
-<<<<<<< HEAD
     , getInitialToken
     , getLogout
-=======
     , getPipelineConfig
     , getPipelineTemplates
->>>>>>> 7a9b792d
     , getRepo
     , getRepositories
     , getSecret
