{--
Copyright (c) 2022 Target Brands, Inc. All rights reserved.
Use of this source code is governed by the LICENSE file in this repository.
--}


module Api exposing
    ( Request(..)
    , addDeployment
    , addSchedule
    , addSecret
    , cancelBuild
    , chownRepo
    , deleteRepo
    , deleteSchedule
    , deleteSecret
    , enableRepository
    , expandPipelineConfig
    , getAllSecrets
    , getAllServices
    , getAllSteps
    , getBuild
    , getBuildGraph
    , getBuilds
    , getCurrentUser
    , getDeployment
    , getDeployments
    , getHooks
    , getInitialToken
    , getLogout
    , getOrgBuilds
    , getOrgRepositories
    , getPipelineConfig
    , getPipelineTemplates
    , getRepo
    , getSchedule
    , getSchedules
    , getSecret
    , getSecrets
    , getServiceLogs
    , getSourceRepositories
    , getStepLogs
    , getToken
    , redeliverHook
    , repairRepo
    , restartBuild
    , try
    , tryAll
    , tryString
    , updateCurrentUser
    , updateRepository
    , updateSchedule
    , updateSecret
    )

import Api.Endpoint as Endpoint exposing (Endpoint)
import Api.Pagination as Pagination
import Auth.Jwt exposing (JwtAccessToken, decodeJwtAccessToken)
import Auth.Session exposing (Session(..))
import Http
import Http.Detailed
import Json.Decode exposing (Decoder)
import Task exposing (Task)
import Vela
    exposing
        ( AuthParams
        , Build
        , BuildGraph
        , BuildNumber
        , Builds
        , CurrentUser
        , Deployment
        , DeploymentId
        , Engine
        , Event
        , Hook
        , HookNumber
        , Hooks
        , Key
        , Log
        , Name
        , Org
        , PipelineConfig
        , Ref
        , Repo
        , Repository
        , Schedule
        , ScheduleName
        , Schedules
        , Secret
        , Secrets
        , Service
        , ServiceNumber
        , SourceRepositories
        , Step
        , StepNumber
        , Templates
        , Type
        , decodeBuild
        , decodeBuildGraph
        , decodeBuilds
        , decodeCurrentUser
        , decodeDeployment
        , decodeDeployments
        , decodeHooks
        , decodeLog
        , decodePipelineConfig
        , decodePipelineExpand
        , decodePipelineTemplates
        , decodeRepositories
        , decodeRepository
        , decodeSchedule
        , decodeSchedules
        , decodeSecret
        , decodeSecrets
        , decodeService
        , decodeSourceRepositories
        , decodeStep
        )



-- TYPES


{-| RequestConfig : a basic configuration record for an API request
-}
type alias RequestConfig a =
    { method : String
    , headers : List Http.Header
    , url : String
    , body : Http.Body
    , decoder : Decoder a
    }


{-| Request : wraps a configuration for an API request
-}
type Request a
    = Request (RequestConfig a)


{-| ListResponse : a custom response type to be used in conjunction
with API pagination response headers to discern between
a response that has more pages to fetch vs a response that has
no further pages.
-}
type ListResponse a
    = Partial (Request a) (List a)
    | Done (List a)


{-| PartialModel : an abbreviated version of the main model
-}
type alias PartialModel a =
    { a
        | velaAPI : String
        , session : Session
    }



-- HELPERS


{-| request : turn a request configuration into a request
-}
request : RequestConfig a -> Request a
request =
    Request


{-| toTask : turn a request config into an HTTP task
-}
toTask : Request a -> Task (Http.Detailed.Error String) ( Http.Metadata, a )
toTask (Request config) =
    Http.riskyTask
        { body = config.body
        , headers = config.headers
        , method = config.method
        , resolver = Http.stringResolver <| Http.Detailed.responseToJson config.decoder
        , timeout = Nothing
        , url = config.url
        }


{-| toStringTask : turn a request config into an HTTP task
-}
toStringTask : Request String -> Task (Http.Detailed.Error String) ( Http.Metadata, String )
toStringTask (Request config) =
    Http.task
        { body = config.body
        , headers = config.headers
        , method = config.method
        , resolver = Http.stringResolver <| Http.Detailed.responseToString
        , timeout = Nothing
        , url = config.url
        }


{-| toAllTask : like _toTask_ but attaches a custom resolver to use in conjunction with _tryAll_
-}
toAllTask : Request a -> Task (Http.Detailed.Error String) ( Http.Metadata, ListResponse a )
toAllTask (Request config) =
    Http.riskyTask
        { body = config.body
        , headers = config.headers
        , method = config.method
        , resolver = Http.stringResolver (listResponseResolver config)
        , timeout = Nothing
        , url = config.url
        }


{-| listResponseToList : small helper that forwards the inital HTTP task to the recurse function
-}
listResponseToList : Task (Http.Detailed.Error String) ( Http.Metadata, ListResponse a ) -> Task (Http.Detailed.Error String) ( Http.Metadata, List a )
listResponseToList task =
    task |> recurse


{-| listResponseResolver : turns a response from an HTTP request into a 'ListResponse' response
-}
listResponseResolver : RequestConfig a -> Http.Response String -> Result (Http.Detailed.Error String) ( Http.Metadata, ListResponse a )
listResponseResolver config response =
    case response of
        Http.GoodStatus_ m _ ->
            let
                items : Result (Http.Detailed.Error String) ( Http.Metadata, List a )
                items =
                    Http.Detailed.responseToJson (Json.Decode.list config.decoder) response

                next : Maybe String
                next =
                    Pagination.get m.headers
                        |> Pagination.maybeNextLink
            in
            case next of
                Nothing ->
                    Result.map (\( _, res ) -> ( m, Done res )) items

                Just url ->
                    Result.map (\( _, res ) -> ( m, Partial (request { config | url = url }) res )) items

        Http.BadUrl_ b ->
            Err (Http.Detailed.BadUrl b)

        Http.Timeout_ ->
            Err Http.Detailed.Timeout

        Http.NetworkError_ ->
            Err Http.Detailed.NetworkError

        Http.BadStatus_ m b ->
            Err (Http.Detailed.BadStatus m b)


{-| recurse : keeps firing off HTTP tasks if the response is of type Partial

    Thanks to "https://github.com/correl/elm-paginated" for the inspiration

-}
recurse : Task (Http.Detailed.Error String) ( Http.Metadata, ListResponse a ) -> Task (Http.Detailed.Error String) ( Http.Metadata, List a )
recurse originalRequest =
    originalRequest
        |> Task.andThen
            (\( meta, response ) ->
                case response of
                    Partial request_ _ ->
                        toAllTask request_
                            |> Task.map (update ( meta, response ))
                            |> recurse

                    Done data ->
                        Task.succeed ( meta, data )
            )


{-| update: aggregates the results from two responses as needed
-}
update : ( Http.Metadata, ListResponse a ) -> ( Http.Metadata, ListResponse a ) -> ( Http.Metadata, ListResponse a )
update old new =
    case ( old, new ) of
        ( ( _, Done _ ), _ ) ->
            old

        ( ( _, Partial _ oldItems ), ( meta, Done newItems ) ) ->
            ( meta, Done (oldItems ++ newItems) )

        ( ( _, Partial _ oldItems ), ( meta, Partial request_ newItems ) ) ->
            ( meta, Partial request_ (oldItems ++ newItems) )


{-| withAuth : returns an auth header with given Bearer token
-}
withAuth : Session -> Request a -> Request a
withAuth session (Request config) =
    let
        token : String
        token =
            case session of
                Unauthenticated ->
                    ""

                Authenticated auth ->
                    auth.token
    in
    request { config | headers = Http.header "authorization" ("Bearer " ++ token) :: config.headers }



-- METHODS


{-| get : creates a GET request configuration
-}
get : String -> Endpoint -> Decoder b -> Request b
get api endpoint decoder =
    request
        { method = "GET"
        , headers = []
        , url = Endpoint.toUrl api endpoint
        , body = Http.emptyBody
        , decoder = decoder
        }


{-| post : creates a POST request configuration
-}
post : String -> Endpoint -> Http.Body -> Decoder b -> Request b
post api endpoint body decoder =
    request
        { method = "POST"
        , headers = []
        , url = Endpoint.toUrl api endpoint
        , body = body
        , decoder = decoder
        }


{-| put : creates a PUT request configuration
-}
put : String -> Endpoint -> Http.Body -> Decoder b -> Request b
put api endpoint body decoder =
    request
        { method = "PUT"
        , headers = []
        , url = Endpoint.toUrl api endpoint
        , body = body
        , decoder = decoder
        }


{-| delete : creates a DELETE request configuration
-}
delete : String -> Endpoint -> Decoder b -> Request b
delete api endpoint decoder =
    request
        { method = "DELETE"
        , headers = []
        , url = Endpoint.toUrl api endpoint
        , body = Http.emptyBody
        , decoder = decoder
        }


{-| patch : creates a PATCH request configuration
-}
patch : String -> Endpoint -> Request String
patch api endpoint =
    request
        { method = "PATCH"
        , headers = []
        , url = Endpoint.toUrl api endpoint
        , body = Http.emptyBody
        , decoder = Json.Decode.string
        }



-- ENTRYPOINT


{-| try : default way to request information from an endpoint

    example usage:
        Api.try UserResponse <| Api.getUser model authParams

-}
try : (Result (Http.Detailed.Error String) ( Http.Metadata, a ) -> msg) -> Request a -> Cmd msg
try msg request_ =
    toTask request_
        |> Task.attempt msg


{-| tryAll : will attempt to get all results for the endpoint based on pagination

    example usage:
        Api.tryAll RepositoriesResponse <| Api.getAllRepositories model

-}
tryAll : (Result (Http.Detailed.Error String) ( Http.Metadata, List a ) -> msg) -> Request a -> Cmd msg
tryAll msg request_ =
    toAllTask request_
        |> listResponseToList
        |> Task.attempt msg



-- ENTRYPOINT


{-| try : default way to request information from an endpoint
example usage:
Api.try UserResponse <| Api.getUser model authParams
-}
tryString : (Result (Http.Detailed.Error String) ( Http.Metadata, String ) -> msg) -> Request String -> Cmd msg
tryString msg request_ =
    toStringTask request_
        |> Task.attempt msg



-- OPERATIONS


getLogout : PartialModel a -> Request String
getLogout model =
    get model.velaAPI Endpoint.Logout Json.Decode.string
        |> withAuth model.session


{-| getToken : gets a new token with refresh token in cookie
-}
getToken : PartialModel a -> Request JwtAccessToken
getToken model =
    get model.velaAPI Endpoint.Token decodeJwtAccessToken


{-| getInitialToken : fetches a the initial token from the authentication endpoint
which will also set the refresh token cookie
-}
getInitialToken : PartialModel a -> AuthParams -> Request JwtAccessToken
getInitialToken model { code, state } =
    get model.velaAPI (Endpoint.Authenticate { code = code, state = state }) decodeJwtAccessToken


{-| getCurrentUser : fetches a user from the current user endpoint
-}
getCurrentUser : PartialModel a -> Request CurrentUser
getCurrentUser model =
    get model.velaAPI Endpoint.CurrentUser decodeCurrentUser
        |> withAuth model.session


{-| updateCurrentUser : updates the currently authenticated user with the current user endpoint
-}
updateCurrentUser : PartialModel a -> Http.Body -> Request CurrentUser
updateCurrentUser model body =
    put model.velaAPI Endpoint.CurrentUser body decodeCurrentUser
        |> withAuth model.session


{-| getRepo : fetches single repo by org and repo name
-}
getRepo : PartialModel a -> Org -> Repo -> Request Repository
getRepo model org repo =
    get model.velaAPI (Endpoint.Repository org repo) decodeRepository
        |> withAuth model.session


{-| getOrgRepositories : fetches repos by org
-}
getOrgRepositories : PartialModel a -> Maybe Pagination.Page -> Maybe Pagination.PerPage -> Org -> Request (List Repository)
getOrgRepositories model maybePage maybePerPage org =
    get model.velaAPI (Endpoint.OrgRepositories maybePage maybePerPage org) decodeRepositories
        |> withAuth model.session


{-| getSourceRepositories : fetches source repositories by username for creating them via api
-}
getSourceRepositories : PartialModel a -> Request SourceRepositories
getSourceRepositories model =
    get model.velaAPI Endpoint.UserSourceRepositories decodeSourceRepositories
        |> withAuth model.session


{-| deleteRepo : removes an enabled repository
-}
deleteRepo : PartialModel a -> Repository -> Request String
deleteRepo model repository =
    delete model.velaAPI (Endpoint.Repository repository.org repository.name) Json.Decode.string
        |> withAuth model.session


{-| chownRepo : changes ownership of a repository
-}
chownRepo : PartialModel a -> Repository -> Request String
chownRepo model repository =
    patch model.velaAPI (Endpoint.RepositoryChown repository.org repository.name)
        |> withAuth model.session


{-| repairRepo: re-enables a webhook for a repository
-}
repairRepo : PartialModel a -> Repository -> Request String
repairRepo model repository =
    patch model.velaAPI (Endpoint.RepositoryRepair repository.org repository.name)
        |> withAuth model.session


{-| enableRepository : enables a repository
-}
enableRepository : PartialModel a -> Http.Body -> Request Repository
enableRepository model body =
    post model.velaAPI (Endpoint.Repositories Nothing Nothing) body decodeRepository
        |> withAuth model.session


{-| updateRepository : updates a repository
-}
updateRepository : PartialModel a -> Org -> Repo -> Http.Body -> Request Repository
updateRepository model org repo body =
    put model.velaAPI (Endpoint.Repository org repo) body decodeRepository
        |> withAuth model.session


{-| getPipelineConfig : fetches vela pipeline by repository
-}
getPipelineConfig : PartialModel a -> Org -> Repo -> Ref -> Request PipelineConfig
getPipelineConfig model org repository ref =
    get model.velaAPI (Endpoint.PipelineConfig org repository ref) decodePipelineConfig
        |> withAuth model.session


{-| expandPipelineConfig : expands vela pipeline by repository
-}
expandPipelineConfig : PartialModel a -> Org -> Repo -> Ref -> Request String
expandPipelineConfig model org repository ref =
    post model.velaAPI (Endpoint.ExpandPipelineConfig org repository ref) Http.emptyBody decodePipelineExpand
        |> withAuth model.session


{-| getPipelineTemplates : fetches vela pipeline templates by repository
-}
getPipelineTemplates : PartialModel a -> Org -> Repo -> Ref -> Request Templates
getPipelineTemplates model org repository ref =
    get model.velaAPI (Endpoint.PipelineTemplates org repository ref) decodePipelineTemplates
        |> withAuth model.session


{-| restartBuild : restarts a build
-}
restartBuild : PartialModel a -> Org -> Repo -> BuildNumber -> Request Build
restartBuild model org repository buildNumber =
    post model.velaAPI (Endpoint.Build org repository buildNumber) Http.emptyBody decodeBuild
        |> withAuth model.session


{-| cancelBuild : cancels a build
-}
cancelBuild : PartialModel a -> Org -> Repo -> BuildNumber -> Request Build
cancelBuild model org repository buildNumber =
    delete model.velaAPI (Endpoint.CancelBuild org repository buildNumber) decodeBuild
        |> withAuth model.session


{-| getOrgBuilds : fetches vela builds by org
-}
getOrgBuilds : PartialModel a -> Maybe Pagination.Page -> Maybe Pagination.PerPage -> Maybe Event -> Org -> Request Builds
getOrgBuilds model maybePage maybePerPage maybeEvent org =
    get model.velaAPI (Endpoint.OrgBuilds maybePage maybePerPage maybeEvent org) decodeBuilds
        |> withAuth model.session


{-| getBuilds : fetches vela builds by repository
-}
getBuilds : PartialModel a -> Maybe Pagination.Page -> Maybe Pagination.PerPage -> Maybe Event -> Org -> Repo -> Request Builds
getBuilds model maybePage maybePerPage maybeEvent org repository =
    get model.velaAPI (Endpoint.Builds maybePage maybePerPage maybeEvent org repository) decodeBuilds
        |> withAuth model.session


{-| getBuild : fetches vela build by repository and build number
-}
getBuild : PartialModel a -> Org -> Repo -> BuildNumber -> Request Build
getBuild model org repository buildNumber =
    get model.velaAPI (Endpoint.Build org repository buildNumber) decodeBuild
        |> withAuth model.session


{-| getAllSteps : used in conjuction with 'tryAll', it retrieves all pages of the resource

    Note: the singular version of the type/decoder is needed in this case as it turns it into a list

-}
getAllSteps : PartialModel a -> Org -> Repo -> BuildNumber -> Request Step
getAllSteps model org repository buildNumber =
    -- we are using the max perPage setting of 100 to reduce the number of calls
    get model.velaAPI (Endpoint.Steps (Just 1) (Just 100) org repository buildNumber) decodeStep
        |> withAuth model.session


{-| getStepLogs : fetches vela build step log by repository, build number and step number
-}
getStepLogs : PartialModel a -> Org -> Repo -> BuildNumber -> StepNumber -> Request Log
getStepLogs model org repository buildNumber stepNumber =
    get model.velaAPI (Endpoint.StepLogs org repository buildNumber stepNumber) decodeLog
        |> withAuth model.session


{-| getAllServices : used in conjuction with 'tryAll', it retrieves all pages for a build service
-}
getAllServices : PartialModel a -> Org -> Repo -> BuildNumber -> Request Service
getAllServices model org repository buildNumber =
    get model.velaAPI (Endpoint.Services (Just 1) (Just 100) org repository buildNumber) decodeService
        |> withAuth model.session


{-| getServiceLogs : fetches vela build service log by repository, build number and service number
-}
getServiceLogs : PartialModel a -> Org -> Repo -> BuildNumber -> ServiceNumber -> Request Log
getServiceLogs model org repository buildNumber serviceNumber =
    get model.velaAPI (Endpoint.ServiceLogs org repository buildNumber serviceNumber) decodeLog
        |> withAuth model.session


{-| getHooks : fetches hooks for the given repository
-}
getHooks : PartialModel a -> Maybe Pagination.Page -> Maybe Pagination.PerPage -> Org -> Repo -> Request Hooks
getHooks model maybePage maybePerPage org repository =
    get model.velaAPI (Endpoint.Hooks maybePage maybePerPage org repository) decodeHooks
        |> withAuth model.session


{-| redeliverHook : redelivers a hook
-}
redeliverHook : PartialModel a -> Org -> Repo -> HookNumber -> Request String
redeliverHook model org repository hookNumber =
    post model.velaAPI (Endpoint.Hook org repository hookNumber) Http.emptyBody Json.Decode.string
        |> withAuth model.session


{-| getAllSecrets : fetches secrets for the given type org and key
-}
getAllSecrets : PartialModel a -> Engine -> Type -> Org -> Key -> Request Secret
getAllSecrets model engine type_ org key =
    get model.velaAPI (Endpoint.Secrets (Just 1) (Just 100) engine type_ org key) decodeSecret
        |> withAuth model.session


{-| getSecrets : fetches secrets for the given type org and key
-}
getSecrets : PartialModel a -> Maybe Pagination.Page -> Maybe Pagination.PerPage -> Engine -> Type -> Org -> Key -> Request Secrets
getSecrets model maybePage maybePerPage engine type_ org key =
    get model.velaAPI (Endpoint.Secrets maybePage maybePerPage engine type_ org key) decodeSecrets
        |> withAuth model.session


{-| getSecret : fetches secret for the given type org key and name
-}
getSecret : PartialModel a -> Engine -> Type -> Org -> Key -> Name -> Request Secret
getSecret model engine type_ org key name =
    get model.velaAPI (Endpoint.Secret engine type_ org key name) decodeSecret
        |> withAuth model.session


{-| updateSecret : updates a secret
-}
updateSecret : PartialModel a -> Engine -> Type -> Org -> Key -> Name -> Http.Body -> Request Secret
updateSecret model engine type_ org key name body =
    put model.velaAPI (Endpoint.Secret engine type_ org key name) body decodeSecret
        |> withAuth model.session


{-| addSecret : adds a secret
-}
addSecret : PartialModel a -> Engine -> Type -> Org -> Key -> Http.Body -> Request Secret
addSecret model engine type_ org key body =
    post model.velaAPI (Endpoint.Secrets Nothing Nothing engine type_ org key) body decodeSecret
        |> withAuth model.session


{-| getDeployments : fetches vela deployments by repository
-}
getDeployments : PartialModel a -> Maybe Pagination.Page -> Maybe Pagination.PerPage -> Org -> Repo -> Request (List Deployment)
getDeployments model maybePage maybePerPage org repository =
    get model.velaAPI (Endpoint.Deployments maybePage maybePerPage org repository) decodeDeployments
        |> withAuth model.session


{-| getDeployment : fetches vela deployments by repository and deploymentId
-}
getDeployment : PartialModel a -> Org -> Repo -> Maybe DeploymentId -> Request Deployment
getDeployment model org repo deploymentId =
    get model.velaAPI (Endpoint.Deployment org repo deploymentId) decodeDeployment
        |> withAuth model.session


{-| addDeployment : adds a deployment
-}
addDeployment : PartialModel a -> Org -> Repo -> Http.Body -> Request Deployment
addDeployment model org key body =
    post model.velaAPI (Endpoint.Deployment org key Nothing) body decodeDeployment
        |> withAuth model.session


{-| deleteSecret : deletes a secret
-}
deleteSecret : PartialModel a -> Engine -> Type -> Org -> Key -> Name -> Request String
deleteSecret model engine type_ org key name =
    delete model.velaAPI (Endpoint.Secret engine type_ org key name) Json.Decode.string
        |> withAuth model.session


<<<<<<< HEAD
{-| getBuildGraph : fetches vela build graph by repository and build number
-}
getBuildGraph : PartialModel a -> Org -> Repo -> BuildNumber -> Request BuildGraph
getBuildGraph model org repository buildNumber =
    get model.velaAPI (Endpoint.BuildGraph org repository buildNumber) decodeBuildGraph
=======

-- SCHEDULES


{-| getSchedules : fetches vela schedules by repository
-}
getSchedules : PartialModel a -> Maybe Pagination.Page -> Maybe Pagination.PerPage -> Org -> Repo -> Request Schedules
getSchedules model maybePage maybePerPage org repository =
    get model.velaAPI (Endpoint.Schedule org repository Nothing maybePage maybePerPage) decodeSchedules
        |> withAuth model.session


{-| getSchedule : fetches vela schedules by repository and name
-}
getSchedule : PartialModel a -> Org -> Repo -> ScheduleName -> Request Schedule
getSchedule model org repo id =
    get model.velaAPI (Endpoint.Schedule org repo (Just id) Nothing Nothing) decodeSchedule
        |> withAuth model.session


{-| addSchedule : adds a schedule
-}
addSchedule : PartialModel a -> Org -> Repo -> Http.Body -> Request Schedule
addSchedule model org repo body =
    post model.velaAPI (Endpoint.Schedule org repo Nothing Nothing Nothing) body decodeSchedule
        |> withAuth model.session


{-| updateSchedule : updates a schedule
-}
updateSchedule : PartialModel a -> Org -> Repo -> ScheduleName -> Http.Body -> Request Schedule
updateSchedule model org repo name body =
    put model.velaAPI (Endpoint.Schedule org repo (Just name) Nothing Nothing) body decodeSchedule
        |> withAuth model.session


{-| deleteSchedule : deletes a schedule
-}
deleteSchedule : PartialModel a -> Org -> Repo -> ScheduleName -> Request String
deleteSchedule model org repo id =
    delete model.velaAPI (Endpoint.Schedule org repo (Just id) Nothing Nothing) Json.Decode.string
>>>>>>> 7c002e74
        |> withAuth model.session<|MERGE_RESOLUTION|>--- conflicted
+++ resolved
@@ -713,13 +713,6 @@
         |> withAuth model.session
 
 
-<<<<<<< HEAD
-{-| getBuildGraph : fetches vela build graph by repository and build number
--}
-getBuildGraph : PartialModel a -> Org -> Repo -> BuildNumber -> Request BuildGraph
-getBuildGraph model org repository buildNumber =
-    get model.velaAPI (Endpoint.BuildGraph org repository buildNumber) decodeBuildGraph
-=======
 
 -- SCHEDULES
 
@@ -761,5 +754,4 @@
 deleteSchedule : PartialModel a -> Org -> Repo -> ScheduleName -> Request String
 deleteSchedule model org repo id =
     delete model.velaAPI (Endpoint.Schedule org repo (Just id) Nothing Nothing) Json.Decode.string
->>>>>>> 7c002e74
         |> withAuth model.session