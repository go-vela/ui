--- conflicted
+++ resolved
@@ -413,7 +413,7 @@
 getLogout : PartialModel a -> Request String
 getLogout model =
     get model.velaAPI Endpoint.Logout Json.Decode.string
-<<<<<<< HEAD
+        |> withAuth model.session
 
 
 {-| getToken : gets a new token with refresh token in cookie
@@ -426,21 +426,6 @@
 {-| getInitialToken : fetches a the initial token from the authentication endpoint
 which will also set the refresh token cookie
 -}
-=======
-        |> withAuth model.session
-
-
-{-| getToken : gets a new token with refresh token in cookie
--}
-getToken : PartialModel a -> Request JwtAccessToken
-getToken model =
-    get model.velaAPI Endpoint.Token decodeJwtAccessToken
-
-
-{-| getInitialToken : fetches a the initial token from the authentication endpoint
-which will also set the refresh token cookie
--}
->>>>>>> 78cc89bf
 getInitialToken : PartialModel a -> AuthParams -> Request JwtAccessToken
 getInitialToken model { code, state } =
     get model.velaAPI (Endpoint.Authenticate { code = code, state = state }) decodeJwtAccessToken
