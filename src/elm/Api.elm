--- conflicted
+++ resolved
@@ -394,16 +394,12 @@
         |> Task.attempt msg
 
 
-{-| tryString : default way to request information from and endpoint
-<<<<<<< HEAD
-example usage:
-Api.tryString UserResponse <| Api.getUser model authParams
-=======
-
+-- ENTRYPOINT
+
+
+{-| try : default way to request information from and endpoint
     example usage:
-        Api.tryString UserResponse <| Api.getUser model authParams
-
->>>>>>> 7a9b792d
+        Api.try UserResponse <| Api.getUser model authParams
 -}
 tryString : (Result (Http.Detailed.Error String) ( Http.Metadata, String ) -> msg) -> Request String -> Cmd msg
 tryString msg request_ =
