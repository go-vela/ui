{--
SPDX-License-Identifier: Apache-2.0
--}


module Shared.Msg exposing (Msg(..))

import Auth.Jwt
import Browser.Dom
import Browser.Events
import Components.Alerts
import Http
import Http.Detailed
import RemoteData exposing (WebData)
import Time
import Toasty as Alerting
import Utils.Favicons as Favicons
import Utils.Favorites as Favorites
import Utils.Interval as Interval
import Utils.Theme as Theme
import Vela


type Msg
    = NoOp
      -- BROWSER
    | FocusOn { target : String }
    | FocusResult (Result Browser.Dom.Error ())
    | DownloadFile { filename : String, content : String, map : String -> String }
    | OnKeyDown { key : String }
    | OnKeyUp { key : String }
    | VisibilityChanged { visibility : Browser.Events.Visibility }
      -- FAVICON
    | UpdateFavicon { favicon : Favicons.Favicon }
      -- TIME
    | AdjustTimeZone { zone : Time.Zone }
    | AdjustTime { time : Time.Posix }
      -- AUTH
    | FinishAuthentication { code : Maybe String, state : Maybe String }
    | TokenResponse (Result (Http.Detailed.Error String) ( Http.Metadata, Auth.Jwt.JwtAccessToken ))
    | RefreshToken
    | Logout { from : Maybe String }
    | LogoutResponse { from : Maybe String } (Result (Http.Detailed.Error String) ( Http.Metadata, String ))
      -- USER
    | GetCurrentUser
<<<<<<< HEAD
    | GetCurrentUserResponse (Result (Http.Detailed.Error String) ( Http.Metadata, Vela.CurrentUser ))
=======
    | CurrentUserResponse (Result (Http.Detailed.Error String) ( Http.Metadata, Vela.User ))
>>>>>>> 1534b6d4
      -- SOURCE REPOS
    | UpdateSourceRepos { sourceRepos : WebData Vela.SourceRepositories }
      -- FAVORITES
    | UpdateFavorite { org : String, maybeRepo : Maybe String, updateType : Favorites.UpdateType }
    | UpdateFavoriteResponse { favorite : String, favorited : Bool } (Result (Http.Detailed.Error String) ( Http.Metadata, Vela.User ))
    | AddFavorites { favorites : List { org : String, maybeRepo : Maybe String } }
    | AddFavoritesResponse { favorites : List { org : String, maybeRepo : Maybe String } } (Result (Http.Detailed.Error String) ( Http.Metadata, Vela.User ))
      -- BUILDS
    | GetRepoBuilds { org : String, repo : String, pageNumber : Maybe Int, perPage : Maybe Int, maybeEvent : Maybe String }
    | GetRepoBuildsResponse (Result (Http.Detailed.Error String) ( Http.Metadata, List Vela.Build ))
      -- HOOKS
    | GetRepoHooks { org : String, repo : String, pageNumber : Maybe Int, perPage : Maybe Int, maybeEvent : Maybe String }
    | GetRepoHooksResponse (Result (Http.Detailed.Error String) ( Http.Metadata, List Vela.Hook ))
      -- THEME
    | SetTheme { theme : Theme.Theme }
      -- ALERTS
    | AddAlertError { content : String, addToastIfUnique : Bool, link : Maybe Components.Alerts.Link }
    | AddAlertSuccess { content : String, addToastIfUnique : Bool, link : Maybe Components.Alerts.Link }
    | AlertsUpdate (Alerting.Msg Components.Alerts.Alert)
      -- ERRORS
    | HandleHttpError { error : Http.Detailed.Error String, shouldShowAlertFn : Http.Detailed.Error String -> Bool }
      -- REFRESH
    | Tick { interval : Interval.Interval, time : Time.Posix }<|MERGE_RESOLUTION|>--- conflicted
+++ resolved
@@ -43,11 +43,7 @@
     | LogoutResponse { from : Maybe String } (Result (Http.Detailed.Error String) ( Http.Metadata, String ))
       -- USER
     | GetCurrentUser
-<<<<<<< HEAD
-    | GetCurrentUserResponse (Result (Http.Detailed.Error String) ( Http.Metadata, Vela.CurrentUser ))
-=======
-    | CurrentUserResponse (Result (Http.Detailed.Error String) ( Http.Metadata, Vela.User ))
->>>>>>> 1534b6d4
+    | GetCurrentUserResponse (Result (Http.Detailed.Error String) ( Http.Metadata, Vela.User ))
       -- SOURCE REPOS
     | UpdateSourceRepos { sourceRepos : WebData Vela.SourceRepositories }
       -- FAVORITES
