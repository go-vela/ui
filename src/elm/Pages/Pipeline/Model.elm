{--
Copyright (c) 2020 Target Brands, Inc. All rights reserved.
Use of this source code is governed by the LICENSE file in this repository.
--}


module Pages.Pipeline.Model exposing (Expand, Get, Msgs, PartialModel)

import Alerts exposing (Alert)
import Browser.Navigation as Navigation
import Errors exposing (Error)
import Focus exposing (FocusLineNumber)
import Http
import Http.Detailed
import Pages exposing (Page(..))
import RemoteData exposing (WebData)
import Routes exposing (Route)
import Time exposing (Posix, Zone)
import Toasty as Alerting exposing (Stack)
import Vela
    exposing
        ( Build
        , BuildNumber
        , CurrentUser
        , FocusFragment
        , Org
        , PipelineModel
        , Repo
        , RepoModel
        , Session
        , SourceRepositories
        , Steps
        , Templates
        )



-- MODEL


{-| PartialModel : an abbreviated version of the main model
-}
type alias PartialModel a =
    { a
        | velaAPI : String
        , session : Maybe Session
        , navigationKey : Navigation.Key
        , time : Posix
<<<<<<< HEAD
        , zone : Zone
=======
>>>>>>> 865a8728
        , repo : RepoModel
        , shift : Bool
        , templates : ( WebData Templates, Error )
        , pipeline : PipelineModel
        , page : Page
        , toasties : Stack Alert
        , sourceRepos : WebData SourceRepositories
        , user : WebData CurrentUser
    }


type alias Msgs msg =
    { clickNavTab : Route -> msg
    , get : Get msg
    , expand : Expand msg
    , focusLineNumber : FocusLineNumber msg
    }


type alias Get msg =
    Org -> Repo -> Maybe BuildNumber -> Maybe String -> Bool -> FocusFragment -> msg


type alias Expand msg =
    Org -> Repo -> Maybe BuildNumber -> Maybe String -> Bool -> FocusFragment -> msg<|MERGE_RESOLUTION|>--- conflicted
+++ resolved
@@ -46,10 +46,6 @@
         , session : Maybe Session
         , navigationKey : Navigation.Key
         , time : Posix
-<<<<<<< HEAD
-        , zone : Zone
-=======
->>>>>>> 865a8728
         , repo : RepoModel
         , shift : Bool
         , templates : ( WebData Templates, Error )
