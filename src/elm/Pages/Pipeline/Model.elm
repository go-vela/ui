{--
Copyright (c) 2020 Target Brands, Inc. All rights reserved.
Use of this source code is governed by the LICENSE file in this repository.
--}


<<<<<<< HEAD
module Pages.Pipeline.Model exposing (Download, Expand, Get, Msgs, PartialModel, ShowHideTemplates)
=======
module Pages.Pipeline.Model exposing (Download, Expand, Get, Msgs, PartialModel)
>>>>>>> 4a583eee

import Alerts exposing (Alert)
import Browser.Dom as Dom
import Browser.Navigation as Navigation
import Errors exposing (Error)
import Focus exposing (FocusLineNumber)
import Http
import Http.Detailed
import Pages exposing (Page(..))
import RemoteData exposing (WebData)
import Routes exposing (Route)
import Time exposing (Posix, Zone)
import Toasty as Alerting exposing (Stack)
import Vela
    exposing
        ( Build
        , BuildNumber
<<<<<<< HEAD
        , CurrentUser
=======
>>>>>>> 4a583eee
        , FocusFragment
        , Org
        , PipelineModel
        , PipelineTemplates
        , Repo
        , RepoModel
        , Session
        , SourceRepositories
        , Steps
        )



-- MODEL


{-| PartialModel : an abbreviated version of the main model
-}
type alias PartialModel a =
    { a
        | velaAPI : String
        , session : Maybe Session
        , navigationKey : Navigation.Key
        , time : Posix
        , repo : RepoModel
        , shift : Bool
        , templates : PipelineTemplates
        , pipeline : PipelineModel
        , page : Page
        , toasties : Stack Alert
        , sourceRepos : WebData SourceRepositories
        , user : WebData CurrentUser
    }


type alias Msgs msg =
<<<<<<< HEAD
    { clickNavTab : Route -> msg
    , get : Get msg
    , expand : Expand msg
    , focusLineNumber : FocusLineNumber msg
=======
    { get : Get msg
    , expand : Expand msg
    , focusLineNumber : Int -> msg
>>>>>>> 4a583eee
    , showHideTemplates : msg
    , download : Download msg
    }


type alias Get msg =
    Org -> Repo -> Maybe BuildNumber -> Maybe String -> FocusFragment -> Bool -> msg

<<<<<<< HEAD

type alias Expand msg =
    Org -> Repo -> Maybe BuildNumber -> Maybe String -> FocusFragment -> Bool -> msg


type alias ShowHideTemplates msg =
    msg
=======

type alias Expand msg =
    Org -> Repo -> Maybe BuildNumber -> Maybe String -> FocusFragment -> Bool -> msg
>>>>>>> 4a583eee


type alias Download msg =
    String -> String -> msg<|MERGE_RESOLUTION|>--- conflicted
+++ resolved
@@ -4,17 +4,12 @@
 --}
 
 
-<<<<<<< HEAD
-module Pages.Pipeline.Model exposing (Download, Expand, Get, Msgs, PartialModel, ShowHideTemplates)
-=======
 module Pages.Pipeline.Model exposing (Download, Expand, Get, Msgs, PartialModel)
->>>>>>> 4a583eee
 
 import Alerts exposing (Alert)
 import Browser.Dom as Dom
 import Browser.Navigation as Navigation
 import Errors exposing (Error)
-import Focus exposing (FocusLineNumber)
 import Http
 import Http.Detailed
 import Pages exposing (Page(..))
@@ -26,10 +21,7 @@
     exposing
         ( Build
         , BuildNumber
-<<<<<<< HEAD
         , CurrentUser
-=======
->>>>>>> 4a583eee
         , FocusFragment
         , Org
         , PipelineModel
@@ -66,16 +58,9 @@
 
 
 type alias Msgs msg =
-<<<<<<< HEAD
-    { clickNavTab : Route -> msg
-    , get : Get msg
-    , expand : Expand msg
-    , focusLineNumber : FocusLineNumber msg
-=======
     { get : Get msg
     , expand : Expand msg
     , focusLineNumber : Int -> msg
->>>>>>> 4a583eee
     , showHideTemplates : msg
     , download : Download msg
     }
@@ -84,20 +69,10 @@
 type alias Get msg =
     Org -> Repo -> Maybe BuildNumber -> Maybe String -> FocusFragment -> Bool -> msg
 
-<<<<<<< HEAD
 
 type alias Expand msg =
     Org -> Repo -> Maybe BuildNumber -> Maybe String -> FocusFragment -> Bool -> msg
 
 
-type alias ShowHideTemplates msg =
-    msg
-=======
-
-type alias Expand msg =
-    Org -> Repo -> Maybe BuildNumber -> Maybe String -> FocusFragment -> Bool -> msg
->>>>>>> 4a583eee
-
-
 type alias Download msg =
     String -> String -> msg