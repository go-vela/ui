--- conflicted
+++ resolved
@@ -40,11 +40,7 @@
         , session : Maybe Session
         , navigationKey : Navigation.Key
         , time : Posix
-<<<<<<< HEAD
-        , repoModel : RepoModel
-=======
         , repo : RepoModel
->>>>>>> 9e6dde50
         , shift : Bool
         , templates : ( WebData Templates, Error )
         , pipeline : Pipeline
