--- conflicted
+++ resolved
@@ -28,10 +28,7 @@
         , PipelineTemplates
         , Repo
         , RepoModel
-<<<<<<< HEAD
-=======
         , SourceRepositories
->>>>>>> 78cc89bf
         , Steps
         )
 
@@ -46,11 +43,8 @@
     { a
         | velaAPI : String
         , session : Session
-<<<<<<< HEAD
-=======
         , user : WebData CurrentUser
         , sourceRepos : WebData SourceRepositories
->>>>>>> 78cc89bf
         , navigationKey : Navigation.Key
         , time : Posix
         , repo : RepoModel
