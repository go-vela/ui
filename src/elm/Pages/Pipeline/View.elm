{--
Copyright (c) 2020 Target Brands, Inc. All rights reserved.
Use of this source code is governed by the LICENSE file in this repository.
--}


module Pages.Pipeline.View exposing (viewPipeline)

import Ansi.Log
import Array
import DateFormat.Relative exposing (relativeTime)
import Dict
import Dict.Extra
import Errors exposing (Error, detailedErrorToString)
import FeatherIcons exposing (Icon)
import Focus exposing (ExpandTemplatesQuery, FocusLineNumber, Fragment, RefQuery, Resource, ResourceID, lineFocusStyles, lineRangeId, resourceAndLineToFocusId)
import Html
    exposing
        ( Html
        , a
        , button
        , code
        , div
        , small
        , span
        , strong
        , table
        , td
        , text
        , tr
        )
import Html.Attributes exposing (attribute, class, href, title)
import Html.Events exposing (onClick)
import List.Extra
import Pages exposing (Page(..))
import Pages.Build.Logs exposing (decodeAnsi)
<<<<<<< HEAD
import Pages.Build.Model
import Pages.Build.View exposing (viewLine, wrapWithBuildPreview)
import Pages.Pipeline.Model exposing (Download, Expand, Get, Msgs, PartialModel)
import RemoteData exposing (RemoteData(..), WebData)
import Routes exposing (Route(..))
import SvgBuilder exposing (buildStatusToIcon)
import Time exposing (Posix, Zone)
=======
import Pages.Pipeline.Model exposing (Download, Expand, Get, Msgs, PartialModel)
import RemoteData exposing (RemoteData(..), WebData)
import Routes exposing (Route(..))
>>>>>>> c2fd1552
import Util
import Vela
    exposing
        ( Build
        , BuildNumber
        , LogFocus
        , Org
        , PipelineConfig
        , PipelineModel
        , PipelineTemplates
        , Ref
        , Repo
        , Status
        , Step
        , Steps
        , Template
        , Templates
        )



-- VIEW


{-| viewPipeline : takes model and renders collapsible template previews and the pipeline configuration file for the desired ref.
-}
viewPipeline : PartialModel a -> Msgs msg -> Maybe Ref -> Html msg
viewPipeline model msgs ref =
    div [ class "pipeline" ]
        [ viewPipelineTemplates model.templates msgs.showHideTemplates
        , viewPipelineConfiguration model msgs ref
        ]


{-| viewPipelineTemplates : takes templates and renders a list above the pipeline configuration.
-}
viewPipelineTemplates : PipelineTemplates -> msg -> Html msg
viewPipelineTemplates { data, error, show } showHide =
    case data of
        NotAsked ->
            text ""

        Loading ->
            Util.smallLoaderWithText "loading pipeline templates"

        Success t ->
            viewTemplates t show showHide

        Failure _ ->
            viewTemplatesError error show showHide


{-| viewTemplates : takes templates and renders a list of templates.

    Does not show if no templates are used in the pipeline.

-}
viewTemplates : Templates -> Bool -> msg -> Html msg
viewTemplates templates open showHide =
    if not <| Dict.isEmpty templates then
        templates
            |> Dict.toList
            |> List.map viewTemplate
            |> viewTemplatesDetails (class "-success") open showHide

    else
        text ""


{-| viewTemplates : renders an error from fetching templates.
-}
viewTemplatesError : Error -> Bool -> msg -> Html msg
viewTemplatesError err open showHide =
    [ text <| "There was a problem fetching templates for this pipeline configuration"
    , div [ Util.testAttribute "pipeline-templates-error" ] [ text err ]
    ]
        |> viewTemplatesDetails (class "-error") open showHide


{-| viewTemplatesDetails : takes templates content and wraps it in a details/summary.
-}
viewTemplatesDetails : Html.Attribute msg -> Bool -> msg -> List (Html msg) -> Html msg
viewTemplatesDetails cls open showHide content =
    Html.details
        ([ class "details"
         , class "templates"
         , Util.testAttribute "pipeline-templates"
         ]
            ++ Util.open open
        )
        ([ Html.summary [ class "summary", Util.onClickPreventDefault showHide ]
            [ div [] [ text "Templates" ]
            , FeatherIcons.chevronDown |> FeatherIcons.withSize 20 |> FeatherIcons.withClass "details-icon-expand" |> FeatherIcons.toHtml []
            ]
         ]
            ++ [ div [ class "content", cls ] content ]
        )


{-| viewTemplate : takes template and renders view with name, source and HTML url.
-}
viewTemplate : ( String, Template ) -> Html msg
viewTemplate ( _, t ) =
    div [ class "template", Util.testAttribute <| "pipeline-template-" ++ t.name ]
        [ div [] [ strong [] [ text "Name:" ], strong [] [ text "Source:" ], strong [] [ text "Link:" ] ]
        , div []
            [ span [] [ text t.name ]
            , span [] [ text t.source ]
            , a
                [ Html.Attributes.target "_blank"
                , Html.Attributes.href t.link
                ]
                [ text t.link ]
            ]
        ]


{-| viewPipelineConfiguration : takes model and renders a wrapper view for a pipeline configuration if Success or Failure.
-}
viewPipelineConfiguration : PartialModel a -> Msgs msg -> Maybe Ref -> Html msg
viewPipelineConfiguration model msgs ref =
    case model.pipeline.config of
        ( Loading, _ ) ->
            Util.smallLoaderWithText "loading pipeline configuration"

        ( NotAsked, _ ) ->
            text ""

        _ ->
            viewPipelineConfigurationResponse model msgs ref


{-| viewPipelineConfiguration : takes model and renders view for a pipeline configuration.
-}
viewPipelineConfigurationResponse : PartialModel a -> Msgs msg -> Maybe Ref -> Html msg
viewPipelineConfigurationResponse model msgs ref =
    div [ class "logs-container", class "-pipeline" ]
        [ case model.pipeline.config of
            ( Success config, _ ) ->
                viewPipelineConfigurationData model msgs ref config

            ( Failure _, err ) ->
                viewPipelineConfigurationError model msgs ref err

            _ ->
                text ""
        ]


{-| viewPipelineConfigurationData : takes model and config and renders view for a pipeline configuration's data.
-}
viewPipelineConfigurationData : PartialModel a -> Msgs msg -> Maybe Ref -> PipelineConfig -> Html msg
viewPipelineConfigurationData model msgs ref config =
    wrapPipelineConfigurationContent model msgs ref (class "") <|
        div [ class "logs", Util.testAttribute "pipeline-configuration-data" ] <|
            viewLines config model.pipeline.lineFocus model.shift msgs.focusLineNumber


{-| viewPipelineConfigurationData : takes model and string and renders a pipeline configuration error.
-}
viewPipelineConfigurationError : PartialModel a -> Msgs msg -> Maybe Ref -> Error -> Html msg
viewPipelineConfigurationError model msgs ref err =
    wrapPipelineConfigurationContent model msgs ref (class "-error") <|
        div [ class "content", Util.testAttribute "pipeline-configuration-error" ]
            [ text <| "There was a problem fetching the pipeline configuration:", div [] [ text err ] ]


{-| wrapPipelineConfigurationContent : takes model, pipeline configuration and content and wraps it with a table, title and the template expansion header.
-}
wrapPipelineConfigurationContent : PartialModel a -> Msgs msg -> Maybe Ref -> Html.Attribute msg -> Html msg -> Html msg
wrapPipelineConfigurationContent model { get, expand, download } ref cls content =
    let
        body =
            [ div [ class "header" ]
                [ span []
                    [ text "Pipeline Configuration"
                    , case ref of
                        Just r ->
                            span [ class "link" ] [ text <| "(" ++ r ++ ")" ]

                        Nothing ->
                            text ""
                    ]
                ]
            , viewPipelineActions model get expand download
            ]
                ++ [ content ]
    in
    Html.table
        [ class "logs-table"
        , cls
        ]
        body


<<<<<<< HEAD
velaYmlFileName =
    "vela.yml"


=======
>>>>>>> c2fd1552
{-| viewPipelineActions : takes model and renders the config header buttons for expanding pipeline templates and downloading yaml.
-}
viewPipelineActions : PartialModel a -> Get msg -> Expand msg -> Download msg -> Html msg
viewPipelineActions model get expand download =
    let
        t =
            case model.templates.data of
                Success templates ->
                    if Dict.size templates > 0 then
                        div [ class "action", class "expand-templates", Util.testAttribute "pipeline-templates-expand" ]
                            [ expandTemplatesToggleButton model.pipeline get expand
                            , expandTemplatesToggleIcon model.pipeline
                            , expandTemplatesTip
                            ]
<<<<<<< HEAD

                    else
                        text ""

                _ ->
                    text ""

        d =
            div [ class "action" ]
                [ button
                    [ class "button"
                    , class "-link"
                    , Util.testAttribute <| "download-yml"
                    , onClick <| download velaYmlFileName <| RemoteData.unwrap "" .data <| Tuple.first model.pipeline.config
                    , attribute "aria-label" <| "download pipeline configuration file for "
                    ]
                    [ text <|
                        if model.pipeline.expanded then
                            "download (expanded) " ++ velaYmlFileName

                        else
                            "download " ++ velaYmlFileName
                    ]
                ]
    in
    div [ class "actions" ] [ t, d ]
=======

                    else
                        text ""

                _ ->
                    text ""

        d =
            div [ class "action" ]
                [ button
                    [ class "button"
                    , class "-link"
                    , Util.testAttribute <| "download-yml"
                    , onClick <| download velaYmlFileName <| RemoteData.unwrap "" .data <| Tuple.first model.pipeline.config
                    , attribute "aria-label" <| "download pipeline configuration file for "
                    ]
                    [ text <|
                        if model.pipeline.expanded then
                            "download (expanded) " ++ velaYmlFileName

                        else
                            "download " ++ velaYmlFileName
                    ]
                ]
    in
    div [ class "actions" ] [ t, d ]


velaYmlFileName =
    "vela.yml"
>>>>>>> c2fd1552


{-| expandTemplatesToggleIcon : takes pipeline and renders icon for toggling templates expansion.
-}
expandTemplatesToggleIcon : PipelineModel -> Html msg
expandTemplatesToggleIcon pipeline =
    let
        wrapExpandTemplatesIcon : Icon -> Html msg
        wrapExpandTemplatesIcon i =
            div [ class "icon" ] [ i |> FeatherIcons.withSize 20 |> FeatherIcons.toHtml [] ]
    in
    if pipeline.expanding then
        Util.smallLoader

    else if pipeline.expanded then
        wrapExpandTemplatesIcon FeatherIcons.checkCircle

    else
        wrapExpandTemplatesIcon FeatherIcons.circle


{-| expandTemplatesToggleButton : takes pipeline and renders button that toggles templates expansion.
-}
expandTemplatesToggleButton : PipelineModel -> Get msg -> Expand msg -> Html msg
expandTemplatesToggleButton pipeline get expand =
    let
        { org, repo, buildNumber, ref } =
            pipeline

        action =
            if pipeline.expanded then
                get org repo buildNumber ref Nothing True

            else
                expand org repo buildNumber ref Nothing True
    in
    button
        [ class "button"
        , class "-link"
        , Util.onClickPreventDefault <| action
        , Util.testAttribute "pipeline-templates-expand-toggle"
        ]
        [ if pipeline.expanded then
            text "revert template expansion"

          else
            text "expand templates"
        ]


{-| expandTemplatesTip : renders help tip that is displayed next to the expand templates button.
-}
expandTemplatesTip : Html msg
expandTemplatesTip =
    small [ class "tip" ] [ text "note: yaml fields will be sorted alphabetically when expanding templates." ]


{-| viewLines : takes pipeline configuration, line focus and shift key.

    returns a list of rendered data lines with focusable line numbers.

-}
<<<<<<< HEAD
viewLines : PipelineConfig -> LogFocus -> Bool -> FocusLineNumber msg -> List (Html msg)
=======
viewLines : PipelineConfig -> LogFocus -> Bool -> (Int -> msg) -> List (Html msg)
>>>>>>> c2fd1552
viewLines config lineFocus shift focusLineNumber =
    config.data
        |> decodeAnsi
        |> Array.indexedMap
            (\idx line ->
                Just <|
                    viewLine "0"
                        (idx + 1)
                        (Just line)
                        "0"
                        lineFocus
                        shift
                        focusLineNumber
            )
        |> Array.toList
        |> Just
        |> Maybe.withDefault []
        |> List.filterMap identity


{-| viewLine : takes line and focus information and renders line number button and data.
-}
<<<<<<< HEAD
viewLine : ResourceID -> Int -> Maybe Ansi.Log.Line -> String -> LogFocus -> Bool -> FocusLineNumber msg -> Html msg
=======
viewLine : ResourceID -> Int -> Maybe Ansi.Log.Line -> String -> LogFocus -> Bool -> (Int -> msg) -> Html msg
>>>>>>> c2fd1552
viewLine id lineNumber line resource lineFocus shiftDown focus =
    tr
        [ Html.Attributes.id <|
            id
                ++ ":"
                ++ String.fromInt lineNumber
        , class "line"
        ]
        [ case line of
            Just l ->
                div
                    [ class "wrapper"
                    , Util.testAttribute <| String.join "-" [ "config", "line", resource, String.fromInt lineNumber ]
                    , class <| lineFocusStyles lineFocus lineNumber
                    ]
                    [ td []
                        [ lineFocusButton resource lineFocus lineNumber shiftDown focus ]
                    , td [ class "break-text", class "overflow-auto" ]
                        [ code [ Util.testAttribute <| String.join "-" [ "config", "data", resource, String.fromInt lineNumber ] ]
                            [ Ansi.Log.viewLine l
                            ]
                        ]
                    ]

            Nothing ->
                text ""
        ]


{-| lineFocusButton : renders button for focusing log line ranges.
-}
<<<<<<< HEAD
lineFocusButton : Resource -> LogFocus -> Int -> Bool -> FocusLineNumber msg -> Html msg
lineFocusButton resource logFocus lineNumber shiftDown focus =
    button
        [ Util.onClickPreventDefault <|
            focus <|
                lineNumber
=======
lineFocusButton : Resource -> LogFocus -> Int -> Bool -> (Int -> msg) -> Html msg
lineFocusButton resource logFocus lineNumber shiftDown focus =
    button
        [ Util.onClickPreventDefault <|
            focus lineNumber
>>>>>>> c2fd1552
        , Util.testAttribute <| String.join "-" [ "config", "line", "num", resource, String.fromInt lineNumber ]
        , Html.Attributes.id <| resourceAndLineToFocusId "config" resource lineNumber
        , class "line-number"
        , class "button"
        , class "-link"
        , attribute "aria-label" <| "focus resource " ++ resource
        ]
        [ span [] [ text <| String.fromInt lineNumber ] ]<|MERGE_RESOLUTION|>--- conflicted
+++ resolved
@@ -34,19 +34,9 @@
 import List.Extra
 import Pages exposing (Page(..))
 import Pages.Build.Logs exposing (decodeAnsi)
-<<<<<<< HEAD
-import Pages.Build.Model
-import Pages.Build.View exposing (viewLine, wrapWithBuildPreview)
 import Pages.Pipeline.Model exposing (Download, Expand, Get, Msgs, PartialModel)
 import RemoteData exposing (RemoteData(..), WebData)
 import Routes exposing (Route(..))
-import SvgBuilder exposing (buildStatusToIcon)
-import Time exposing (Posix, Zone)
-=======
-import Pages.Pipeline.Model exposing (Download, Expand, Get, Msgs, PartialModel)
-import RemoteData exposing (RemoteData(..), WebData)
-import Routes exposing (Route(..))
->>>>>>> c2fd1552
 import Util
 import Vela
     exposing
@@ -242,13 +232,6 @@
         body
 
 
-<<<<<<< HEAD
-velaYmlFileName =
-    "vela.yml"
-
-
-=======
->>>>>>> c2fd1552
 {-| viewPipelineActions : takes model and renders the config header buttons for expanding pipeline templates and downloading yaml.
 -}
 viewPipelineActions : PartialModel a -> Get msg -> Expand msg -> Download msg -> Html msg
@@ -263,7 +246,6 @@
                             , expandTemplatesToggleIcon model.pipeline
                             , expandTemplatesTip
                             ]
-<<<<<<< HEAD
 
                     else
                         text ""
@@ -290,38 +272,10 @@
                 ]
     in
     div [ class "actions" ] [ t, d ]
-=======
-
-                    else
-                        text ""
-
-                _ ->
-                    text ""
-
-        d =
-            div [ class "action" ]
-                [ button
-                    [ class "button"
-                    , class "-link"
-                    , Util.testAttribute <| "download-yml"
-                    , onClick <| download velaYmlFileName <| RemoteData.unwrap "" .data <| Tuple.first model.pipeline.config
-                    , attribute "aria-label" <| "download pipeline configuration file for "
-                    ]
-                    [ text <|
-                        if model.pipeline.expanded then
-                            "download (expanded) " ++ velaYmlFileName
-
-                        else
-                            "download " ++ velaYmlFileName
-                    ]
-                ]
-    in
-    div [ class "actions" ] [ t, d ]
 
 
 velaYmlFileName =
     "vela.yml"
->>>>>>> c2fd1552
 
 
 {-| expandTemplatesToggleIcon : takes pipeline and renders icon for toggling templates expansion.
@@ -384,11 +338,7 @@
     returns a list of rendered data lines with focusable line numbers.
 
 -}
-<<<<<<< HEAD
-viewLines : PipelineConfig -> LogFocus -> Bool -> FocusLineNumber msg -> List (Html msg)
-=======
 viewLines : PipelineConfig -> LogFocus -> Bool -> (Int -> msg) -> List (Html msg)
->>>>>>> c2fd1552
 viewLines config lineFocus shift focusLineNumber =
     config.data
         |> decodeAnsi
@@ -411,11 +361,7 @@
 
 {-| viewLine : takes line and focus information and renders line number button and data.
 -}
-<<<<<<< HEAD
-viewLine : ResourceID -> Int -> Maybe Ansi.Log.Line -> String -> LogFocus -> Bool -> FocusLineNumber msg -> Html msg
-=======
 viewLine : ResourceID -> Int -> Maybe Ansi.Log.Line -> String -> LogFocus -> Bool -> (Int -> msg) -> Html msg
->>>>>>> c2fd1552
 viewLine id lineNumber line resource lineFocus shiftDown focus =
     tr
         [ Html.Attributes.id <|
@@ -447,20 +393,11 @@
 
 {-| lineFocusButton : renders button for focusing log line ranges.
 -}
-<<<<<<< HEAD
-lineFocusButton : Resource -> LogFocus -> Int -> Bool -> FocusLineNumber msg -> Html msg
-lineFocusButton resource logFocus lineNumber shiftDown focus =
-    button
-        [ Util.onClickPreventDefault <|
-            focus <|
-                lineNumber
-=======
 lineFocusButton : Resource -> LogFocus -> Int -> Bool -> (Int -> msg) -> Html msg
 lineFocusButton resource logFocus lineNumber shiftDown focus =
     button
         [ Util.onClickPreventDefault <|
             focus lineNumber
->>>>>>> c2fd1552
         , Util.testAttribute <| String.join "-" [ "config", "line", "num", resource, String.fromInt lineNumber ]
         , Html.Attributes.id <| resourceAndLineToFocusId "config" resource lineNumber
         , class "line-number"
