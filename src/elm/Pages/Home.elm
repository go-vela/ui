--- conflicted
+++ resolved
@@ -16,6 +16,7 @@
         , details
         , div
         , h1
+        , p
         , span
         , summary
         , text
@@ -45,24 +46,18 @@
         blankMessage =
             div [ class "overview" ]
                 [ h1 [] [ text "Let's get Started!" ]
-                , div [ class "get-started" ]
+                , p []
                     [ text "To have Vela start building your projects we need to get them enabled."
-                    , br [] []
-                    , div []
-                        [ text "To display a repository here, click the"
-                        , SvgBuilder.star False
-                        ]
-                    , text "Add repositories from your GitHub account to Vela now!"
-                    , br [] []
-                    , div [ class "add-repos-container" ]
-                        [ a [ class "-btn", class "-solid", class "-add-repos", Routes.href Routes.AddRepositories ]
-                            [ text "Add Repositories" ]
-                        ]
                     ]
-<<<<<<< HEAD
-                , a [ class "button", Routes.href Routes.AddRepositories ] [ text "Add Repositories" ]
-=======
->>>>>>> a2569160
+                , p []
+                    [ text "To display a repository here, click the "
+                    , SvgBuilder.star False
+                    ]
+                , p []
+                    [ text "Add repositories from your GitHub account to Vela now!"
+                    ]
+                , a [ class "button", Routes.href Routes.AddRepositories ]
+                    [ text "Add Repositories" ]
                 ]
     in
     div [ Util.testAttribute "overview" ]
@@ -117,23 +112,13 @@
             )
     in
     div [ class "-item", Util.testAttribute "repo-item" ]
-<<<<<<< HEAD
-        [ div [] [ text repo.name ]
+        [ div [] [ text repo ]
         , div [ class "buttons" ]
-            [ a
+            [ starToggle org repo toggleFavorite <| isFavorited user <| org ++ "/" ++ repo
+            , a
                 [ class "button"
                 , class "-outline"
-                , Routes.href <| Routes.Settings repo.org repo.name
-=======
-        [ div [] [ text repo ]
-        , div [ class "-actions" ]
-            [ starToggle org repo toggleFavorite <| isFavorited user <| org ++ "/" ++ repo
-            , a
-                [ class "-btn"
-                , class "-inverted"
-                , class "-view"
                 , Routes.href <| Routes.Settings org repo
->>>>>>> a2569160
                 ]
                 [ text "Settings" ]
             , a
