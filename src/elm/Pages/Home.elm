--- conflicted
+++ resolved
@@ -7,12 +7,8 @@
 module Pages.Home exposing (Msgs, view)
 
 import Dict exposing (Dict)
-<<<<<<< HEAD
 import Favorites exposing (ToggleFavorite, isFavorited, starToggle)
 import FeatherIcons
-=======
-import Favorites exposing (ToggleFavorite, starToggle)
->>>>>>> 0c5956b5
 import Html
     exposing
         ( Html
@@ -142,17 +138,6 @@
         |> div [ class "repo-list" ]
 
 
-<<<<<<< HEAD
-viewOrg : WebData CurrentUser -> String -> ToggleFavorite msg -> List String -> Html msg
-viewOrg user org toggleFavorite favorites =
-    details [ class "details", class "-with-border", Util.testAttribute "repo-org", attribute "open" "open" ]
-        (summary [ class "summary" ]
-            [ text org
-            , FeatherIcons.chevronDown |> FeatherIcons.withSize 20 |> FeatherIcons.withClass "details-icon-expand" |> FeatherIcons.toHtml []
-            ]
-            :: List.map (viewSingleRepo user toggleFavorite) favorites
-        )
-=======
 {-| toOrgFavorites : takes favorites and organizes them by org in a dict
 -}
 toOrgFavorites : Favorites -> Dict String Favorites
@@ -176,13 +161,13 @@
 -}
 viewOrg : String -> ToggleFavorite msg -> Favorites -> Html msg
 viewOrg org toggleFavorite favorites =
-    div [ class "repo-org", Util.testAttribute "repo-org" ]
-        [ details [ class "details", class "repo-item", attribute "open" "open" ]
-            (summary [ class "summary" ] [ text org ]
-                :: List.map (viewFavorite favorites toggleFavorite) favorites
-            )
-        ]
->>>>>>> 0c5956b5
+    details [ class "details", class "-with-border", attribute "open" "open" ]
+        (summary [ class "summary" ]
+            [ text org
+            , FeatherIcons.chevronDown |> FeatherIcons.withSize 20 |> FeatherIcons.withClass "details-icon-expand" |> FeatherIcons.toHtml []
+            ]
+            :: List.map (viewFavorite favorites toggleFavorite) favorites
+        )
 
 
 {-| viewFavorite : takes favorites and favorite action and renders single favorite
