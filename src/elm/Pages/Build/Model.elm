--- conflicted
+++ resolved
@@ -35,18 +35,10 @@
         , page : Page
         , time : Posix
         , zone : Zone
-<<<<<<< HEAD
-        , repoModel : RepoModel
-        , shift : Bool
-    }
-
-
-=======
         , repo : RepoModel
         , shift : Bool
     }
 
->>>>>>> 9e6dde50
 
 
 -- TYPES
