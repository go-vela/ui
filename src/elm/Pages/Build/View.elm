--- conflicted
+++ resolved
@@ -16,6 +16,8 @@
     , viewPreview
     , wrapWithBuildPreview
     )
+
+-- TODO better imports
 
 import Ansi.Log
 import Array
@@ -77,11 +79,7 @@
         , stepTopTrackerFocusId
         , toString
         )
-<<<<<<< HEAD
 import Pages.Build.Model exposing (..)
-=======
-import Pages.Build.Model exposing (Msg(..), PartialModel)
->>>>>>> 865a8728
 import RemoteData exposing (WebData)
 import Routes exposing (Route(..))
 import String
@@ -100,11 +98,8 @@
         , Org
         , Repo
         , RepoModel
-<<<<<<< HEAD
         , Service
         , Services
-=======
->>>>>>> 865a8728
         , Status
         , Step
         , StepNumber
@@ -227,7 +222,6 @@
 viewServiceDetails : PartialModel a -> Msgs msg -> RepoModel -> Service -> Html msg
 viewServiceDetails model msgs rm service =
     let
-<<<<<<< HEAD
         serviceNumber =
             String.fromInt service.number
 
@@ -264,8 +258,6 @@
 wrapWithBuildPreview : PartialModel a -> Org -> Repo -> Html msg -> Html msg
 wrapWithBuildPreview model org repo content =
     let
-=======
->>>>>>> 865a8728
         rm =
             model.repo
 
@@ -283,47 +275,16 @@
                 _ ->
                     ( text "", "" )
 
-<<<<<<< HEAD
         navTabs =
             case build.build of
                 RemoteData.Success bld ->
                     viewBuildNav model org repo bld model.page
-=======
-        logActions =
-            build.steps
-                |> RemoteData.unwrap (text "")
-                    (\_ ->
-                        div
-                            [ class "buttons"
-                            , class "log-actions"
-                            , class "flowline-left"
-                            , Util.testAttribute "log-actions"
-                            ]
-                            [ collapseAllStepsButton
-                            , expandAllStepsButton org repo buildNumber
-                            ]
-                    )
-
-        buildSteps =
-            case build.steps of
-                RemoteData.Success steps_ ->
-                    viewBuildSteps model rm steps_
->>>>>>> 865a8728
 
                 RemoteData.Loading ->
                     Util.largeLoader
 
                 _ ->
-<<<<<<< HEAD
                     text ""
-=======
-                    -- Don't show two loaders
-                    if Util.isLoading build.build then
-                        text ""
-
-                    else
-                        Util.smallLoader
->>>>>>> 865a8728
 
         markdown =
             [ buildPreview
@@ -423,7 +384,6 @@
 
 {-| viewBuildSteps : takes build/steps and renders pipeline
 -}
-<<<<<<< HEAD
 viewBuildSteps : PartialModel a -> Msgs msg -> RepoModel -> Steps -> Html msg
 viewBuildSteps model msgs rm steps =
     let
@@ -448,62 +408,31 @@
                 else
                     viewSteps model msgs rm steps
             ]
-=======
-viewBuildSteps : PartialModel a -> RepoModel -> Steps -> Html Msg
-viewBuildSteps model rm steps =
-    div [ class "steps" ]
-        [ div [ class "-items", Util.testAttribute "steps" ] <|
-            if hasStages steps then
-                viewStages model rm steps
-
-            else
-                viewSteps model rm steps
->>>>>>> 865a8728
         ]
 
 
 {-| viewSteps : takes build/steps and renders steps
 -}
-<<<<<<< HEAD
 viewSteps : PartialModel a -> Msgs msg -> RepoModel -> Steps -> List (Html msg)
 viewSteps model msgs rm steps =
     List.map (\step -> viewStep model msgs rm steps step) <| steps
-=======
-viewSteps : PartialModel a -> RepoModel -> Steps -> List (Html Msg)
-viewSteps model rm steps =
-    List.map (\step -> viewStep model rm steps step) <| steps
->>>>>>> 865a8728
 
 
 {-| viewStep : renders single build step
 -}
-<<<<<<< HEAD
 viewStep : PartialModel a -> Msgs msg -> RepoModel -> Steps -> Step -> Html msg
 viewStep model msgs rm steps step =
     div [ stepClasses steps step, Util.testAttribute "step" ]
         [ div [ class "-status" ]
             [ div [ class "-icon-container" ] [ viewStatusIcon step.status ] ]
         , viewStepDetails model msgs rm step
-=======
-viewStep : PartialModel a -> RepoModel -> Steps -> Step -> Html Msg
-viewStep model rm steps step =
-    div [ stepClasses steps step, Util.testAttribute "step" ]
-        [ div [ class "-status" ]
-            [ div [ class "-icon-container" ] [ viewStepIcon step ] ]
-        , viewStepDetails model rm step
->>>>>>> 865a8728
         ]
 
 
 {-| viewStepDetails : renders build steps detailed information
 -}
-<<<<<<< HEAD
 viewStepDetails : PartialModel a -> Msgs msg -> RepoModel -> Step -> Html msg
 viewStepDetails model msgs rm step =
-=======
-viewStepDetails : PartialModel a -> RepoModel -> Step -> Html Msg
-viewStepDetails model rm step =
->>>>>>> 865a8728
     let
         stepNumber =
             String.fromInt step.number
@@ -512,11 +441,7 @@
             [ summary
                 [ class "summary"
                 , Util.testAttribute <| "step-header-" ++ stepNumber
-<<<<<<< HEAD
                 , onClick <| msgs.expandStep rm.org rm.name rm.build.buildNumber stepNumber
-=======
-                , onClick <| ExpandStep rm.org rm.name rm.build.buildNumber stepNumber
->>>>>>> 865a8728
                 , id <| resourceToFocusId "step" stepNumber
                 ]
                 [ div
@@ -526,11 +451,7 @@
                     ]
                 , FeatherIcons.chevronDown |> FeatherIcons.withSize 20 |> FeatherIcons.withClass "details-icon-expand" |> FeatherIcons.toHtml []
                 ]
-<<<<<<< HEAD
             , div [ class "logs-container" ] [ viewStepLogs msgs.logsMsgs model.shift rm step ]
-=======
-            , div [ class "logs-container" ] [ viewLogs model rm step ]
->>>>>>> 865a8728
             ]
     in
     details
@@ -546,13 +467,8 @@
 
 {-| viewStages : takes model and build model and renders steps grouped by stages
 -}
-<<<<<<< HEAD
 viewStages : PartialModel a -> Msgs msg -> RepoModel -> Steps -> List (Html msg)
 viewStages model msgs rm steps =
-=======
-viewStages : PartialModel a -> RepoModel -> Steps -> List (Html Msg)
-viewStages model rm steps =
->>>>>>> 865a8728
     steps
         |> List.map .stage
         |> unique
@@ -560,43 +476,26 @@
             (\stage ->
                 steps
                     |> List.filter (\step -> step.stage == stage)
-<<<<<<< HEAD
                     |> viewStage model msgs rm stage
-=======
-                    |> viewStage model rm stage
->>>>>>> 865a8728
             )
 
 
 {-| viewStage : takes model, build model and stage and renders the stage steps
 -}
-<<<<<<< HEAD
 viewStage : PartialModel a -> Msgs msg -> RepoModel -> String -> Steps -> Html msg
 viewStage model msgs rm stage steps =
-=======
-viewStage : PartialModel a -> RepoModel -> String -> Steps -> Html Msg
-viewStage model rm stage steps =
->>>>>>> 865a8728
     div
         [ class "stage", Util.testAttribute <| "stage" ]
         [ viewStageDivider model stage
         , steps
-<<<<<<< HEAD
             |> List.map (\step -> viewStep model msgs rm steps step)
-=======
-            |> List.map (\step -> viewStep model rm steps step)
->>>>>>> 865a8728
             |> div [ Util.testAttribute <| "stage-" ++ stage ]
         ]
 
 
 {-| viewStageDivider : renders divider between stage
 -}
-<<<<<<< HEAD
 viewStageDivider : PartialModel a -> String -> Html msg
-=======
-viewStageDivider : PartialModel a -> String -> Html Msg
->>>>>>> 865a8728
 viewStageDivider model stage =
     if stage /= "init" && stage /= "clone" then
         div [ class "divider", Util.testAttribute <| "stage-divider-" ++ stage ]
@@ -619,13 +518,8 @@
 
 {-| viewStepLogs : takes step and logs and renders step logs or step error
 -}
-<<<<<<< HEAD
 viewStepLogs : LogsMsgs msg -> Bool -> RepoModel -> Step -> Html msg
 viewStepLogs msgs shift rm step =
-=======
-viewLogs : PartialModel a -> RepoModel -> Step -> Html Msg
-viewLogs model rm step =
->>>>>>> 865a8728
     case step.status of
         Vela.Error ->
             stepError step
@@ -634,7 +528,6 @@
             stepSkipped step
 
         _ ->
-<<<<<<< HEAD
             viewLogLines msgs rm.org rm.name rm.build.buildNumber "step" (String.fromInt step.number) step.logFocus (getStepLog step rm.build.steps.logs) rm.build.steps.followingStep shift
 
 
@@ -655,9 +548,6 @@
 
         _ ->
             viewLogLines msgs rm.org rm.name rm.build.buildNumber "service" (String.fromInt service.number) service.logFocus (getServiceLog service rm.build.services.logs) rm.build.services.followingService shift
-=======
-            viewLogLines rm.org rm.name rm.build.buildNumber (String.fromInt step.number) step.logFocus (getStepLog step rm.build.logs) rm.build.followingStep model.shift
->>>>>>> 865a8728
 
 
 {-| viewLogLines : takes stepnumber linefocus log and clickAction shiftDown and renders logs for a build step
@@ -831,12 +721,12 @@
 
 {-| expandAllButton : renders a button for expanding all resources
 -}
-expandAllButton : ExpandAll  msg -> Org -> Repo -> BuildNumber -> Html msg
-expandAllButton expandAll  org repo buildNumber =
+expandAllButton : ExpandAll msg -> Org -> Repo -> BuildNumber -> Html msg
+expandAllButton expandAll org repo buildNumber =
     Html.button
         [ class "button"
         , class "-link"
-        , onClick <| expandAll  org repo buildNumber
+        , onClick <| expandAll org repo buildNumber
         , Util.testAttribute "expand-all"
         ]
         [ small [] [ text "expand all" ] ]
