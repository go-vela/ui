{--
Copyright (c) 2021 Target Brands, Inc. All rights reserved.
Use of this source code is governed by the LICENSE file in this repository.
--}


module Pages.Build.View exposing
    ( viewBuild
    , viewBuildServices
    , viewPreview
    , wrapWithBuildPreview
    )

import Ansi.Log
import Array
import DateFormat.Relative exposing (relativeTime)
import FeatherIcons
import Focus
    exposing
        ( Resource
        , ResourceID
        , lineFocusStyles
        , lineRangeId
        , resourceAndLineToFocusId
        , resourceToFocusId
        )
import Html exposing (Html, a, button, code, details, div, li, small, span, strong, summary, table, td, text, tr, ul)
import Html.Attributes
    exposing
        ( attribute
        , class
        , classList
        , href
        , id
        , title
        )
import Html.Events exposing (onClick)
import List.Extra exposing (unique)
import Nav exposing (viewBuildTabs)
import Pages.Build.Logs
    exposing
        ( bottomTrackerFocusId
        , decodeAnsi
        , downloadFileName
        , getLog
        , logEmpty
        , toString
        , topTrackerFocusId
        )
import Pages.Build.Model
    exposing
        ( Download
        , ExpandAll
        , FocusLine
        , FocusOn
        , FollowResource
        , LogsMsgs
        , Msgs
        , PartialModel
        )
import RemoteData exposing (WebData)
import Routes exposing (Route(..))
import String
import SvgBuilder exposing (buildStatusToIcon, stepStatusToIcon)
import Time exposing (Posix, Zone)
import Util exposing (getNameFromRef)
import Vela
    exposing
        ( Build
        , BuildNumber
        , Log
        , LogFocus
        , Org
        , Repo
        , RepoModel
        , Service
        , Status
        , Step
        , Steps
        , defaultStep
        )



-- VIEW


{-| viewBuild : renders entire build based on current application time
-}
viewBuild : PartialModel a -> Msgs msg -> Org -> Repo -> BuildNumber -> Html msg
viewBuild model msgs org repo buildNumber =
    wrapWithBuildPreview model msgs org repo buildNumber <|
        case model.repo.build.steps.steps of
            RemoteData.Success steps_ ->
                viewBuildSteps model
                    msgs
                    model.repo
                    steps_

            RemoteData.Failure _ ->
                div [] [ text "Error loading steps... Please try again" ]

            _ ->
                -- Don't show two loaders
                if Util.isLoading model.repo.build.build then
                    text ""

                else
                    Util.smallLoader


{-| wrapWithBuildPreview : takes html content and wraps it with the build preview
-}
wrapWithBuildPreview : PartialModel a -> Msgs msgs -> Org -> Repo -> BuildNumber -> Html msgs -> Html msgs
wrapWithBuildPreview model msgs org repo buildNumber content =
    let
        rm =
            model.repo

        build =
            rm.build

        markdown =
            case build.build of
                RemoteData.Success bld ->
                    [ viewPreview msgs model.buildMenuOpen False model.time model.zone org repo bld
                    , viewBuildTabs model org repo buildNumber model.page
                    , content
                    ]

                RemoteData.Loading ->
                    [ Util.largeLoader ]

                _ ->
                    [ div
                        [ class "build-preview-error" ]
                        [ text <| "Error loading " ++ String.join "/" [ org, repo, buildNumber ] ++ " ... Please try again" ]
                    ]
    in
    div [ Util.testAttribute "full-build" ] markdown


{-| restartBuildButton : takes org repo and build number and renders button to restart a build
-}
restartBuildButton : Org -> Repo -> Build -> (Org -> Repo -> BuildNumber -> msg) -> Html msg
restartBuildButton org repo build restartBuild =
    button
        [ classList
            [ ( "button", True )
            , ( "-outline", True )
            ]
        , onClick <| restartBuild org repo <| String.fromInt build.number
        , Util.testAttribute "restart-build"
        ]
        [ text "Restart Build"
        ]


{-| viewPreview : renders single build item preview based on current application time
-}
viewPreview : Msgs msgs -> List Int -> Bool -> Posix -> Zone -> Org -> Repo -> Build -> Html msgs
viewPreview msgs openMenu showMenu now zone org repo build =
    let
<<<<<<< HEAD
        buildMenuBaseClassList : Html.Attribute msg
        buildMenuBaseClassList =
            classList
                [ ( "details", True )
                , ( "-marker-right", True )
                , ( "-no-pad", True )
                , ( "build-toggle", True )
                ]

        buildMenuAttributeList : List (Html.Attribute msg)
        buildMenuAttributeList =
            attribute "role" "navigation" :: Util.open (List.member build.id openMenu)

        restartBuild : Html msgs
        restartBuild =
            li [ class "build-menu-item" ]
                [ a
                    [ href "#"
                    , class "menu-item"
                    , Util.onClickPreventDefault <| msgs.restartBuild org repo <| String.fromInt build.number
                    , Util.testAttribute "restart-build"
                    ]
                    [ text "Restart Build"
                    ]
                ]

        cancelBuild : Html msgs
        cancelBuild =
            case build.status of
                Vela.Running ->
                    li [ class "build-menu-item" ]
                        [ a
                            [ href "#"
                            , class "menu-item"
                            , Util.onClickPreventDefault <| msgs.cancelBuild org repo <| String.fromInt build.number
                            , Util.testAttribute "cancel-build"
                            ]
                            [ text "Cancel Build"
                            ]
=======
        repoName =
            case repo of
                "" ->
                    List.head (List.drop 4 (String.split "/" build.link))

                _ ->
                    Nothing

        repoLink =
            case repoName of
                Just name ->
                    span []
                        [ a [ Routes.href <| Routes.RepositoryBuilds org name Nothing Nothing Nothing ] [ text name ]
                        , text ": "
>>>>>>> 75085911
                        ]

                _ ->
                    text ""

<<<<<<< HEAD
        actionsMenu =
            if showMenu then
                details (buildMenuBaseClassList :: buildMenuAttributeList)
                    [ summary [ class "summary", Util.onClickPreventDefault (msgs.toggle build.id Nothing), Util.testAttribute "build-menu" ]
                        [ text "Actions"
                        , FeatherIcons.chevronDown |> FeatherIcons.withSize 20 |> FeatherIcons.withClass "details-icon-expand" |> FeatherIcons.toHtml []
                        ]
                    , ul [ class "build-menu", attribute "aria-hidden" "true", attribute "role" "menu" ]
                        [ restartBuild
                        , cancelBuild
                        ]
                    ]

            else
                div [] []

=======
>>>>>>> 75085911
        buildNumber =
            String.fromInt build.number

        status =
            [ buildStatusToIcon build.status ]

        commit =
            case build.event of
                "pull_request" ->
                    [ repoLink
                    , text <| String.replace "_" " " build.event
                    , text " "
                    , a [ href build.source ]
                        [ text "#"
                        , text (getNameFromRef build.ref)
                        ]
                    , text " ("
                    , a [ href build.source ] [ text <| Util.trimCommitHash build.commit ]
                    , text <| ")"
                    ]

                "tag" ->
                    [ repoLink
                    , text <| String.replace "_" " " build.event
                    , text " "
                    , a [ href build.source ] [ text (getNameFromRef build.ref) ]
                    , text " ("
                    , a [ href build.source ] [ text <| Util.trimCommitHash build.commit ]
                    , text <| ")"
                    ]

                _ ->
                    [ repoLink
                    , text <| String.replace "_" " " build.event
                    , text " ("
                    , a [ href build.source ] [ text <| Util.trimCommitHash build.commit ]
                    , text <| ")"
                    ]

        branch =
            [ a [ href <| Util.buildBranchUrl build.clone build.branch ] [ text build.branch ] ]

        sender =
            [ text build.sender ]

        message =
            [ text <| "- " ++ build.message ]

        id =
            [ a
                [ Util.testAttribute "build-number"
                , href build.link
                ]
                [ text <| "#" ++ buildNumber ]
            ]

        age =
            [ text <| relativeTime now <| Time.millisToPosix <| Util.secondsToMillis build.created ]

        buildCreatedPosix =
            Time.millisToPosix <| Util.secondsToMillis build.created

        timestamp =
            Util.humanReadableDateTimeFormatter zone buildCreatedPosix

        -- calculate build runtime
        runtime =
            Util.formatRunTime now build.started build.finished

        -- mask completed/pending builds that have not finished
        duration =
            case build.status of
                Vela.Running ->
                    runtime

                _ ->
                    if build.finished /= 0 then
                        runtime

                    else
                        "--:--"

        statusClass =
            statusToClass build.status

        markdown =
            [ div [ class "status", Util.testAttribute "build-status", statusClass ] status
            , div [ class "info" ]
                [ div [ class "row -left" ]
                    [ div [ class "id" ] id
                    , div [ class "commit-msg" ] [ strong [] message ]
                    ]
                , div [ class "row" ]
                    [ div [ class "git-info" ]
                        [ div [ class "commit" ] commit
                        , text "on"
                        , div [ class "branch" ] branch
                        , text "by"
                        , div [ class "sender" ] sender
                        ]
                    , div [ class "time-info" ]
                        [ div [ class "age", title timestamp ] age
                        , span [ class "delimiter" ] [ text "/" ]
                        , div [ class "duration" ] [ text duration ]
                        , actionsMenu
                        ]
                    ]
                , div [ class "row" ]
                    [ viewError build
                    ]
                ]
            ]
    in
    div [ class "build-container", Util.testAttribute "build" ]
        [ div [ class "build", statusClass ] <|
            buildStatusStyles markdown build.status build.number
        ]



-- STEPS


{-| viewBuildSteps : takes build/steps and renders pipeline
-}
viewBuildSteps : PartialModel a -> Msgs msg -> RepoModel -> Steps -> Html msg
viewBuildSteps model msgs rm steps =
    let
        logActions =
            div
                [ class "buttons"
                , class "log-actions"
                , class "flowline-left"
                , Util.testAttribute "log-actions"
                ]
                [ collapseAllButton msgs.collapseAllSteps
                , expandAllButton msgs.expandAllSteps rm.org rm.name rm.build.buildNumber
                ]
    in
    div []
        [ logActions
        , div [ class "steps" ]
            [ div [ class "-items", Util.testAttribute "steps" ] <|
                if hasStages steps then
                    viewStages model msgs rm steps

                else
                    viewSteps model msgs rm steps
            ]
        ]


{-| viewSteps : takes build/steps and renders steps
-}
viewSteps : PartialModel a -> Msgs msg -> RepoModel -> Steps -> List (Html msg)
viewSteps model msgs rm steps =
    List.map (\step -> viewStep model msgs rm step) <| steps


{-| viewStep : renders single build step
-}
viewStep : PartialModel a -> Msgs msg -> RepoModel -> Step -> Html msg
viewStep model msgs rm step =
    div [ stepClasses, Util.testAttribute "step" ]
        [ div [ class "-status" ]
            [ div [ class "-icon-container" ] [ viewStatusIcon step.status ] ]
        , viewStepDetails model msgs rm step
        ]


{-| stepClasses : returns css classes for a particular step
-}
stepClasses : Html.Attribute msg
stepClasses =
    classList [ ( "step", True ), ( "flowline-left", True ) ]


{-| viewStepDetails : renders build steps detailed information
-}
viewStepDetails : PartialModel a -> Msgs msg -> RepoModel -> Step -> Html msg
viewStepDetails model msgs rm step =
    let
        stepNumber =
            String.fromInt step.number

        stepSummary =
            [ summary
                [ class "summary"
                , Util.testAttribute <| "step-header-" ++ stepNumber
                , onClick <| msgs.expandStep rm.org rm.name rm.build.buildNumber stepNumber
                , id <| resourceToFocusId "step" stepNumber
                ]
                [ div
                    [ class "-info" ]
                    [ div [ class "-name" ] [ text step.name ]
                    , div [ class "-duration" ] [ text <| Util.formatRunTime model.time step.started step.finished ]
                    ]
                , FeatherIcons.chevronDown |> FeatherIcons.withSize 20 |> FeatherIcons.withClass "details-icon-expand" |> FeatherIcons.toHtml []
                ]
            , div [ class "logs-container" ] [ viewStepLogs msgs.logsMsgs model.shift rm step ]
            ]
    in
    details
        (classList
            [ ( "details", True )
            , ( "-with-border", True )
            , ( "-running", step.status == Vela.Running )
            ]
            :: Util.open step.viewing
        )
        stepSummary


{-| viewStages : takes model and build model and renders steps grouped by stages
-}
viewStages : PartialModel a -> Msgs msg -> RepoModel -> Steps -> List (Html msg)
viewStages model msgs rm steps =
    steps
        |> List.map .stage
        |> unique
        |> List.map
            (\stage ->
                steps
                    |> List.filter
                        (\step ->
                            (stage == "init" && (step.stage == "init" || step.stage == "clone"))
                                || (stage /= "clone" && step.stage == stage)
                        )
                    |> viewStage model msgs rm stage
            )


{-| viewStage : takes model, build model and stage and renders the stage steps
-}
viewStage : PartialModel a -> Msgs msg -> RepoModel -> String -> Steps -> Html msg
viewStage model msgs rm stage steps =
    div
        [ class "stage", Util.testAttribute <| "stage" ]
        [ viewStageDivider stage
        , steps
            |> List.map (\step -> viewStep model msgs rm step)
            |> div [ Util.testAttribute <| "stage-" ++ stage ]
        ]


{-| viewStageDivider : renders divider between stage
-}
viewStageDivider : String -> Html msg
viewStageDivider stage =
    if stage /= "init" && stage /= "clone" then
        div [ class "divider", Util.testAttribute <| "stage-divider-" ++ stage ]
            [ div [] [ text stage ] ]

    else
        text ""


{-| hasStages : takes steps and returns true if the pipeline contain stages
-}
hasStages : Steps -> Bool
hasStages steps =
    steps
        |> List.filter (\s -> s.stage /= "")
        |> List.head
        |> Maybe.withDefault defaultStep
        |> (\step -> step.stage /= "")


{-| viewStepLogs : takes step and logs and renders step logs or step error
-}
viewStepLogs : LogsMsgs msg -> Bool -> RepoModel -> Step -> Html msg
viewStepLogs msgs shift rm step =
    case step.status of
        Vela.Error ->
            viewResourceError step

        Vela.Killed ->
            div [ class "message", class "error", Util.testAttribute "step-skipped" ]
                [ text "step was skipped" ]

        _ ->
            viewLogLines msgs
                msgs.followStep
                rm.org
                rm.name
                rm.build.buildNumber
                "step"
                (String.fromInt step.number)
                step.logFocus
                (getLog step .step_id rm.build.steps.logs)
                rm.build.steps.followingStep
                shift



-- SERVICES


{-| viewBuildServices : renders build services
-}
viewBuildServices : PartialModel a -> Msgs msg -> Org -> Repo -> BuildNumber -> Html msg
viewBuildServices model msgs org repo buildNumber =
    wrapWithBuildPreview model msgs org repo buildNumber <|
        case model.repo.build.services.services of
            RemoteData.Success services ->
                if List.isEmpty services then
                    div [ class "no-services" ] [ small [] [ code [] [ text "No services found for this pipeline." ] ] ]

                else
                    let
                        logActions =
                            div
                                [ class "buttons"
                                , class "log-actions"
                                , Util.testAttribute "log-actions"
                                ]
                                [ collapseAllButton msgs.collapseAllServices
                                , expandAllButton msgs.expandAllServices model.repo.org model.repo.name model.repo.build.buildNumber
                                ]
                    in
                    div []
                        [ logActions
                        , div [ class "steps" ]
                            [ div [ class "-items", Util.testAttribute "services" ] <|
                                List.map (\service -> viewService model msgs model.repo service) <|
                                    services
                            ]
                        ]

            RemoteData.Failure _ ->
                div [] [ text "Error loading services... Please try again" ]

            _ ->
                -- Don't show two loaders
                if Util.isLoading model.repo.build.build then
                    text ""

                else
                    Util.smallLoader


{-| viewService : renders single build service
-}
viewService : PartialModel a -> Msgs msg -> RepoModel -> Service -> Html msg
viewService model msgs rm service =
    div
        [ serviceClasses
        , Util.testAttribute "service"
        ]
        [ div [ class "-status" ]
            [ div [ class "-icon-container" ] [ viewStatusIcon service.status ] ]
        , viewServiceDetails model msgs rm service
        ]


{-| serviceClasses : returns css classes for a particular service
-}
serviceClasses : Html.Attribute msg
serviceClasses =
    classList [ ( "service", True ) ]


{-| viewServiceDetails : renders build services detailed information
-}
viewServiceDetails : PartialModel a -> Msgs msg -> RepoModel -> Service -> Html msg
viewServiceDetails model msgs rm service =
    let
        serviceNumber =
            String.fromInt service.number

        serviceSummary =
            [ summary
                [ class "summary"
                , Util.testAttribute <| "service-header-" ++ serviceNumber
                , onClick <| msgs.expandService rm.org rm.name rm.build.buildNumber serviceNumber
                , id <| resourceToFocusId "service" serviceNumber
                ]
                [ div
                    [ class "-info" ]
                    [ div [ class "-name" ] [ text service.name ]
                    , div [ class "-duration" ] [ text <| Util.formatRunTime model.time service.started service.finished ]
                    ]
                , FeatherIcons.chevronDown |> FeatherIcons.withSize 20 |> FeatherIcons.withClass "details-icon-expand" |> FeatherIcons.toHtml []
                ]
            , div [ class "logs-container" ] [ viewServiceLogs msgs.logsMsgs model.shift rm service ]
            ]
    in
    details
        (classList
            [ ( "details", True )
            , ( "-with-border", True )
            , ( "-running", service.status == Vela.Running )
            ]
            :: Util.open service.viewing
        )
        serviceSummary


{-| viewServiceLogs : renders service logs
-}
viewServiceLogs : LogsMsgs msg -> Bool -> RepoModel -> Service -> Html msg
viewServiceLogs msgs shift rm service =
    case service.status of
        Vela.Error ->
            viewResourceError service

        Vela.Killed ->
            div [ class "message", class "error", Util.testAttribute "service-skipped" ]
                [ text "service was skipped" ]

        _ ->
            viewLogLines msgs
                msgs.followService
                rm.org
                rm.name
                rm.build.buildNumber
                "service"
                (String.fromInt service.number)
                service.logFocus
                (getLog service .service_id rm.build.services.logs)
                rm.build.services.followingService
                shift



-- LOGS


{-| viewLogLines : takes number linefocus log and clickAction shiftDown and renders logs for a build resource
-}
viewLogLines : LogsMsgs msg -> FollowResource msg -> Org -> Repo -> BuildNumber -> String -> ResourceID -> LogFocus -> Maybe (WebData Log) -> Int -> Bool -> Html msg
viewLogLines msgs followMsg org repo buildNumber resource resourceID logFocus maybeLog following shiftDown =
    let
        decodedLog =
            toString maybeLog

        fileName =
            downloadFileName org repo buildNumber resource resourceID
    in
    div
        [ class "logs"
        , Util.testAttribute <| "logs-" ++ resourceID
        ]
    <|
        case Maybe.withDefault RemoteData.NotAsked maybeLog of
            RemoteData.Success _ ->
                if logEmpty decodedLog then
                    [ emptyLogs ]

                else
                    let
                        ( logs, numLines ) =
                            viewLines msgs.focusLine resource resourceID logFocus decodedLog shiftDown
                    in
                    [ logsHeader msgs resource resourceID fileName decodedLog
                    , logsSidebar msgs.focusOn followMsg resource resourceID following numLines
                    , logs
                    ]

            RemoteData.Failure _ ->
                [ code [ Util.testAttribute "logs-error" ] [ text "error fetching logs" ] ]

            _ ->
                [ loadingLogs ]


{-| viewLines : takes number, line focus information and click action and renders logs
-}
viewLines : FocusLine msg -> Resource -> ResourceID -> LogFocus -> String -> Bool -> ( Html msg, Int )
viewLines focusLine resource resourceID logFocus decodedLog shiftDown =
    let
        lines =
            if not <| logEmpty decodedLog then
                decodedLog
                    |> decodeAnsi
                    |> Array.indexedMap
                        (\idx line ->
                            Just <|
                                viewLine focusLine
                                    resource
                                    resourceID
                                    (idx + 1)
                                    (Just line)
                                    logFocus
                                    shiftDown
                        )
                    |> Array.toList

            else
                [ Just <|
                    viewLine focusLine
                        resource
                        resourceID
                        1
                        Nothing
                        logFocus
                        shiftDown
                ]

        -- update resource filename when adding stages/services
        logs =
            lines
                |> List.filterMap identity

        topTracker =
            tr [ class "line", class "tracker" ]
                [ a
                    [ id <|
                        topTrackerFocusId resource resourceID
                    , Util.testAttribute <| "top-log-tracker-" ++ resourceID
                    , Html.Attributes.tabindex -1
                    ]
                    []
                ]

        bottomTracker =
            tr [ class "line", class "tracker" ]
                [ a
                    [ id <|
                        bottomTrackerFocusId resource resourceID
                    , Util.testAttribute <| "bottom-log-tracker-" ++ resourceID
                    , Html.Attributes.tabindex -1
                    ]
                    []
                ]
    in
    ( table [ class "logs-table", class "scrollable" ] <|
        topTracker
            :: logs
            ++ [ bottomTracker ]
    , List.length lines
    )


{-| viewLine : takes log line and focus information and renders line number button and log
-}
viewLine : FocusLine msg -> Resource -> ResourceID -> Int -> Maybe Ansi.Log.Line -> LogFocus -> Bool -> Html msg
viewLine focusLine resource resourceID lineNumber line logFocus shiftDown =
    tr
        [ Html.Attributes.id <|
            resourceID
                ++ ":"
                ++ String.fromInt lineNumber
        , class "line"
        ]
        [ case line of
            Just l ->
                div
                    [ class "wrapper"
                    , Util.testAttribute <| String.join "-" [ "log", "line", resource, resourceID, String.fromInt lineNumber ]
                    , class <| lineFocusStyles logFocus lineNumber
                    ]
                    [ td []
                        [ lineFocusButton focusLine resource resourceID logFocus lineNumber shiftDown ]
                    , td [ class "break-text", class "overflow-auto" ]
                        [ code [ Util.testAttribute <| String.join "-" [ "log", "data", resource, resourceID, String.fromInt lineNumber ] ]
                            [ Ansi.Log.viewLine l
                            ]
                        ]
                    ]

            Nothing ->
                text ""
        ]


{-| lineFocusButton : renders button for focusing log line ranges
-}
lineFocusButton : (String -> msg) -> Resource -> ResourceID -> LogFocus -> Int -> Bool -> Html msg
lineFocusButton focusLogs resource resourceID logFocus lineNumber shiftDown =
    button
        [ Util.onClickPreventDefault <|
            focusLogs <|
                lineRangeId resource resourceID lineNumber logFocus shiftDown
        , Util.testAttribute <| String.join "-" [ "log", "line", "num", resource, resourceID, String.fromInt lineNumber ]
        , id <| resourceAndLineToFocusId resource resourceID lineNumber
        , class "line-number"
        , class "button"
        , class "-link"
        , attribute "aria-label" <| "focus " ++ resource ++ " " ++ resourceID
        ]
        [ span [] [ text <| String.fromInt lineNumber ] ]


{-| collapseAllButton : renders a button for collapsing all resources
-}
collapseAllButton : msg -> Html msg
collapseAllButton collapseAllSteps =
    Html.button
        [ class "button"
        , class "-link"
        , onClick collapseAllSteps
        , Util.testAttribute "collapse-all"
        ]
        [ small [] [ text "collapse all" ] ]


{-| expandAllButton : renders a button for expanding all resources
-}
expandAllButton : ExpandAll msg -> Org -> Repo -> BuildNumber -> Html msg
expandAllButton expandAll org repo buildNumber =
    Html.button
        [ class "button"
        , class "-link"
        , onClick <| expandAll org repo buildNumber
        , Util.testAttribute "expand-all"
        ]
        [ small [] [ text "expand all" ] ]


{-| logsHeader : takes number, filename and decoded log and renders logs header
-}
logsHeader : LogsMsgs msg -> String -> String -> String -> String -> Html msg
logsHeader msgs resource number fileName decodedLog =
    div [ class "logs-header", class "buttons", Util.testAttribute <| "logs-header-actions-" ++ number ]
        [ downloadLogsButton msgs.download resource number fileName decodedLog ]


{-| logsSidebar : takes number/following and renders the logs sidebar
-}
logsSidebar : FocusOn msg -> FollowResource msg -> String -> String -> Int -> Int -> Html msg
logsSidebar focusOn followMsg resource number following numLines =
    let
        long =
            numLines > 25
    in
    div [ class "logs-sidebar" ]
        [ div [ class "inner-container" ]
            [ div
                [ class "actions"
                , Util.testAttribute <| "logs-sidebar-actions-" ++ number
                ]
              <|
                (if long then
                    [ jumpToTopButton focusOn resource number
                    , jumpToBottomButton focusOn resource number
                    ]

                 else
                    []
                )
                    ++ [ followButton followMsg resource number following ]
            ]
        ]


{-| jumpToBottomButton : renders action button for jumping to the bottom of a log
-}
jumpToBottomButton : FocusOn msg -> String -> String -> Html msg
jumpToBottomButton focusOn resource number =
    button
        [ class "button"
        , class "-icon"
        , class "tooltip-left"
        , attribute "data-tooltip" "jump to bottom"
        , Util.testAttribute <| "jump-to-bottom-" ++ number
        , onClick <| focusOn <| bottomTrackerFocusId resource number
        , attribute "aria-label" <| "jump to bottom of logs for " ++ resource ++ " " ++ number
        ]
        [ FeatherIcons.arrowDown |> FeatherIcons.toHtml [ attribute "role" "img" ] ]


{-| jumpToTopButton : renders action button for jumping to the top of a log
-}
jumpToTopButton : FocusOn msg -> String -> String -> Html msg
jumpToTopButton focusOn resource number =
    button
        [ class "button"
        , class "-icon"
        , class "tooltip-left"
        , attribute "data-tooltip" "jump to top"
        , Util.testAttribute <| "jump-to-top-" ++ number
        , onClick <| focusOn <| topTrackerFocusId resource number
        , attribute "aria-label" <| "jump to top of logs for " ++ resource ++ " " ++ number
        ]
        [ FeatherIcons.arrowUp |> FeatherIcons.toHtml [ attribute "role" "img" ] ]


{-| downloadLogsButton : renders action button for downloading a log
-}
downloadLogsButton : Download msg -> String -> String -> String -> String -> Html msg
downloadLogsButton download resource number fileName logs =
    button
        [ class "button"
        , class "-link"
        , Util.testAttribute <| "download-logs-" ++ number
        , onClick <| download fileName logs
        , attribute "aria-label" <| "download logs for " ++ resource ++ " " ++ number
        ]
        [ text <| "download " ++ resource ++ " logs" ]


{-| followButton : renders button for following logs
-}
followButton : FollowResource msg -> String -> String -> Int -> Html msg
followButton followStep resource number following =
    let
        num =
            Maybe.withDefault 0 <| String.toInt number

        ( tooltip, icon, toFollow ) =
            if following == 0 then
                ( "start following " ++ resource ++ " logs", FeatherIcons.play, num )

            else if following == num then
                ( "stop following " ++ resource ++ " logs", FeatherIcons.pause, 0 )

            else
                ( "start following " ++ resource ++ " logs", FeatherIcons.play, num )
    in
    button
        [ class "button"
        , class "-icon"
        , class "tooltip-left"
        , attribute "data-tooltip" tooltip
        , Util.testAttribute <| "follow-logs-" ++ number
        , onClick <| followStep toFollow
        , attribute "aria-label" <| tooltip ++ " for " ++ resource ++ " " ++ number
        ]
        [ icon |> FeatherIcons.toHtml [ attribute "role" "img" ] ]


{-| viewResourceError : checks for build error and renders message
-}
viewResourceError : Vela.Resource a -> Html msg
viewResourceError resource =
    div [ class "message", class "error", Util.testAttribute "resource-error" ]
        [ text <|
            "error: "
                ++ (if String.isEmpty resource.error then
                        "null"

                    else
                        resource.error
                   )
        ]


{-| loadingLogs : renders message for loading logs
-}
loadingLogs : Html msg
loadingLogs =
    div [ class "message" ]
        [ Util.smallLoaderWithText "loading..." ]


{-| emptyLogs : renders message for empty logs
-}
emptyLogs : Html msg
emptyLogs =
    div [ class "message" ]
        [ text "the build has not written logs to this step yet" ]


{-| viewStatusIcon : renders a build step status icon
-}
viewStatusIcon : Status -> Html msg
viewStatusIcon status =
    stepStatusToIcon status


{-| viewError : checks for build error and renders message
-}
viewError : Build -> Html msg
viewError build =
    case build.status of
        Vela.Error ->
            div [ class "error", Util.testAttribute "build-error" ]
                [ span [ class "label" ] [ text "error:" ]
                , span [ class "message" ]
                    [ text <|
                        if String.isEmpty build.error then
                            "no error msg"

                        else
                            build.error
                    ]
                ]

        Vela.Canceled ->
            div [ class "error", Util.testAttribute "build-canceled" ]
                [ text "build was canceled"
                ]

        _ ->
            div [] []



-- HELPERS


{-| statusToClass : takes build status and returns css class
-}
statusToClass : Status -> Html.Attribute msg
statusToClass status =
    case status of
        Vela.Pending ->
            class "-pending"

        Vela.Running ->
            class "-running"

        Vela.Success ->
            class "-success"

        Vela.Failure ->
            class "-failure"

        Vela.Killed ->
            class "-failure"

        Vela.Canceled ->
            class "-failure"

        Vela.Error ->
            class "-error"


{-| buildStatusStyles : takes build markdown and adds styled flair based on running status
-}
buildStatusStyles : List (Html msgs) -> Status -> Int -> List (Html msgs)
buildStatusStyles markdown buildStatus buildNumber =
    let
        animation =
            case buildStatus of
                Vela.Running ->
                    List.append (topParticles buildNumber) (bottomParticles buildNumber)

                _ ->
                    [ div [ class "build-animation", class "-not-running", statusToClass buildStatus ] []
                    ]
    in
    markdown ++ animation


{-| topParticles : returns an svg frame to parallax scroll on a running build, set to the top of the build
-}
topParticles : Int -> List (Html msg)
topParticles buildNumber =
    let
        -- Use the build number to dynamically set the dash particles, this way builds wont always have the same particle effects
        dashes =
            topBuildNumberDashes buildNumber

        y =
            "0%"
    in
    [ SvgBuilder.buildStatusAnimation "" y [ "-frame-0", "-top", "-cover" ]
    , SvgBuilder.buildStatusAnimation "none" y [ "-frame-0", "-top", "-start" ]
    , SvgBuilder.buildStatusAnimation dashes y [ "-frame-1", "-top", "-running" ]
    , SvgBuilder.buildStatusAnimation dashes y [ "-frame-2", "-top", "-running" ]
    ]


{-| bottomParticles : returns an svg frame to parallax scroll on a running build, set to the bottom of the build
-}
bottomParticles : Int -> List (Html msg)
bottomParticles buildNumber =
    let
        -- Use the build number to dynamically set the dash particles, this way builds wont always have the same particle effects
        dashes =
            bottomBuildNumberDashes buildNumber

        y =
            "100%"
    in
    [ SvgBuilder.buildStatusAnimation "" y [ "-frame-0", "-bottom", "-cover" ]
    , SvgBuilder.buildStatusAnimation "none" y [ "-frame-0", "-bottom", "-start" ]
    , SvgBuilder.buildStatusAnimation dashes y [ "-frame-1", "-bottom", "-running" ]
    , SvgBuilder.buildStatusAnimation dashes y [ "-frame-2", "-bottom", "-running" ]
    ]


{-| topBuildNumberDashes : returns a different particle effect based on a module of the build number
-}
topBuildNumberDashes : Int -> String
topBuildNumberDashes buildNumber =
    case modBy 3 buildNumber of
        1 ->
            "-animation-dashes-1"

        2 ->
            "-animation-dashes-2"

        _ ->
            "-animation-dashes-3"


{-| bottomBuildNumberDashes : returns a different particle effect based on a module of the build number
-}
bottomBuildNumberDashes : Int -> String
bottomBuildNumberDashes buildNumber =
    case modBy 3 buildNumber of
        1 ->
            "-animation-dashes-3"

        2 ->
            "-animation-dashes-1"

        _ ->
            "-animation-dashes-2"<|MERGE_RESOLUTION|>--- conflicted
+++ resolved
@@ -161,7 +161,6 @@
 viewPreview : Msgs msgs -> List Int -> Bool -> Posix -> Zone -> Org -> Repo -> Build -> Html msgs
 viewPreview msgs openMenu showMenu now zone org repo build =
     let
-<<<<<<< HEAD
         buildMenuBaseClassList : Html.Attribute msg
         buildMenuBaseClassList =
             classList
@@ -201,28 +200,11 @@
                             ]
                             [ text "Cancel Build"
                             ]
-=======
-        repoName =
-            case repo of
-                "" ->
-                    List.head (List.drop 4 (String.split "/" build.link))
-
-                _ ->
-                    Nothing
-
-        repoLink =
-            case repoName of
-                Just name ->
-                    span []
-                        [ a [ Routes.href <| Routes.RepositoryBuilds org name Nothing Nothing Nothing ] [ text name ]
-                        , text ": "
->>>>>>> 75085911
                         ]
 
                 _ ->
                     text ""
 
-<<<<<<< HEAD
         actionsMenu =
             if showMenu then
                 details (buildMenuBaseClassList :: buildMenuAttributeList)
@@ -239,8 +221,25 @@
             else
                 div [] []
 
-=======
->>>>>>> 75085911
+        repoName =
+            case repo of
+                "" ->
+                    List.head (List.drop 4 (String.split "/" build.link))
+
+                _ ->
+                    Nothing
+
+        repoLink =
+            case repoName of
+                Just name ->
+                    span []
+                        [ a [ Routes.href <| Routes.RepositoryBuilds org name Nothing Nothing Nothing ] [ text name ]
+                        , text ": "
+                        ]
+
+                _ ->
+                    text ""
+
         buildNumber =
             String.fromInt build.number
 
