--- conflicted
+++ resolved
@@ -95,20 +95,12 @@
 {-| viewBuild : renders entire build based on current application time
 -}
 viewBuild : PartialModel a -> Org -> Repo -> Html Msg
-<<<<<<< HEAD
-viewBuild { time, zone, build, steps, logs, followingStep, shift } org repo =
-=======
 viewBuild model org repo =
->>>>>>> 70004ebd
     let
         ( buildPreview, buildNumber ) =
             case model.build of
                 RemoteData.Success bld ->
-<<<<<<< HEAD
-                    ( viewPreview time zone org repo bld, String.fromInt bld.number )
-=======
-                    ( viewPreview model.time org repo bld, String.fromInt bld.number )
->>>>>>> 70004ebd
+                    ( viewPreview model.time model.zone org repo bld, String.fromInt bld.number )
 
                 RemoteData.Loading ->
                     ( Util.largeLoader, "" )
