--- conflicted
+++ resolved
@@ -9,10 +9,7 @@
     , statusToClass
     , statusToString
     , viewBuild
-<<<<<<< HEAD
-=======
     , viewBuildServices
->>>>>>> 5161b288
     , viewBuildSteps
     , viewError
     , viewLine
@@ -159,25 +156,8 @@
                 _ ->
                     ( text "", "" )
 
-<<<<<<< HEAD
         markdown =
             [ buildPreview
-=======
-        navTabs =
-            case build.build of
-                RemoteData.Success bld ->
-                    viewBuildNav model org repo bld model.page
-
-                RemoteData.Loading ->
-                    Util.largeLoader
-
-                _ ->
-                    text ""
-
-        markdown =
-            [ buildPreview
-            , navTabs
->>>>>>> 5161b288
             , content
             ]
     in
@@ -450,18 +430,8 @@
                 rm.build.steps.followingStep
                 shift
 
-<<<<<<< HEAD
-
-=======
->>>>>>> 5161b288
-
--- LOGS
-
-<<<<<<< HEAD
-
-{-| viewLogLines : takes number linefocus log and clickAction shiftDown and renders logs for a build resource
--}
-=======
+
+
 -- SERVICES
 
 
@@ -606,7 +576,6 @@
 
 {-| viewLogLines : takes number linefocus log and clickAction shiftDown and renders logs for a build resource
 -}
->>>>>>> 5161b288
 viewLogLines : LogsMsgs msg -> FollowResource msg -> Org -> Repo -> BuildNumber -> String -> ResourceID -> LogFocus -> Maybe (WebData Log) -> Int -> Bool -> Html msg
 viewLogLines msgs followMsg org repo buildNumber resource resourceID logFocus maybeLog following shiftDown =
     let
@@ -751,11 +720,7 @@
         [ Util.onClickPreventDefault <|
             focusLogs <|
                 lineRangeId resource resourceID lineNumber logFocus shiftDown
-<<<<<<< HEAD
         , Util.testAttribute <| String.join "-" [ "log", "line", "num", resource, resourceID, String.fromInt lineNumber ]
-=======
-        , Util.testAttribute <| String.join "-" [ "log", "line", "num", resourceID, String.fromInt lineNumber ]
->>>>>>> 5161b288
         , id <| resourceAndLineToFocusId resource resourceID lineNumber
         , class "line-number"
         , class "button"
@@ -909,7 +874,6 @@
 viewResourceError resource =
     div [ class "message", class "error", Util.testAttribute "resource-error" ]
         [ text <|
-<<<<<<< HEAD
             "error: "
                 ++ (if String.isEmpty resource.error then
                         "null"
@@ -917,13 +881,6 @@
                     else
                         resource.error
                    )
-=======
-            if String.isEmpty resource.error then
-                "null"
-
-            else
-                resource.error
->>>>>>> 5161b288
         ]
 
 
