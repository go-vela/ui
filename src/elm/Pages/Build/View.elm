{--
Copyright (c) 2020 Target Brands, Inc. All rights reserved.
Use of this source code is governed by the LICENSE file in this repository.
--}


module Pages.Build.View exposing
    ( buildStatusStyles
    , statusToClass
    , statusToString
    , viewBuild
    , viewBuildSteps
    , viewError
    , viewLine
    , viewPreview
    , wrapWithBuildPreview
    )

import Ansi.Log
import Array
import DateFormat.Relative exposing (relativeTime)
import FeatherIcons
import Focus
    exposing
        ( Resource
        , ResourceID
        , lineFocusStyles
        , lineRangeId
        , resourceAndLineToFocusId
        , resourceToFocusId
        )
import Html
    exposing
        ( Html
        , a
        , button
        , code
        , details
        , div
        , em
        , li
        , p
        , small
        , span
        , strong
        , summary
        , table
        , td
        , text
        , tr
        , ul
        )
import Html.Attributes
    exposing
        ( attribute
        , class
        , classList
        , href
        , id
        , title
        )
import Html.Events exposing (onClick)
import Html.Lazy exposing (lazy4)
import Http exposing (Error(..))
import List.Extra exposing (unique)
import Pages exposing (Page(..))
import Pages.Build.Logs
    exposing
        ( bottomTrackerFocusId
        , decodeAnsi
        , downloadFileName
        , getLog
        , logEmpty
        , toString
        , topTrackerFocusId
        )
import Pages.Build.Model exposing (..)
import RemoteData exposing (WebData)
import Routes exposing (Route(..))
import String
import SvgBuilder exposing (buildStatusToIcon, stepStatusToIcon)
import Time exposing (Posix, Zone, millisToPosix)
import Util
import Vela
    exposing
        ( Build
        , BuildModel
        , BuildNumber
        , Builds
        , Log
        , LogFocus
        , Logs
        , Org
        , Repo
        , RepoModel
        , Service
        , ServiceNumber
        , Services
        , Status
        , Step
        , StepNumber
        , Steps
        , defaultStep
        )



-- VIEW


{-| viewBuild : renders entire build based on current application time
-}
<<<<<<< HEAD
viewBuild : PartialModel a -> Msgs msg -> Org -> Repo -> Html msg
viewBuild model msgs org repo =
=======
viewBuild : PartialModel a -> Org -> Repo -> Html Msg
viewBuild model org repo =
>>>>>>> 19a50ce8
    wrapWithBuildPreview model org repo <|
        case model.repo.build.steps.steps of
            RemoteData.Success steps_ ->
                viewBuildSteps model
<<<<<<< HEAD
                    msgs
=======
>>>>>>> 19a50ce8
                    model.repo
                    steps_

            RemoteData.Failure _ ->
                div [] [ text "Error loading steps... Please try again" ]

            _ ->
                -- Don't show two loaders
                if Util.isLoading model.repo.build.build then
                    text ""

                else
                    Util.smallLoader


{-| wrapWithBuildPreview : takes html content and wraps it with the build preview
-}
<<<<<<< HEAD
wrapWithBuildPreview : PartialModel a -> Org -> Repo -> Html msg -> Html msg
=======
wrapWithBuildPreview : PartialModel a -> Org -> Repo -> Html Msg -> Html Msg
>>>>>>> 19a50ce8
wrapWithBuildPreview model org repo content =
    let
        rm =
            model.repo

        build =
            rm.build

        ( buildPreview, buildNumber ) =
            case build.build of
                RemoteData.Success bld ->
                    ( viewPreview model.time model.zone org repo bld, String.fromInt bld.number )

                RemoteData.Loading ->
                    ( Util.largeLoader, "" )

                _ ->
                    ( text "", "" )

        markdown =
            [ buildPreview
            , content
            ]
    in
    div [ Util.testAttribute "full-build" ] markdown


{-| viewPreview : renders single build item preview based on current application time
-}
viewPreview : Posix -> Zone -> Org -> Repo -> Build -> Html msg
viewPreview now zone org repo build =
    let
        buildNumber =
            String.fromInt build.number

        status =
            [ buildStatusToIcon build.status ]

        commit =
            [ text <| String.replace "_" " " build.event
            , text " ("
            , a [ href build.source ] [ text <| Util.trimCommitHash build.commit ]
            , text <| ")"
            ]

        branch =
            [ a [ href <| Util.buildBranchUrl build.clone build.branch ] [ text build.branch ] ]

        sender =
            [ text build.sender ]

        message =
            [ text <| "- " ++ build.message ]

        id =
            [ a
                [ Util.testAttribute "build-number"
                , Routes.href <| Routes.Build org repo buildNumber Nothing
                ]
                [ text <| "#" ++ buildNumber ]
            ]

        age =
            [ text <| relativeTime now <| Time.millisToPosix <| Util.secondsToMillis build.created ]

        buildCreatedPosix =
            Time.millisToPosix <| Util.secondsToMillis build.created

        timestamp =
            Util.humanReadableDateTimeFormatter zone buildCreatedPosix

        duration =
            [ text <| Util.formatRunTime now build.started build.finished ]

        statusClass =
            statusToClass build.status

        markdown =
            [ div [ class "status", Util.testAttribute "build-status", statusClass ] status
            , div [ class "info" ]
                [ div [ class "row -left" ]
                    [ div [ class "id" ] id
                    , div [ class "commit-msg" ] [ strong [] message ]
                    ]
                , div [ class "row" ]
                    [ div [ class "git-info" ]
                        [ div [ class "commit" ] commit
                        , text "on"
                        , div [ class "branch" ] branch
                        , text "by"
                        , div [ class "sender" ] sender
                        ]
                    , div [ class "time-info" ]
                        [ div
                            [ class "age"
                            , title timestamp
                            ]
                            age
                        , span [ class "delimiter" ] [ text "/" ]
                        , div [ class "duration" ] duration
                        ]
                    ]
                , div [ class "row" ]
                    [ viewError build
                    ]
                ]
            ]
    in
    div [ class "build-container", Util.testAttribute "build" ]
        [ div [ class "build", statusClass ] <|
            buildStatusStyles markdown build.status build.number
        ]



-- STEPS


{-| viewBuildSteps : takes build/steps and renders pipeline
-}
<<<<<<< HEAD
viewBuildSteps : PartialModel a -> Msgs msg -> RepoModel -> Steps -> Html msg
viewBuildSteps model msgs rm steps =
=======
viewBuildSteps : PartialModel a -> RepoModel -> Steps -> Html Msg
viewBuildSteps model rm steps =
>>>>>>> 19a50ce8
    let
        logActions =
            div
                [ class "buttons"
                , class "log-actions"
                , class "flowline-left"
                , Util.testAttribute "log-actions"
                ]
<<<<<<< HEAD
                [ collapseAllButton msgs.collapseAllSteps
                , expandAllButton msgs.expandAllSteps rm.org rm.name rm.build.buildNumber
=======
                [ collapseAllButton
                , expandAllButton rm.org rm.name rm.build.buildNumber
>>>>>>> 19a50ce8
                ]
    in
    div []
        [ logActions
        , div [ class "steps" ]
            [ div [ class "-items", Util.testAttribute "steps" ] <|
                if hasStages steps then
<<<<<<< HEAD
                    viewStages model msgs rm steps

                else
                    viewSteps model msgs rm steps
=======
                    viewStages model rm steps

                else
                    viewSteps model rm steps
>>>>>>> 19a50ce8
            ]
        ]


{-| viewSteps : takes build/steps and renders steps
-}
viewSteps : PartialModel a -> Msgs msg -> RepoModel -> Steps -> List (Html msg)
viewSteps model msgs rm steps =
    List.map (\step -> viewStep model msgs rm steps step) <| steps


{-| viewStep : renders single build step
-}
viewStep : PartialModel a -> Msgs msg -> RepoModel -> Steps -> Step -> Html msg
viewStep model msgs rm steps step =
    div [ stepClasses steps step, Util.testAttribute "step" ]
        [ div [ class "-status" ]
            [ div [ class "-icon-container" ] [ viewStatusIcon step.status ] ]
<<<<<<< HEAD
        , viewStepDetails model msgs rm step
=======
        , viewStepDetails model rm step
>>>>>>> 19a50ce8
        ]


{-| stepClasses : returns css classes for a particular step
-}
<<<<<<< HEAD
stepClasses : Steps -> Step -> Html.Attribute msg
=======
stepClasses : Steps -> Step -> Html.Attribute Msg
>>>>>>> 19a50ce8
stepClasses steps step =
    let
        last =
            case List.head <| List.reverse steps of
                Just s ->
                    s.number

                Nothing ->
                    -1
    in
    classList [ ( "step", True ), ( "flowline-left", True ) ]


{-| viewStepDetails : renders build steps detailed information
-}
viewStepDetails : PartialModel a -> Msgs msg -> RepoModel -> Step -> Html msg
viewStepDetails model msgs rm step =
    let
        stepNumber =
            String.fromInt step.number

        stepSummary =
            [ summary
                [ class "summary"
                , Util.testAttribute <| "step-header-" ++ stepNumber
                , onClick <| msgs.expandStep rm.org rm.name rm.build.buildNumber stepNumber
                , id <| resourceToFocusId "step" stepNumber
                ]
                [ div
                    [ class "-info" ]
                    [ div [ class "-name" ] [ text step.name ]
                    , div [ class "-duration" ] [ text <| Util.formatRunTime model.time step.started step.finished ]
                    ]
                , FeatherIcons.chevronDown |> FeatherIcons.withSize 20 |> FeatherIcons.withClass "details-icon-expand" |> FeatherIcons.toHtml []
                ]
<<<<<<< HEAD
            , div [ class "logs-container" ] [ viewStepLogs msgs.logsMsgs model.shift rm step ]
=======
            , div [ class "logs-container" ] [ viewStepLogs model.shift rm step ]
>>>>>>> 19a50ce8
            ]
    in
    details
        (classList
            [ ( "details", True )
            , ( "-with-border", True )
            , ( "-running", step.status == Vela.Running )
            ]
            :: Util.open step.viewing
        )
        stepSummary


{-| viewStages : takes model and build model and renders steps grouped by stages
-}
viewStages : PartialModel a -> Msgs msg -> RepoModel -> Steps -> List (Html msg)
viewStages model msgs rm steps =
    steps
        |> List.map .stage
        |> unique
        |> List.map
            (\stage ->
                steps
                    |> List.filter (\step -> step.stage == stage)
                    |> viewStage model msgs rm stage
            )


{-| viewStage : takes model, build model and stage and renders the stage steps
-}
viewStage : PartialModel a -> Msgs msg -> RepoModel -> String -> Steps -> Html msg
viewStage model msgs rm stage steps =
    div
        [ class "stage", Util.testAttribute <| "stage" ]
        [ viewStageDivider model stage
        , steps
            |> List.map (\step -> viewStep model msgs rm steps step)
            |> div [ Util.testAttribute <| "stage-" ++ stage ]
        ]


{-| viewStageDivider : renders divider between stage
-}
viewStageDivider : PartialModel a -> String -> Html msg
viewStageDivider model stage =
    if stage /= "init" && stage /= "clone" then
        div [ class "divider", Util.testAttribute <| "stage-divider-" ++ stage ]
            [ div [] [ text stage ] ]

    else
        text ""


{-| hasStages : takes steps and returns true if the pipeline contain stages
-}
hasStages : Steps -> Bool
hasStages steps =
    steps
        |> List.filter (\s -> s.stage /= "")
        |> List.head
        |> Maybe.withDefault defaultStep
        |> (\step -> step.stage /= "")


{-| viewStepLogs : takes step and logs and renders step logs or step error
-}
<<<<<<< HEAD
viewStepLogs : LogsMsgs msg -> Bool -> RepoModel -> Step -> Html msg
viewStepLogs msgs shift rm step =
=======
viewStepLogs : Bool -> RepoModel -> Step -> Html Msg
viewStepLogs shift rm step =
>>>>>>> 19a50ce8
    case step.status of
        Vela.Error ->
            viewResourceError step

        Vela.Killed ->
            div [ class "message", class "error", Util.testAttribute "step-skipped" ]
                [ text "step was skipped" ]

        _ ->
<<<<<<< HEAD
            viewLogLines msgs
                msgs.followStep
=======
            viewLogLines
>>>>>>> 19a50ce8
                rm.org
                rm.name
                rm.build.buildNumber
                "step"
                (String.fromInt step.number)
                step.logFocus
                (getLog step .step_id rm.build.steps.logs)
                rm.build.steps.followingStep
                shift

<<<<<<< HEAD

=======
>>>>>>> 19a50ce8

-- LOGS

<<<<<<< HEAD

{-| viewLogLines : takes number linefocus log and clickAction shiftDown and renders logs for a build resource
-}
viewLogLines : LogsMsgs msg -> FollowResource msg -> Org -> Repo -> BuildNumber -> String -> ResourceID -> LogFocus -> Maybe (WebData Log) -> Int -> Bool -> Html msg
viewLogLines msgs followMsg org repo buildNumber resource resourceID logFocus maybeLog following shiftDown =
=======
-- LOGS


{-| viewLogLines : takes number linefocus log and clickAction shiftDown and renders logs for a build resource
-}
viewLogLines : Org -> Repo -> BuildNumber -> String -> ResourceID -> LogFocus -> Maybe (WebData Log) -> Int -> Bool -> Html Msg
viewLogLines org repo buildNumber resource resourceID logFocus maybeLog following shiftDown =
>>>>>>> 19a50ce8
    let
        decodedLog =
            toString maybeLog

        fileName =
            downloadFileName org repo buildNumber resource resourceID
    in
    div
        [ class "logs"
        , Util.testAttribute <| "logs-" ++ resourceID
        ]
    <|
        case Maybe.withDefault RemoteData.NotAsked maybeLog of
            RemoteData.Success _ ->
                if logEmpty decodedLog then
                    [ emptyLogs ]

                else
                    let
                        ( logs, numLines ) =
<<<<<<< HEAD
                            viewLines msgs.focusLine resource resourceID logFocus decodedLog shiftDown
                    in
                    [ logsHeader msgs resource resourceID fileName decodedLog
                    , logsSidebar msgs.focusOn followMsg resource resourceID following numLines
=======
                            viewLines resource resourceID logFocus decodedLog shiftDown
                    in
                    [ logsHeader resource resourceID fileName decodedLog
                    , logsSidebar resource resourceID following numLines
>>>>>>> 19a50ce8
                    , logs
                    ]

            RemoteData.Failure err ->
                [ code [ Util.testAttribute "logs-error" ] [ text "error fetching logs" ] ]

            _ ->
                [ loadingLogs ]


{-| viewLines : takes number, line focus information and click action and renders logs
-}
<<<<<<< HEAD
viewLines : FocusLine msg -> Resource -> ResourceID -> LogFocus -> String -> Bool -> ( Html msg, Int )
viewLines focusLine resource resourceID logFocus decodedLog shiftDown =
=======
viewLines : Resource -> ResourceID -> LogFocus -> String -> Bool -> ( Html Msg, Int )
viewLines resource resourceID logFocus decodedLog shiftDown =
>>>>>>> 19a50ce8
    let
        lines =
            if not <| logEmpty decodedLog then
                decodedLog
                    |> decodeAnsi
                    |> Array.indexedMap
                        (\idx line ->
                            Just <|
<<<<<<< HEAD
                                viewLine focusLine
=======
                                viewLine
>>>>>>> 19a50ce8
                                    resource
                                    resourceID
                                    (idx + 1)
                                    (Just line)
                                    logFocus
                                    shiftDown
                        )
                    |> Array.toList

            else
                [ Just <|
<<<<<<< HEAD
                    viewLine focusLine
=======
                    viewLine
>>>>>>> 19a50ce8
                        resource
                        resourceID
                        1
                        Nothing
                        logFocus
                        shiftDown
                ]

        -- update resource filename when adding stages/services
        logs =
            lines
                |> List.filterMap identity

        topTracker =
            tr [ class "line", class "tracker" ]
                [ a
                    [ id <|
                        topTrackerFocusId resource resourceID
                    , Util.testAttribute <| "top-log-tracker-" ++ resourceID
                    , Html.Attributes.tabindex -1
                    ]
                    []
                ]

        bottomTracker =
            tr [ class "line", class "tracker" ]
                [ a
                    [ id <|
                        bottomTrackerFocusId resource resourceID
                    , Util.testAttribute <| "bottom-log-tracker-" ++ resourceID
                    , Html.Attributes.tabindex -1
                    ]
                    []
                ]
    in
    ( table [ class "logs-table", class "scrollable" ] <|
        topTracker
            :: logs
            ++ [ bottomTracker ]
    , List.length lines
    )


{-| viewLine : takes log line and focus information and renders line number button and log
-}
<<<<<<< HEAD
viewLine : FocusLine msg -> Resource -> ResourceID -> Int -> Maybe Ansi.Log.Line -> LogFocus -> Bool -> Html msg
viewLine focusLine resource resourceID lineNumber line logFocus shiftDown =
=======
viewLine : Resource -> ResourceID -> Int -> Maybe Ansi.Log.Line -> LogFocus -> Bool -> Html Msg
viewLine resource resourceID lineNumber line logFocus shiftDown =
>>>>>>> 19a50ce8
    tr
        [ Html.Attributes.id <|
            resourceID
                ++ ":"
                ++ String.fromInt lineNumber
        , class "line"
        ]
        [ case line of
            Just l ->
                div
                    [ class "wrapper"
                    , Util.testAttribute <| String.join "-" [ "log", "line", resource, resourceID, String.fromInt lineNumber ]
                    , class <| lineFocusStyles logFocus lineNumber
                    ]
                    [ td []
                        [ lineFocusButton focusLine resource resourceID logFocus lineNumber shiftDown ]
                    , td [ class "break-text", class "overflow-auto" ]
                        [ code [ Util.testAttribute <| String.join "-" [ "log", "data", resource, resourceID, String.fromInt lineNumber ] ]
                            [ Ansi.Log.viewLine l
                            ]
                        ]
                    ]

            Nothing ->
                text ""
        ]


{-| lineFocusButton : renders button for focusing log line ranges
-}
lineFocusButton : (String -> msg) -> Resource -> ResourceID -> LogFocus -> Int -> Bool -> Html msg
lineFocusButton focusLogs resource resourceID logFocus lineNumber shiftDown =
    button
        [ Util.onClickPreventDefault <|
            focusLogs <|
                lineRangeId resource resourceID lineNumber logFocus shiftDown
        , Util.testAttribute <| String.join "-" [ "log", "line", "num", resource, resourceID, String.fromInt lineNumber ]
        , id <| resourceAndLineToFocusId resource resourceID lineNumber
        , class "line-number"
        , class "button"
        , class "-link"
        , attribute "aria-label" <| "focus " ++ resource ++ " " ++ resourceID
        ]
        [ span [] [ text <| String.fromInt lineNumber ] ]


{-| collapseAllButton : renders a button for collapsing all resources
-}
<<<<<<< HEAD
collapseAllButton : msg -> Html msg
collapseAllButton collapseAllSteps =
=======
collapseAllButton : Html Msg
collapseAllButton =
>>>>>>> 19a50ce8
    Html.button
        [ class "button"
        , class "-link"
        , onClick collapseAllSteps
        , Util.testAttribute "collapse-all"
        ]
        [ small [] [ text "collapse all" ] ]


{-| expandAllButton : renders a button for expanding all resources
-}
<<<<<<< HEAD
expandAllButton : ExpandAll msg -> Org -> Repo -> BuildNumber -> Html msg
expandAllButton expandAll org repo buildNumber =
=======
expandAllButton : Org -> Repo -> BuildNumber -> Html Msg
expandAllButton org repo buildNumber =
>>>>>>> 19a50ce8
    Html.button
        [ class "button"
        , class "-link"
        , onClick <| expandAll org repo buildNumber
        , Util.testAttribute "expand-all"
        ]
        [ small [] [ text "expand all" ] ]


{-| logsHeader : takes number, filename and decoded log and renders logs header
-}
<<<<<<< HEAD
logsHeader : LogsMsgs msg -> String -> String -> String -> String -> Html msg
logsHeader msgs resource number fileName decodedLog =
    div [ class "logs-header", class "buttons", Util.testAttribute <| "logs-header-actions-" ++ number ]
        [ downloadLogsButton msgs.download resource number fileName decodedLog ]
=======
logsHeader : String -> String -> String -> String -> Html Msg
logsHeader resource number fileName decodedLog =
    div [ class "logs-header", class "buttons", Util.testAttribute <| "logs-header-actions-" ++ number ]
        [ downloadLogsButton resource number fileName decodedLog ]
>>>>>>> 19a50ce8


{-| logsSidebar : takes number/following and renders the logs sidebar
-}
<<<<<<< HEAD
logsSidebar : FocusOn msg -> FollowResource msg -> String -> String -> Int -> Int -> Html msg
logsSidebar focusOn followMsg resource number following numLines =
=======
logsSidebar : String -> String -> Int -> Int -> Html Msg
logsSidebar resource number following numLines =
>>>>>>> 19a50ce8
    let
        long =
            numLines > 25
    in
    div [ class "logs-sidebar" ]
        [ div [ class "inner-container" ]
            [ div
                [ class "actions"
                , Util.testAttribute <| "logs-sidebar-actions-" ++ number
                ]
              <|
                (if long then
<<<<<<< HEAD
                    [ jumpToTopButton focusOn resource number
                    , jumpToBottomButton focusOn resource number
=======
                    [ jumpToTopButton resource number
                    , jumpToBottomButton resource number
>>>>>>> 19a50ce8
                    ]

                 else
                    []
                )
<<<<<<< HEAD
                    ++ [ followButton followMsg resource number following ]
=======
                    ++ [ followButton resource number following ]
>>>>>>> 19a50ce8
            ]
        ]


{-| jumpToBottomButton : renders action button for jumping to the bottom of a log
-}
<<<<<<< HEAD
jumpToBottomButton : FocusOn msg -> String -> String -> Html msg
jumpToBottomButton focusOn resource number =
=======
jumpToBottomButton : String -> String -> Html Msg
jumpToBottomButton resource number =
>>>>>>> 19a50ce8
    button
        [ class "button"
        , class "-icon"
        , class "tooltip-left"
        , attribute "data-tooltip" "jump to bottom"
        , Util.testAttribute <| "jump-to-bottom-" ++ number
<<<<<<< HEAD
        , onClick <| focusOn <| bottomTrackerFocusId resource number
=======
        , onClick <| FocusOn <| bottomTrackerFocusId resource number
>>>>>>> 19a50ce8
        , attribute "aria-label" <| "jump to bottom of logs for " ++ resource ++ " " ++ number
        ]
        [ FeatherIcons.arrowDown |> FeatherIcons.toHtml [ attribute "role" "img" ] ]


{-| jumpToTopButton : renders action button for jumping to the top of a log
-}
<<<<<<< HEAD
jumpToTopButton : FocusOn msg -> String -> String -> Html msg
jumpToTopButton focusOn resource number =
=======
jumpToTopButton : String -> String -> Html Msg
jumpToTopButton resource number =
>>>>>>> 19a50ce8
    button
        [ class "button"
        , class "-icon"
        , class "tooltip-left"
        , attribute "data-tooltip" "jump to top"
        , Util.testAttribute <| "jump-to-top-" ++ number
<<<<<<< HEAD
        , onClick <| focusOn <| topTrackerFocusId resource number
=======
        , onClick <| FocusOn <| topTrackerFocusId resource number
>>>>>>> 19a50ce8
        , attribute "aria-label" <| "jump to top of logs for " ++ resource ++ " " ++ number
        ]
        [ FeatherIcons.arrowUp |> FeatherIcons.toHtml [ attribute "role" "img" ] ]


{-| downloadLogsButton : renders action button for downloading a log
-}
<<<<<<< HEAD
downloadLogsButton : Download msg -> String -> String -> String -> String -> Html msg
downloadLogsButton download resource number fileName logs =
=======
downloadLogsButton : String -> String -> String -> String -> Html Msg
downloadLogsButton resource number fileName logs =
>>>>>>> 19a50ce8
    button
        [ class "button"
        , class "-link"
        , Util.testAttribute <| "download-logs-" ++ number
<<<<<<< HEAD
        , onClick <| download fileName logs
=======
        , onClick <| DownloadFile "text" fileName logs
>>>>>>> 19a50ce8
        , attribute "aria-label" <| "download logs for " ++ resource ++ " " ++ number
        ]
        [ text <| "download " ++ resource ++ " logs" ]


{-| followButton : renders button for following logs
-}
<<<<<<< HEAD
followButton : FollowResource msg -> String -> String -> Int -> Html msg
followButton followStep resource number following =
=======
followButton : String -> String -> Int -> Html Msg
followButton resource number following =
>>>>>>> 19a50ce8
    let
        num =
            Maybe.withDefault 0 <| String.toInt number

        ( tooltip, icon, toFollow ) =
            if following == 0 then
                ( "start following " ++ resource ++ " logs", FeatherIcons.play, num )

            else if following == num then
                ( "stop following " ++ resource ++ " logs", FeatherIcons.pause, 0 )

            else
                ( "start following " ++ resource ++ " logs", FeatherIcons.play, num )
    in
    button
        [ class "button"
        , class "-icon"
        , class "tooltip-left"
        , attribute "data-tooltip" tooltip
        , Util.testAttribute <| "follow-logs-" ++ number
<<<<<<< HEAD
        , onClick <| followStep toFollow
=======
        , onClick <| FollowStep toFollow
>>>>>>> 19a50ce8
        , attribute "aria-label" <| tooltip ++ " for " ++ resource ++ " " ++ number
        ]
        [ icon |> FeatherIcons.toHtml [ attribute "role" "img" ] ]


{-| viewResourceError : checks for build error and renders message
-}
viewResourceError : Vela.Resource a -> Html msg
viewResourceError resource =
    div [ class "message", class "error", Util.testAttribute "resource-error" ]
        [ text <|
            "error: "
                ++ (if String.isEmpty resource.error then
                        "null"

                    else
                        resource.error
                   )
        ]


{-| loadingLogs : renders message for loading logs
-}
loadingLogs : Html msg
loadingLogs =
    div [ class "message" ]
        [ Util.smallLoaderWithText "loading..." ]


{-| emptyLogs : renders message for empty logs
-}
emptyLogs : Html msg
emptyLogs =
    div [ class "message" ]
        [ text "the build has not written logs to this step yet" ]


{-| viewStatusIcon : renders a build step status icon
-}
viewStatusIcon : Status -> Html msg
viewStatusIcon status =
    stepStatusToIcon status


{-| viewError : checks for build error and renders message
-}
viewError : Build -> Html msg
viewError build =
    case build.status of
        Vela.Error ->
            div [ class "error", Util.testAttribute "build-error" ]
                [ span [ class "label" ] [ text "error:" ]
                , span [ class "message" ]
                    [ text <|
                        if String.isEmpty build.error then
                            "no error msg"

                        else
                            build.error
                    ]
                ]

        _ ->
            div [] []



-- HELPERS


{-| statusToString : takes build status and returns string
-}
statusToString : Status -> String
statusToString status =
    case status of
        Vela.Pending ->
            "pending"

        Vela.Running ->
            "running"

        Vela.Success ->
            "success"

        Vela.Failure ->
            "failed"

        Vela.Killed ->
            "killed"

        Vela.Error ->
            "server error"


{-| statusToClass : takes build status and returns css class
-}
statusToClass : Status -> Html.Attribute msg
statusToClass status =
    case status of
        Vela.Pending ->
            class "-pending"

        Vela.Running ->
            class "-running"

        Vela.Success ->
            class "-success"

        Vela.Failure ->
            class "-failure"

        Vela.Killed ->
            class "-failure"

        Vela.Error ->
            class "-error"


{-| buildStatusStyles : takes build markdown and adds styled flair based on running status
-}
buildStatusStyles : List (Html msg) -> Status -> Int -> List (Html msg)
buildStatusStyles markdown buildStatus buildNumber =
    let
        animation =
            case buildStatus of
                Vela.Running ->
                    List.append (topParticles buildNumber) (bottomParticles buildNumber)

                _ ->
                    [ div [ class "build-animation", class "-not-running", statusToClass buildStatus ] []
                    ]
    in
    markdown ++ animation


{-| topParticles : returns an svg frame to parallax scroll on a running build, set to the top of the build
-}
topParticles : Int -> List (Html msg)
topParticles buildNumber =
    let
        -- Use the build number to dynamically set the dash particles, this way builds wont always have the same particle effects
        dashes =
            topBuildNumberDashes buildNumber

        y =
            "0%"
    in
    [ SvgBuilder.buildStatusAnimation "" y [ "-frame-0", "-top", "-cover" ]
    , SvgBuilder.buildStatusAnimation "none" y [ "-frame-0", "-top", "-start" ]
    , SvgBuilder.buildStatusAnimation dashes y [ "-frame-1", "-top", "-running" ]
    , SvgBuilder.buildStatusAnimation dashes y [ "-frame-2", "-top", "-running" ]
    ]


{-| bottomParticles : returns an svg frame to parallax scroll on a running build, set to the bottom of the build
-}
bottomParticles : Int -> List (Html msg)
bottomParticles buildNumber =
    let
        -- Use the build number to dynamically set the dash particles, this way builds wont always have the same particle effects
        dashes =
            bottomBuildNumberDashes buildNumber

        y =
            "100%"
    in
    [ SvgBuilder.buildStatusAnimation "" y [ "-frame-0", "-bottom", "-cover" ]
    , SvgBuilder.buildStatusAnimation "none" y [ "-frame-0", "-bottom", "-start" ]
    , SvgBuilder.buildStatusAnimation dashes y [ "-frame-1", "-bottom", "-running" ]
    , SvgBuilder.buildStatusAnimation dashes y [ "-frame-2", "-bottom", "-running" ]
    ]


{-| topBuildNumberDashes : returns a different particle effect based on a module of the build number
-}
topBuildNumberDashes : Int -> String
topBuildNumberDashes buildNumber =
    case modBy 3 buildNumber of
        1 ->
            "-animation-dashes-1"

        2 ->
            "-animation-dashes-2"

        _ ->
            "-animation-dashes-3"


{-| bottomBuildNumberDashes : returns a different particle effect based on a module of the build number
-}
bottomBuildNumberDashes : Int -> String
bottomBuildNumberDashes buildNumber =
    case modBy 3 buildNumber of
        1 ->
            "-animation-dashes-3"

        2 ->
            "-animation-dashes-1"

        _ ->
            "-animation-dashes-2"<|MERGE_RESOLUTION|>--- conflicted
+++ resolved
@@ -110,21 +110,13 @@
 
 {-| viewBuild : renders entire build based on current application time
 -}
-<<<<<<< HEAD
 viewBuild : PartialModel a -> Msgs msg -> Org -> Repo -> Html msg
 viewBuild model msgs org repo =
-=======
-viewBuild : PartialModel a -> Org -> Repo -> Html Msg
-viewBuild model org repo =
->>>>>>> 19a50ce8
     wrapWithBuildPreview model org repo <|
         case model.repo.build.steps.steps of
             RemoteData.Success steps_ ->
                 viewBuildSteps model
-<<<<<<< HEAD
                     msgs
-=======
->>>>>>> 19a50ce8
                     model.repo
                     steps_
 
@@ -142,11 +134,7 @@
 
 {-| wrapWithBuildPreview : takes html content and wraps it with the build preview
 -}
-<<<<<<< HEAD
 wrapWithBuildPreview : PartialModel a -> Org -> Repo -> Html msg -> Html msg
-=======
-wrapWithBuildPreview : PartialModel a -> Org -> Repo -> Html Msg -> Html Msg
->>>>>>> 19a50ce8
 wrapWithBuildPreview model org repo content =
     let
         rm =
@@ -267,13 +255,8 @@
 
 {-| viewBuildSteps : takes build/steps and renders pipeline
 -}
-<<<<<<< HEAD
 viewBuildSteps : PartialModel a -> Msgs msg -> RepoModel -> Steps -> Html msg
 viewBuildSteps model msgs rm steps =
-=======
-viewBuildSteps : PartialModel a -> RepoModel -> Steps -> Html Msg
-viewBuildSteps model rm steps =
->>>>>>> 19a50ce8
     let
         logActions =
             div
@@ -282,13 +265,8 @@
                 , class "flowline-left"
                 , Util.testAttribute "log-actions"
                 ]
-<<<<<<< HEAD
                 [ collapseAllButton msgs.collapseAllSteps
                 , expandAllButton msgs.expandAllSteps rm.org rm.name rm.build.buildNumber
-=======
-                [ collapseAllButton
-                , expandAllButton rm.org rm.name rm.build.buildNumber
->>>>>>> 19a50ce8
                 ]
     in
     div []
@@ -296,17 +274,10 @@
         , div [ class "steps" ]
             [ div [ class "-items", Util.testAttribute "steps" ] <|
                 if hasStages steps then
-<<<<<<< HEAD
                     viewStages model msgs rm steps
 
                 else
                     viewSteps model msgs rm steps
-=======
-                    viewStages model rm steps
-
-                else
-                    viewSteps model rm steps
->>>>>>> 19a50ce8
             ]
         ]
 
@@ -325,21 +296,13 @@
     div [ stepClasses steps step, Util.testAttribute "step" ]
         [ div [ class "-status" ]
             [ div [ class "-icon-container" ] [ viewStatusIcon step.status ] ]
-<<<<<<< HEAD
         , viewStepDetails model msgs rm step
-=======
-        , viewStepDetails model rm step
->>>>>>> 19a50ce8
         ]
 
 
 {-| stepClasses : returns css classes for a particular step
 -}
-<<<<<<< HEAD
 stepClasses : Steps -> Step -> Html.Attribute msg
-=======
-stepClasses : Steps -> Step -> Html.Attribute Msg
->>>>>>> 19a50ce8
 stepClasses steps step =
     let
         last =
@@ -375,11 +338,7 @@
                     ]
                 , FeatherIcons.chevronDown |> FeatherIcons.withSize 20 |> FeatherIcons.withClass "details-icon-expand" |> FeatherIcons.toHtml []
                 ]
-<<<<<<< HEAD
             , div [ class "logs-container" ] [ viewStepLogs msgs.logsMsgs model.shift rm step ]
-=======
-            , div [ class "logs-container" ] [ viewStepLogs model.shift rm step ]
->>>>>>> 19a50ce8
             ]
     in
     details
@@ -446,13 +405,8 @@
 
 {-| viewStepLogs : takes step and logs and renders step logs or step error
 -}
-<<<<<<< HEAD
 viewStepLogs : LogsMsgs msg -> Bool -> RepoModel -> Step -> Html msg
 viewStepLogs msgs shift rm step =
-=======
-viewStepLogs : Bool -> RepoModel -> Step -> Html Msg
-viewStepLogs shift rm step =
->>>>>>> 19a50ce8
     case step.status of
         Vela.Error ->
             viewResourceError step
@@ -462,12 +416,8 @@
                 [ text "step was skipped" ]
 
         _ ->
-<<<<<<< HEAD
             viewLogLines msgs
                 msgs.followStep
-=======
-            viewLogLines
->>>>>>> 19a50ce8
                 rm.org
                 rm.name
                 rm.build.buildNumber
@@ -478,28 +428,14 @@
                 rm.build.steps.followingStep
                 shift
 
-<<<<<<< HEAD
-
-=======
->>>>>>> 19a50ce8
 
 -- LOGS
 
-<<<<<<< HEAD
 
 {-| viewLogLines : takes number linefocus log and clickAction shiftDown and renders logs for a build resource
 -}
 viewLogLines : LogsMsgs msg -> FollowResource msg -> Org -> Repo -> BuildNumber -> String -> ResourceID -> LogFocus -> Maybe (WebData Log) -> Int -> Bool -> Html msg
 viewLogLines msgs followMsg org repo buildNumber resource resourceID logFocus maybeLog following shiftDown =
-=======
--- LOGS
-
-
-{-| viewLogLines : takes number linefocus log and clickAction shiftDown and renders logs for a build resource
--}
-viewLogLines : Org -> Repo -> BuildNumber -> String -> ResourceID -> LogFocus -> Maybe (WebData Log) -> Int -> Bool -> Html Msg
-viewLogLines org repo buildNumber resource resourceID logFocus maybeLog following shiftDown =
->>>>>>> 19a50ce8
     let
         decodedLog =
             toString maybeLog
@@ -520,17 +456,10 @@
                 else
                     let
                         ( logs, numLines ) =
-<<<<<<< HEAD
                             viewLines msgs.focusLine resource resourceID logFocus decodedLog shiftDown
                     in
                     [ logsHeader msgs resource resourceID fileName decodedLog
                     , logsSidebar msgs.focusOn followMsg resource resourceID following numLines
-=======
-                            viewLines resource resourceID logFocus decodedLog shiftDown
-                    in
-                    [ logsHeader resource resourceID fileName decodedLog
-                    , logsSidebar resource resourceID following numLines
->>>>>>> 19a50ce8
                     , logs
                     ]
 
@@ -543,13 +472,8 @@
 
 {-| viewLines : takes number, line focus information and click action and renders logs
 -}
-<<<<<<< HEAD
 viewLines : FocusLine msg -> Resource -> ResourceID -> LogFocus -> String -> Bool -> ( Html msg, Int )
 viewLines focusLine resource resourceID logFocus decodedLog shiftDown =
-=======
-viewLines : Resource -> ResourceID -> LogFocus -> String -> Bool -> ( Html Msg, Int )
-viewLines resource resourceID logFocus decodedLog shiftDown =
->>>>>>> 19a50ce8
     let
         lines =
             if not <| logEmpty decodedLog then
@@ -558,11 +482,7 @@
                     |> Array.indexedMap
                         (\idx line ->
                             Just <|
-<<<<<<< HEAD
                                 viewLine focusLine
-=======
-                                viewLine
->>>>>>> 19a50ce8
                                     resource
                                     resourceID
                                     (idx + 1)
@@ -574,11 +494,7 @@
 
             else
                 [ Just <|
-<<<<<<< HEAD
                     viewLine focusLine
-=======
-                    viewLine
->>>>>>> 19a50ce8
                         resource
                         resourceID
                         1
@@ -624,13 +540,8 @@
 
 {-| viewLine : takes log line and focus information and renders line number button and log
 -}
-<<<<<<< HEAD
 viewLine : FocusLine msg -> Resource -> ResourceID -> Int -> Maybe Ansi.Log.Line -> LogFocus -> Bool -> Html msg
 viewLine focusLine resource resourceID lineNumber line logFocus shiftDown =
-=======
-viewLine : Resource -> ResourceID -> Int -> Maybe Ansi.Log.Line -> LogFocus -> Bool -> Html Msg
-viewLine resource resourceID lineNumber line logFocus shiftDown =
->>>>>>> 19a50ce8
     tr
         [ Html.Attributes.id <|
             resourceID
@@ -679,13 +590,8 @@
 
 {-| collapseAllButton : renders a button for collapsing all resources
 -}
-<<<<<<< HEAD
 collapseAllButton : msg -> Html msg
 collapseAllButton collapseAllSteps =
-=======
-collapseAllButton : Html Msg
-collapseAllButton =
->>>>>>> 19a50ce8
     Html.button
         [ class "button"
         , class "-link"
@@ -697,13 +603,8 @@
 
 {-| expandAllButton : renders a button for expanding all resources
 -}
-<<<<<<< HEAD
 expandAllButton : ExpandAll msg -> Org -> Repo -> BuildNumber -> Html msg
 expandAllButton expandAll org repo buildNumber =
-=======
-expandAllButton : Org -> Repo -> BuildNumber -> Html Msg
-expandAllButton org repo buildNumber =
->>>>>>> 19a50ce8
     Html.button
         [ class "button"
         , class "-link"
@@ -715,28 +616,16 @@
 
 {-| logsHeader : takes number, filename and decoded log and renders logs header
 -}
-<<<<<<< HEAD
 logsHeader : LogsMsgs msg -> String -> String -> String -> String -> Html msg
 logsHeader msgs resource number fileName decodedLog =
     div [ class "logs-header", class "buttons", Util.testAttribute <| "logs-header-actions-" ++ number ]
         [ downloadLogsButton msgs.download resource number fileName decodedLog ]
-=======
-logsHeader : String -> String -> String -> String -> Html Msg
-logsHeader resource number fileName decodedLog =
-    div [ class "logs-header", class "buttons", Util.testAttribute <| "logs-header-actions-" ++ number ]
-        [ downloadLogsButton resource number fileName decodedLog ]
->>>>>>> 19a50ce8
 
 
 {-| logsSidebar : takes number/following and renders the logs sidebar
 -}
-<<<<<<< HEAD
 logsSidebar : FocusOn msg -> FollowResource msg -> String -> String -> Int -> Int -> Html msg
 logsSidebar focusOn followMsg resource number following numLines =
-=======
-logsSidebar : String -> String -> Int -> Int -> Html Msg
-logsSidebar resource number following numLines =
->>>>>>> 19a50ce8
     let
         long =
             numLines > 25
@@ -749,47 +638,29 @@
                 ]
               <|
                 (if long then
-<<<<<<< HEAD
                     [ jumpToTopButton focusOn resource number
                     , jumpToBottomButton focusOn resource number
-=======
-                    [ jumpToTopButton resource number
-                    , jumpToBottomButton resource number
->>>>>>> 19a50ce8
                     ]
 
                  else
                     []
                 )
-<<<<<<< HEAD
                     ++ [ followButton followMsg resource number following ]
-=======
-                    ++ [ followButton resource number following ]
->>>>>>> 19a50ce8
             ]
         ]
 
 
 {-| jumpToBottomButton : renders action button for jumping to the bottom of a log
 -}
-<<<<<<< HEAD
 jumpToBottomButton : FocusOn msg -> String -> String -> Html msg
 jumpToBottomButton focusOn resource number =
-=======
-jumpToBottomButton : String -> String -> Html Msg
-jumpToBottomButton resource number =
->>>>>>> 19a50ce8
     button
         [ class "button"
         , class "-icon"
         , class "tooltip-left"
         , attribute "data-tooltip" "jump to bottom"
         , Util.testAttribute <| "jump-to-bottom-" ++ number
-<<<<<<< HEAD
         , onClick <| focusOn <| bottomTrackerFocusId resource number
-=======
-        , onClick <| FocusOn <| bottomTrackerFocusId resource number
->>>>>>> 19a50ce8
         , attribute "aria-label" <| "jump to bottom of logs for " ++ resource ++ " " ++ number
         ]
         [ FeatherIcons.arrowDown |> FeatherIcons.toHtml [ attribute "role" "img" ] ]
@@ -797,24 +668,15 @@
 
 {-| jumpToTopButton : renders action button for jumping to the top of a log
 -}
-<<<<<<< HEAD
 jumpToTopButton : FocusOn msg -> String -> String -> Html msg
 jumpToTopButton focusOn resource number =
-=======
-jumpToTopButton : String -> String -> Html Msg
-jumpToTopButton resource number =
->>>>>>> 19a50ce8
     button
         [ class "button"
         , class "-icon"
         , class "tooltip-left"
         , attribute "data-tooltip" "jump to top"
         , Util.testAttribute <| "jump-to-top-" ++ number
-<<<<<<< HEAD
         , onClick <| focusOn <| topTrackerFocusId resource number
-=======
-        , onClick <| FocusOn <| topTrackerFocusId resource number
->>>>>>> 19a50ce8
         , attribute "aria-label" <| "jump to top of logs for " ++ resource ++ " " ++ number
         ]
         [ FeatherIcons.arrowUp |> FeatherIcons.toHtml [ attribute "role" "img" ] ]
@@ -822,22 +684,13 @@
 
 {-| downloadLogsButton : renders action button for downloading a log
 -}
-<<<<<<< HEAD
 downloadLogsButton : Download msg -> String -> String -> String -> String -> Html msg
 downloadLogsButton download resource number fileName logs =
-=======
-downloadLogsButton : String -> String -> String -> String -> Html Msg
-downloadLogsButton resource number fileName logs =
->>>>>>> 19a50ce8
     button
         [ class "button"
         , class "-link"
         , Util.testAttribute <| "download-logs-" ++ number
-<<<<<<< HEAD
         , onClick <| download fileName logs
-=======
-        , onClick <| DownloadFile "text" fileName logs
->>>>>>> 19a50ce8
         , attribute "aria-label" <| "download logs for " ++ resource ++ " " ++ number
         ]
         [ text <| "download " ++ resource ++ " logs" ]
@@ -845,13 +698,8 @@
 
 {-| followButton : renders button for following logs
 -}
-<<<<<<< HEAD
 followButton : FollowResource msg -> String -> String -> Int -> Html msg
 followButton followStep resource number following =
-=======
-followButton : String -> String -> Int -> Html Msg
-followButton resource number following =
->>>>>>> 19a50ce8
     let
         num =
             Maybe.withDefault 0 <| String.toInt number
@@ -872,11 +720,7 @@
         , class "tooltip-left"
         , attribute "data-tooltip" tooltip
         , Util.testAttribute <| "follow-logs-" ++ number
-<<<<<<< HEAD
         , onClick <| followStep toFollow
-=======
-        , onClick <| FollowStep toFollow
->>>>>>> 19a50ce8
         , attribute "aria-label" <| tooltip ++ " for " ++ resource ++ " " ++ number
         ]
         [ icon |> FeatherIcons.toHtml [ attribute "role" "img" ] ]
