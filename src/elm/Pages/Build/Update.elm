{--
Copyright (c) 2020 Target Brands, Inc. All rights reserved.
Use of this source code is governed by the LICENSE file in this repository.
--}


module Pages.Build.Update exposing (..)

import Api
import Browser.Dom as Dom
import Browser.Navigation as Navigation
import Focus exposing (resourceFocusFragment)
import List.Extra
import Pages.Build.Logs exposing (focusStep,focusService)
import Pages.Build.Model
    exposing
        ( GetLogs
        , PartialModel
        )
import RemoteData exposing (RemoteData(..), WebData)
import Task
import Util exposing (overwriteById)
import Vela
    exposing
        ( BuildNumber,Services,Service
        , Org
        , Repo,ServiceNumber
        , StepNumber
        , Steps
        , updateBuild
        , updateBuildStepFollowing
        , updateBuildSteps
        )



<<<<<<< HEAD
-- UPDATE HELPERS
=======
-- UPDATE


update : PartialModel a -> Msg -> GetLogs a msg -> (Result Dom.Error () -> msg) -> ( PartialModel a, Cmd msg )
update model msg ( getBuildStepLogs, getBuildStepsLogs ) focusResult =
    let
        rm =
            model.repo

        build =
            rm.build
    in
    case msg of
        ExpandStep org repo buildNumber stepNumber ->
            let
                ( steps, fetchStepLogs ) =
                    clickStep build.steps stepNumber

                action =
                    if fetchStepLogs then
                        getBuildStepLogs model org repo buildNumber stepNumber Nothing True

                    else
                        Cmd.none

                stepOpened =
                    isViewingStep steps stepNumber

                -- step clicked is step being followed
                onFollowedStep =
                    build.followingStep == (Maybe.withDefault -1 <| String.toInt stepNumber)

                follow =
                    if onFollowedStep && not stepOpened then
                        -- stop following a step when collapsed
                        0

                    else
                        build.followingStep
            in
            ( { model
                | repo =
                    rm
                        |> updateBuildSteps steps
                        |> updateBuildStepFollowing follow
              }
            , Cmd.batch <|
                [ action
                , if stepOpened then
                    Navigation.pushUrl model.navigationKey <| resourceFocusFragment "step" stepNumber []

                  else
                    Cmd.none
                ]
            )

        FocusLogs url ->
            ( model
            , Navigation.pushUrl model.navigationKey url
            )

        DownloadLogs filename logs ->
            ( model
            , Download.string filename "text" logs
            )

        FollowStep step ->
            ( { model | repo = updateBuildStepFollowing step rm }
            , Cmd.none
            )

        CollapseAllSteps ->
            let
                steps =
                    build.steps
                        |> RemoteData.unwrap build.steps
                            (\steps_ -> steps_ |> setAllStepViews False |> RemoteData.succeed)
            in
            ( { model
                | repo =
                    rm
                        |> updateBuildSteps steps
                        |> updateBuildStepFollowing 0
              }
            , Cmd.none
            )

        ExpandAllSteps org repo buildNumber ->
            let
                steps =
                    RemoteData.unwrap build.steps
                        (\steps_ -> steps_ |> setAllStepViews True |> RemoteData.succeed)
                        build.steps

                -- refresh logs for expanded steps
                action =
                    getBuildStepsLogs model org repo buildNumber (RemoteData.withDefault [] steps) Nothing True
            in
            ( { model | repo = updateBuildSteps steps rm }
            , action
            )

        FocusOn id ->
            ( model, Dom.focus id |> Task.attempt focusResult )
>>>>>>> e3c809b1


{-| clickStep : takes steps and step number, toggles step view state, and returns whether or not to fetch logs
-}
clickStep : WebData Steps -> StepNumber -> ( WebData Steps, Bool )
clickStep steps stepNumber =
    let
        ( stepsOut, action ) =
            RemoteData.unwrap ( steps, False )
                (\steps_ ->
                    ( toggleStepView stepNumber steps_ |> RemoteData.succeed
                    , True
                    )
                )
                steps
    in
    ( stepsOut
    , action
    )



{-| mergeSteps : takes takes current steps and incoming step information and merges them, updating old logs and retaining previous state.
-}
mergeSteps : Maybe String -> Bool -> WebData Steps -> Steps -> Steps
mergeSteps logFocus refresh currentSteps incomingSteps =
    let
        updatedSteps =
            currentSteps
                |> RemoteData.unwrap incomingSteps
                    (\steps ->
                        incomingSteps
                            |> List.map
                                (\incomingStep ->
                                    let
                                        ( viewing, focus ) =
                                            getStepInfo steps incomingStep.number
                                        s = { incomingStep
                                                | viewing = viewing
                                                , logFocus = focus
                                            }
                                        outStep = 
                                            overwriteById
                                            s
                                            steps

                                    in
                                        Just <| Maybe.withDefault s outStep
                                )
                            |> List.filterMap identity
                    )
    in
    -- when not an automatic refresh, respect the url focus
    if not refresh then
        focusStep logFocus updatedSteps

    else
        updatedSteps


{-| isViewingStep : takes steps and step number and returns the step viewing state
-}
isViewingStep : WebData Steps -> StepNumber -> Bool
isViewingStep steps stepNumber =
    steps
        |> RemoteData.withDefault []
        |> List.filter (\step -> String.fromInt step.number == stepNumber)
        |> List.map .viewing
        |> List.head
        |> Maybe.withDefault False


{-| toggleStepView : takes steps and step number and toggles that steps viewing state
-}
toggleStepView : String -> Steps -> Steps
toggleStepView stepNumber =
    List.Extra.updateIf
        (\step -> String.fromInt step.number == stepNumber)
        (\step -> { step | viewing = not step.viewing })


{-| setAllStepViews : takes steps and value and sets all steps viewing state
-}
setAllStepViews : Bool -> Steps -> Steps
setAllStepViews value =
    List.map (\step -> { step | viewing = value })


{-| expandActiveStep : takes steps and sets step viewing state if the step is active
-}
expandActiveStep : StepNumber -> Steps -> Steps
expandActiveStep stepNumber steps =
    List.Extra.updateIf
        (\step -> (String.fromInt step.number == stepNumber) && (step.status /= Vela.Pending))
        (\step -> { step | viewing = True })
        steps




{-| getStepInfo : takes steps and step number and returns the step update information
-}
getStepInfo : Steps -> Int -> ( Bool, ( Maybe Int, Maybe Int ) )
getStepInfo steps stepNumber =
    steps
        |> List.filter (\step -> step.number == stepNumber)
        |> List.map (\step -> ( step.viewing, step.logFocus ))
        |> List.head
        |> Maybe.withDefault ( False, ( Nothing, Nothing ) )


{-| mergeServices : takes takes current steps and incoming step information and merges them, updating old logs and retaining previous state.
-}
mergeServices : Maybe String -> Bool -> WebData Services -> Services -> Services
mergeServices logFocus refresh currentServices incomingServices =
    let
        updatedServices =
            currentServices
                |> RemoteData.unwrap incomingServices
                    (\services ->
                        incomingServices
                            |> List.map
                                (\incomingService ->
                                    let
                                        ( viewing, focus ) =
                                            getServiceInfo services incomingService.number
                                        s = { incomingService
                                                | viewing = viewing
                                                , logFocus = focus
                                            }
                                        outService = 
                                            overwriteById
                                            s
                                            services

                                    in
                                        Just <| Maybe.withDefault s outService
                                )
                            |> List.filterMap identity
                    )
    in
    -- when not an automatic refresh, respect the url focus
    if not refresh then
        focusService logFocus updatedServices

    else
        updatedServices

{-| clickService : takes steps and step number, toggles step view state, and returns whether or not to fetch logs
-}
clickService : WebData Services -> ServiceNumber -> ( WebData Services, Bool )
clickService services serviceNumber =
    let
        ( servicesOut, action ) =
            RemoteData.unwrap ( services, False )
                (\services_ ->
                    ( toggleServiceView serviceNumber services_ |> RemoteData.succeed
                    , True
                    )
                )
                services
    in
    ( servicesOut
    , action
    )

{-| isViewingService: takes steps and step number and returns the step viewing state
-}
isViewingService : WebData Services -> ServiceNumber -> Bool
isViewingService services serviceNumber =
    services
        |> RemoteData.withDefault []
        |> List.filter (\service -> String.fromInt service.number == serviceNumber)
        |> List.map .viewing
        |> List.head
        |> Maybe.withDefault False

{-| getServiceInfo : takes steps and step number and returns the step update information
-}
getServiceInfo : Services -> Int -> ( Bool, ( Maybe Int, Maybe Int ) )
getServiceInfo services serviceNumber =
    services
        |> List.filter (\service -> service.number == serviceNumber)
        |> List.map (\service -> ( service.viewing, service.logFocus ))
        |> List.head
        |> Maybe.withDefault ( False, ( Nothing, Nothing ) )

{-| toggleServiceView : takes services and step number and toggles that steps viewing state
-}
toggleServiceView : String -> Services -> Services
toggleServiceView serviceNumber =
    List.Extra.updateIf
        (\service -> String.fromInt service.number == serviceNumber)
        (\service -> { service | viewing = not service.viewing })


{-| setAllServiceViews : takes services and value and sets all services viewing state
-}
setAllServiceViews : Bool -> Services -> Services
setAllServiceViews value =
    List.map (\service -> { service | viewing = value })


{-| expandActiveService : takes steps and sets step viewing state if the step is active
-}
expandActiveService : ServiceNumber -> Services -> Services
expandActiveService serviceNumber services =
    List.Extra.updateIf
        (\service -> (String.fromInt service.number == serviceNumber) && (service.status /= Vela.Pending))
        (\service -> { service | viewing = True })
        services
<|MERGE_RESOLUTION|>--- conflicted
+++ resolved
@@ -34,114 +34,7 @@
 
 
 
-<<<<<<< HEAD
 -- UPDATE HELPERS
-=======
--- UPDATE
-
-
-update : PartialModel a -> Msg -> GetLogs a msg -> (Result Dom.Error () -> msg) -> ( PartialModel a, Cmd msg )
-update model msg ( getBuildStepLogs, getBuildStepsLogs ) focusResult =
-    let
-        rm =
-            model.repo
-
-        build =
-            rm.build
-    in
-    case msg of
-        ExpandStep org repo buildNumber stepNumber ->
-            let
-                ( steps, fetchStepLogs ) =
-                    clickStep build.steps stepNumber
-
-                action =
-                    if fetchStepLogs then
-                        getBuildStepLogs model org repo buildNumber stepNumber Nothing True
-
-                    else
-                        Cmd.none
-
-                stepOpened =
-                    isViewingStep steps stepNumber
-
-                -- step clicked is step being followed
-                onFollowedStep =
-                    build.followingStep == (Maybe.withDefault -1 <| String.toInt stepNumber)
-
-                follow =
-                    if onFollowedStep && not stepOpened then
-                        -- stop following a step when collapsed
-                        0
-
-                    else
-                        build.followingStep
-            in
-            ( { model
-                | repo =
-                    rm
-                        |> updateBuildSteps steps
-                        |> updateBuildStepFollowing follow
-              }
-            , Cmd.batch <|
-                [ action
-                , if stepOpened then
-                    Navigation.pushUrl model.navigationKey <| resourceFocusFragment "step" stepNumber []
-
-                  else
-                    Cmd.none
-                ]
-            )
-
-        FocusLogs url ->
-            ( model
-            , Navigation.pushUrl model.navigationKey url
-            )
-
-        DownloadLogs filename logs ->
-            ( model
-            , Download.string filename "text" logs
-            )
-
-        FollowStep step ->
-            ( { model | repo = updateBuildStepFollowing step rm }
-            , Cmd.none
-            )
-
-        CollapseAllSteps ->
-            let
-                steps =
-                    build.steps
-                        |> RemoteData.unwrap build.steps
-                            (\steps_ -> steps_ |> setAllStepViews False |> RemoteData.succeed)
-            in
-            ( { model
-                | repo =
-                    rm
-                        |> updateBuildSteps steps
-                        |> updateBuildStepFollowing 0
-              }
-            , Cmd.none
-            )
-
-        ExpandAllSteps org repo buildNumber ->
-            let
-                steps =
-                    RemoteData.unwrap build.steps
-                        (\steps_ -> steps_ |> setAllStepViews True |> RemoteData.succeed)
-                        build.steps
-
-                -- refresh logs for expanded steps
-                action =
-                    getBuildStepsLogs model org repo buildNumber (RemoteData.withDefault [] steps) Nothing True
-            in
-            ( { model | repo = updateBuildSteps steps rm }
-            , action
-            )
-
-        FocusOn id ->
-            ( model, Dom.focus id |> Task.attempt focusResult )
->>>>>>> e3c809b1
 
 
 {-| clickStep : takes steps and step number, toggles step view state, and returns whether or not to fetch logs
