--- conflicted
+++ resolved
@@ -40,24 +40,16 @@
 update model msg ( getBuildStepLogs, getBuildStepsLogs ) focusResult =
     let
         rm =
-<<<<<<< HEAD
-            model.repoModel
-=======
             model.repo
 
         build =
             rm.build
->>>>>>> 9e6dde50
     in
     case msg of
         ExpandStep org repo buildNumber stepNumber ->
             let
                 ( steps, fetchStepLogs ) =
-<<<<<<< HEAD
-                    clickStep rm.steps stepNumber
-=======
                     clickStep build.steps stepNumber
->>>>>>> 9e6dde50
 
                 action =
                     if fetchStepLogs then
@@ -71,11 +63,7 @@
 
                 -- step clicked is step being followed
                 onFollowedStep =
-<<<<<<< HEAD
-                    rm.followingStep == (Maybe.withDefault -1 <| String.toInt stepNumber)
-=======
                     build.followingStep == (Maybe.withDefault -1 <| String.toInt stepNumber)
->>>>>>> 9e6dde50
 
                 follow =
                     if onFollowedStep && not stepOpened then
@@ -83,15 +71,9 @@
                         0
 
                     else
-<<<<<<< HEAD
-                        rm.followingStep
-            in
-            ( { model | repoModel = { rm | steps = steps, followingStep = follow } }
-=======
                         build.followingStep
             in
             ( { model | repo = { rm | build = { build | steps = steps, followingStep = follow } } }
->>>>>>> 9e6dde50
             , Cmd.batch <|
                 [ action
                 , if stepOpened then
@@ -113,55 +95,33 @@
             )
 
         FollowStep step ->
-<<<<<<< HEAD
-            ( { model | repoModel = { rm | followingStep = step } }
-=======
             ( { model | repo = { rm | build = { build | followingStep = step } } }
->>>>>>> 9e6dde50
             , Cmd.none
             )
 
         CollapseAllSteps ->
             let
                 steps =
-<<<<<<< HEAD
-                    rm.steps
-                        |> RemoteData.unwrap rm.steps
-                            (\steps_ -> steps_ |> setAllStepViews False |> RemoteData.succeed)
-            in
-            ( { model | repoModel = { rm | steps = steps, followingStep = 0 } }
-=======
                     build.steps
                         |> RemoteData.unwrap build.steps
                             (\steps_ -> steps_ |> setAllStepViews False |> RemoteData.succeed)
             in
             ( { model | repo = { rm | build = { build | steps = steps, followingStep = 0 } } }
->>>>>>> 9e6dde50
             , Cmd.none
             )
 
         ExpandAllSteps org repo buildNumber ->
             let
                 steps =
-<<<<<<< HEAD
-                    RemoteData.unwrap rm.steps
-                        (\steps_ -> steps_ |> setAllStepViews True |> RemoteData.succeed)
-                        rm.steps
-=======
                     RemoteData.unwrap build.steps
                         (\steps_ -> steps_ |> setAllStepViews True |> RemoteData.succeed)
                         build.steps
->>>>>>> 9e6dde50
 
                 -- refresh logs for expanded steps
                 action =
                     getBuildStepsLogs model org repo buildNumber (RemoteData.withDefault [] steps) Nothing True
             in
-<<<<<<< HEAD
-            ( { model | repoModel = { rm | steps = steps } }
-=======
             ( { model | repo = { rm | build = { build | steps = steps } } }
->>>>>>> 9e6dde50
             , action
             )
 
