{--
Copyright (c) 2022 Target Brands, Inc. All rights reserved.
Use of this source code is governed by the LICENSE file in this repository.
--}


module Pages.Secrets.View exposing (addSecret, editSecret, viewOrgSecrets, viewRepoSecrets, viewSharedSecrets)

import Errors exposing (viewResourceError)
import FeatherIcons
import Html exposing (Html, a, button, div, h2, span, td, text, tr)
import Html.Attributes exposing (attribute, class, scope)
import Html.Events exposing (onClick)
import Pages.Secrets.Form exposing (viewAllowCommandCheckbox, viewEventsSelect, viewHelp, viewImagesInput, viewInput, viewNameInput, viewSubmitButtons, viewValueInput)
import Pages.Secrets.Model
    exposing
        ( Model
        , Msg
        , PartialModel
        )
import RemoteData exposing (RemoteData(..))
import Routes
import Svg.Attributes
import Table
import Url exposing (percentEncode)
import Util exposing (largeLoader)
import Vela
    exposing
        ( Secret
        , SecretType(..)
        , Secrets
        , secretToKey
        , secretTypeToString
        , secretsErrorLabel
        )



-- VIEW


{-| viewRepoSecrets : takes secrets model and renders table for viewing repo secrets
-}
viewRepoSecrets : PartialModel a msg -> Html Msg
viewRepoSecrets model =
    let
        secretsModel =
            model.secretsModel

        actions =
            Just <|
                div [ class "buttons" ]
                    [ a
                        [ class "button"
                        , class "button-with-icon"
                        , class "-outline"
                        , Util.testAttribute "add-repo-secret"
                        , Routes.href <|
                            Routes.AddRepoSecret "native" secretsModel.org secretsModel.repo
                        ]
                        [ text "Add Repo Secret"
                        , FeatherIcons.plus
                            |> FeatherIcons.withSize 18
                            |> FeatherIcons.toHtml [ Svg.Attributes.class "button-icon" ]
                        ]
                    ]
    in
    case secretsModel.repoSecrets of
        Success s ->
            div []
                [ Table.view
                    (Table.Config
                        "Repo Secrets"
                        "repo-secrets"
                        "No secrets found for this repository"
                        tableHeaders
                        (secretsToRows Vela.RepoSecret s)
                        actions
                    )
                ]

        RemoteData.Failure _ ->
            viewResourceError
                { resourceLabel =
                    secretsErrorLabel Vela.RepoSecret
                        secretsModel.org
                    <|
                        Just secretsModel.repo
                , testLabel = "repo-secrets"
                }

        _ ->
            div [] [ largeLoader ]


{-| viewOrgSecrets : takes secrets model and renders table for viewing org secrets
-}
viewOrgSecrets : PartialModel a msg -> Bool -> Bool -> Html Msg
viewOrgSecrets model showManage showAdd =
    let
        secretsModel =
            model.secretsModel

        manageButton =
            if showManage then
                a
                    [ class "button"
                    , class "-outline"
                    , Routes.href <|
                        Routes.OrgSecrets secretsModel.engine secretsModel.org Nothing Nothing
                    , Util.testAttribute "manage-org-secrets"
                    ]
                    [ text "Manage Org Secrets" ]

            else
                text ""

        addButton =
            if showAdd then
                a
                    [ class "button"
                    , class "-outline"
                    , class "button-with-icon"
                    , Util.testAttribute "add-org-secret"
                    , Routes.href <|
                        Routes.AddOrgSecret secretsModel.engine secretsModel.org
                    ]
                    [ text "Add Org Secret"
                    , FeatherIcons.plus
                        |> FeatherIcons.withSize 18
                        |> FeatherIcons.toHtml [ Svg.Attributes.class "button-icon" ]
                    ]

            else
                text ""

        actions =
            Just <|
                div [ class "buttons" ]
                    [ manageButton
                    , addButton
                    ]
    in
    case secretsModel.orgSecrets of
        Success s ->
            div []
                [ Table.view
                    (Table.Config
                        "Org Secrets"
                        "org-secrets"
                        "No secrets found for this org"
                        tableHeaders
                        (secretsToRows Vela.OrgSecret s)
                        actions
                    )
                ]

        RemoteData.Failure _ ->
            viewResourceError
                { resourceLabel =
                    secretsErrorLabel Vela.OrgSecret
                        secretsModel.org
                    <|
                        Nothing
                , testLabel = "org-secrets"
                }

        _ ->
            div [] [ largeLoader ]


{-| viewSharedSecrets : takes secrets model and renders table for viewing shared secrets
-}
viewSharedSecrets : PartialModel a msg -> Bool -> Bool -> Html Msg
viewSharedSecrets model showManage showAdd =
    let
        secretsModel =
            model.secretsModel

        manageButton =
            if showManage then
                a
                    [ class "button"
                    , class "-outline"
                    , Routes.href <|
                        Routes.SharedSecrets secretsModel.engine secretsModel.org "*" Nothing Nothing
                    , Util.testAttribute "manage-shared-secrets"
                    ]
                    [ text "Manage Shared Secrets" ]

            else
                text ""

        addButton =
            if showAdd then
                a
                    [ class "button"
                    , class "-outline"
                    , class "button-with-icon"
                    , Util.testAttribute "add-shared-secret"
                    , Routes.href <|
                        Routes.AddSharedSecret secretsModel.engine secretsModel.org "*"
                    ]
                    [ text "Add Shared Secret"
                    , FeatherIcons.plus
                        |> FeatherIcons.withSize 18
                        |> FeatherIcons.toHtml [ Svg.Attributes.class "button-icon" ]
                    ]

            else
                text ""

        actions =
            Just <|
                div [ class "buttons" ]
                    [ manageButton
                    , addButton
                    ]
    in
    case secretsModel.sharedSecrets of
        Success s ->
            div []
                [ Table.view
                    (Table.Config
                        "Shared Secrets"
                        "shared-secrets"
                        "No secrets found for this org/team"
                        tableHeadersForSharedSecrets
                        (secretsToRowsForSharedSecrets Vela.SharedSecret s)
                        actions
                    )
                ]

        RemoteData.Failure _ ->
            div [] [ text "Unable to load Shared Secrets; Most likely due to not being a member of any team in this org" ]

        _ ->
            div [] [ text "Loading Shared Secrets", largeLoader ]


{-| secretsToRows : takes list of secrets and produces list of Table rows
-}
secretsToRows : SecretType -> Secrets -> Table.Rows Secret Msg
secretsToRows type_ secrets =
    List.map (\secret -> Table.Row (addKey secret) (renderSecret type_)) secrets



-- |> List.concat


{-| secretsToRows : takes list of secrets and produces list of Table rows
-}
secretsToRowsForSharedSecrets : SecretType -> Secrets -> Table.Rows Secret Msg
secretsToRowsForSharedSecrets type_ secrets =
    List.map (\secret -> Table.Row (addKey secret) (renderSharedSecret type_)) secrets


{-| tableHeaders : returns table headers for secrets table
-}
tableHeaders : Table.Columns
tableHeaders =
<<<<<<< HEAD
    [ ( Nothing, "" )
    , ( Nothing, "name" )
=======
    [ ( Nothing, "name" )
>>>>>>> b5b424bc
    , ( Nothing, "key" )
    , ( Nothing, "type" )
    , ( Nothing, "events" )
    , ( Nothing, "images" )
    , ( Nothing, "allow command" )
    ]


{-| tableHeadersForSharedSecrets : returns table headers for secrets table
-}
tableHeadersForSharedSecrets : Table.Columns
tableHeadersForSharedSecrets =
    [ ( Nothing, "" )
    , ( Nothing, "name" )
    , ( Nothing, "team" )
    , ( Nothing, "key" )
    , ( Nothing, "type" )
    , ( Nothing, "events" )
    , ( Nothing, "images" )
    , ( Nothing, "allow command" )
    ]


{-| renderSecret : takes secret and secret type and renders a table row
-}
renderSecret : SecretType -> Secret -> Html Msg
renderSecret type_ secret =
    tr [ Util.testAttribute <| "secrets-row" ]
        [ td
            [ attribute "data-label" ""
            , scope "row"
            , class "break-word"
            , Util.testAttribute <| "secrets-row-copy"
            ]
            [ copyButton (copySecret secret) ]
        , td
            [ attribute "data-label" "name"
            , scope "row"
            , class "break-word"
            , Util.testAttribute <| "secrets-row-name"
            ]
            [ a [ updateSecretHref type_ secret ] [ text secret.name ] ]
        , td
            [ attribute "data-label" "key"
            , scope "row"
            , class "break-word"
<<<<<<< HEAD
            , Util.testAttribute <| "secrets-row-key"
            ]
            [ text <| secret.key ]
=======
            ]
            [ text <| secretToKey secret ]
>>>>>>> b5b424bc
        , td
            [ attribute "data-label" "type"
            , scope "row"
            , class "break-word"
            ]
            [ text <| secretTypeToString secret.type_ ]
        , td
            [ attribute "data-label" "events"
            , scope "row"
            , class "break-word"
            ]
          <|
            renderListCell secret.events "no events" "secret-event"
        , td
            [ attribute "data-label" "images"
            , scope "row"
            , class "break-word"
            ]
          <|
            renderListCell secret.images "no images" "secret-image"
        , td
            [ attribute "data-label" "allow command"
            , scope "row"
            , class "break-word"
            ]
            [ text <| Util.boolToYesNo secret.allowCommand ]
        ]


{-| renderSecret : takes secret and secret type and renders a table row
-}
renderSharedSecret : SecretType -> Secret -> Html Msg
renderSharedSecret type_ secret =
    tr [ Util.testAttribute <| "secrets-row" ]
        [ td
            [ attribute "data-label" ""
            , scope "row"
            , class "break-word"
            , Util.testAttribute <| "secrets-row-copy"
            ]
            [ copyButton (copySecret secret) ]
        , td
            [ attribute "data-label" "name"
            , scope "row"
            , class "break-word"
            , Util.testAttribute <| "secrets-row-name"
            ]
            [ a [ updateSecretHref type_ secret ] [ text secret.name ] ]
        , td
            [ attribute "data-label" "team"
            , scope "row"
            , class "break-word"
            , Util.testAttribute <| "secrets-row-team"
            ]
            [ a [ Routes.href <| Routes.SharedSecrets "native" (percentEncode secret.org) (percentEncode secret.team) Nothing Nothing ] [ text secret.team ] ]
        , td
            [ attribute "data-label" "key"
            , scope "row"
            , class "break-word"
<<<<<<< HEAD
            , Util.testAttribute <| "secrets-row-key"
            ]
            [ text <| secret.key ]
=======
            ]
            [ text <| secretToKey secret ]
>>>>>>> b5b424bc
        , td
            [ attribute "data-label" "type"
            , scope "row"
            , class "break-word"
            ]
            [ text <| secretTypeToString secret.type_ ]
        , td
            [ attribute "data-label" "events"
            , scope "row"
            , class "break-word"
            ]
          <|
            renderListCell secret.events "no events" "secret-event"
        , td
            [ attribute "data-label" "images"
            , scope "row"
            , class "break-word"
            ]
          <|
            renderListCell secret.images "no images" "secret-image"
        , td
            [ attribute "data-label" "allow command"
            , scope "row"
            , class "break-word"
            ]
            [ text <| Util.boolToYesNo secret.allowCommand ]
        ]


{-| renderListCell : takes list of items, text for none and className and renders a table cell
-}
renderListCell : List String -> String -> String -> List (Html msg)
renderListCell items none itemClassName =
    if List.length items == 0 then
        [ text none ]

    else
        let
            content =
                items
                    |> List.sort
                    |> List.indexedMap
                        (\i item ->
                            if i + 1 < List.length items then
                                Just <| item ++ ", "

                            else
                                Just item
                        )
                    |> List.filterMap identity
                    |> String.concat
        in
        [ Html.code [ class itemClassName ] [ span [] [ text content ] ] ]


{-| updateSecretHref : takes secret and secret type and returns href link for routing to view/edit secret page
-}
updateSecretHref : SecretType -> Secret -> Html.Attribute msg
updateSecretHref type_ secret =
    let
        encodedTeam =
            percentEncode secret.team

        encodedName =
            percentEncode secret.name
    in
    Routes.href <|
        case type_ of
            Vela.OrgSecret ->
                Routes.OrgSecret "native" secret.org encodedName

            Vela.RepoSecret ->
                Routes.RepoSecret "native" secret.org secret.repo encodedName

            Vela.SharedSecret ->
                Routes.SharedSecret "native" secret.org encodedTeam encodedName


{-| copySecret : takes a secret and returns the yaml struct of the secret
-}
copySecret : Secret -> String
copySecret secret =
    let
        yaml =
            "- name: " ++ secret.name ++ "\n  key: " ++ secret.key ++ "\n  engine: native\n  type: "
    in
    case secret.type_ of
        Vela.OrgSecret ->
            yaml ++ "org"

        Vela.RepoSecret ->
            yaml ++ "repo"

        Vela.SharedSecret ->
            yaml ++ "shared"


{-| copyButton : copy button that copys secret yaml to clipboard
-}
copyButton : String -> Html Msg
copyButton copyYaml =
    button
        [ class "copy-button"
        , attribute "aria-label" <| "copy secret yaml '" ++ copyYaml ++ "' to clipboard "
        , class "button"
        , class "-icon"
        , Html.Events.onClick <| Pages.Secrets.Model.Copy copyYaml
        , attribute "data-clipboard-text" copyYaml
        , Util.testAttribute "copy-secret"
        ]
        [ FeatherIcons.copy
            |> FeatherIcons.withSize 18
            |> FeatherIcons.toHtml []
        ]



-- ADD SECRET


{-| addSecret : takes partial model and renders the Add Secret form
-}
addSecret : PartialModel a msg -> Html Msg
addSecret model =
    div [ class "manage-secret", Util.testAttribute "manage-secret" ]
        [ div []
            [ h2 [] [ addLabel model.secretsModel.type_ ]
            , addForm model.secretsModel
            ]
        ]


{-| addLabel : takes secret type and renders the Add Secret header label
-}
addLabel : SecretType -> Html Msg
addLabel type_ =
    case type_ of
        Vela.OrgSecret ->
            text "Add Org Secret"

        Vela.RepoSecret ->
            text "Add Repo Secret"

        Vela.SharedSecret ->
            text "Add Shared Secret"


{-| addForm : renders secret update form for adding a new secret
-}
addForm : Model msg -> Html Msg
addForm secretsModel =
    let
        secretUpdate =
            secretsModel.form

        teamForm =
            if secretsModel.team == "*" && secretsModel.type_ == SharedSecret then
                viewInput "Team" secretUpdate.team "Team Name"

            else
                text ""
    in
    div [ class "secret-form" ]
        [ teamForm
        , viewNameInput secretUpdate.name False
        , viewValueInput secretUpdate.value "Secret Value"
        , viewEventsSelect secretUpdate
        , viewImagesInput secretUpdate secretUpdate.imageInput
        , viewAllowCommandCheckbox secretUpdate
        , viewHelp
        , div [ class "form-action" ]
            [ button [ class "button", class "-outline", onClick <| Pages.Secrets.Model.AddSecret secretsModel.engine ] [ text "Add" ]
            ]
        ]


{-| addKey : helper to create secret key
-}
addKey : Secret -> Secret
addKey secret =
    case secret.type_ of
        SharedSecret ->
            { secret | key = secret.org ++ "/" ++ secret.team ++ "/" ++ secret.name }

        OrgSecret ->
            { secret | key = secret.org ++ "/" ++ secret.name }

        RepoSecret ->
            { secret | key = secret.org ++ "/" ++ secret.repo ++ "/" ++ secret.name }



-- EDIT SECRET


{-| editSecret : takes partial model and renders secret update form for editing a secret
-}
editSecret : PartialModel a msg -> Html Msg
editSecret model =
    case model.secretsModel.secret of
        Success _ ->
            div [ class "manage-secret", Util.testAttribute "manage-secret" ]
                [ div []
                    [ h2 [] [ editHeader model.secretsModel.type_ ]
                    , editForm model.secretsModel
                    ]
                ]

        Failure _ ->
            viewResourceError { resourceLabel = "secret", testLabel = "secret" }

        _ ->
            text ""


{-| editHeader : takes secret type and renders view/edit secret header
-}
editHeader : SecretType -> Html Msg
editHeader type_ =
    case type_ of
        Vela.OrgSecret ->
            text "View/Edit Org Secret"

        Vela.RepoSecret ->
            text "View/Edit Repo Secret"

        Vela.SharedSecret ->
            text "View/Edit Shared Secret"


{-| editForm : renders secret update form for updating a preexisting secret
-}
editForm : Model msg -> Html Msg
editForm secretsModel =
    let
        secretUpdate =
            secretsModel.form
    in
    div [ class "secret-form", class "edit-form" ]
        [ viewNameInput secretUpdate.name True
        , viewValueInput secretUpdate.value "Secret Value (leave blank to make no change)"
        , viewEventsSelect secretUpdate
        , viewImagesInput secretUpdate secretUpdate.imageInput
        , viewAllowCommandCheckbox secretUpdate
        , viewHelp
        , viewSubmitButtons secretsModel
        ]<|MERGE_RESOLUTION|>--- conflicted
+++ resolved
@@ -260,12 +260,8 @@
 -}
 tableHeaders : Table.Columns
 tableHeaders =
-<<<<<<< HEAD
     [ ( Nothing, "" )
     , ( Nothing, "name" )
-=======
-    [ ( Nothing, "name" )
->>>>>>> b5b424bc
     , ( Nothing, "key" )
     , ( Nothing, "type" )
     , ( Nothing, "events" )
@@ -312,14 +308,9 @@
             [ attribute "data-label" "key"
             , scope "row"
             , class "break-word"
-<<<<<<< HEAD
             , Util.testAttribute <| "secrets-row-key"
             ]
             [ text <| secret.key ]
-=======
-            ]
-            [ text <| secretToKey secret ]
->>>>>>> b5b424bc
         , td
             [ attribute "data-label" "type"
             , scope "row"
@@ -379,14 +370,9 @@
             [ attribute "data-label" "key"
             , scope "row"
             , class "break-word"
-<<<<<<< HEAD
             , Util.testAttribute <| "secrets-row-key"
             ]
             [ text <| secret.key ]
-=======
-            ]
-            [ text <| secretToKey secret ]
->>>>>>> b5b424bc
         , td
             [ attribute "data-label" "type"
             , scope "row"
