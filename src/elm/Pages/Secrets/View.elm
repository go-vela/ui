{--
Copyright (c) 2020 Target Brands, Inc. All rights reserved.
Use of this source code is governed by the LICENSE file in this repository.
--}


module Pages.Secrets.View exposing (addSecret, editSecret, secrets)

import Errors exposing (viewResourceError)
import Html
    exposing
        ( Html
        , a
        , button
        , div
        , h2
        , span
        , td
        , text
        , tr
        )
import Html.Attributes
    exposing
        ( attribute
        , class
        , href
        , scope
        )
import Html.Events exposing (onClick)
import Pages.Secrets.Form
    exposing
        ( viewEventsSelect
        , viewHelp
        , viewImagesInput
        , viewNameInput
        , viewValueInput
        )
import Pages.Secrets.Model
    exposing
        ( ManageSecretState(..)
        , Model
        , Msg(..)
        , PartialModel
        , secretsResourceKey
        )
import RemoteData exposing (RemoteData(..))
import Routes
import Table
import Url exposing (percentEncode)
import Util exposing (largeLoader)
import Vela
    exposing
        ( Secret
        , SecretType(..)
        , Secrets
        , secretTypeToString
        , secretsErrorLabel
        )



-- SECRETS


{-| secrets : takes model and renders page for managing secrets
-}
secrets : PartialModel a msg -> Html Msg
secrets model =
    let
        secretsModel =
            model.secretsModel

        ( label, noSecrets, addSecretRoute ) =
            case secretsModel.type_ of
                Vela.OrgSecret ->
                    ( "Org Secrets"
                    , "No secrets found for this organization"
                    , Routes.AddOrgSecret "native" secretsModel.org
                    )

                Vela.RepoSecret ->
                    ( "Repo Secrets"
                    , "No secrets found for this repository"
                    , Routes.AddRepoSecret "native" secretsModel.org secretsModel.repo
                    )

                Vela.SharedSecret ->
                    ( "Shared Secrets"
                    , "No secrets found for this organization/team"
                    , Routes.AddSharedSecret "native" secretsModel.org secretsModel.team
                    )

        add =
            Just <|
                a
                    [ class "add-secret"
                    , class "button"
                    , class "-outline"
                    , Routes.href <|
                        addSecretRoute
                    ]
                    [ addLabel secretsModel.type_ ]

        testLabel =
            "secrets"
    in
    case secretsModel.secrets of
        Success s ->
            div []
                [ Table.view
                    (Table.Config
                        label
                        testLabel
                        noSecrets
                        tableHeaders
                        (secretsToRows model.secretsModel.type_ s)
                        add
                    )
                ]

        RemoteData.Failure _ ->
            viewResourceError
                { resourceLabel =
                    secretsErrorLabel secretsModel.type_
                        secretsModel.org
                    <|
                        secretsResourceKey secretsModel
                , testLabel = testLabel
                }

        _ ->
            div [] [ largeLoader ]


{-| secretsToRows : takes list of secrets and produces list of Table rows
-}
secretsToRows : SecretType -> Secrets -> Table.Rows Secret Msg
secretsToRows type_ =
    List.map (\secret -> Table.Row secret (renderSecret type_))


{-| tableHeaders : returns table headers for secrets table
-}
tableHeaders : Table.Columns
tableHeaders =
    [ ( Nothing, "name" )
    , ( Nothing, "type" )
    , ( Nothing, "events" )
    , ( Nothing, "images" )
    , ( Nothing, "allow command" )
    ]


{-| renderSecret : takes secret and secret type and renders a table row
-}
renderSecret : SecretType -> Secret -> Html msg
renderSecret type_ secret =
    tr [ Util.testAttribute <| "secrets-row" ]
        [ td
            [ attribute "data-label" "name"
            , scope "row"
<<<<<<< HEAD
            , class "-line-break"
            , Util.testAttribute <| "hooks-row-name"
=======
            , class "break-word"
            , Util.testAttribute <| "secrets-row-name"
>>>>>>> 06c31177
            ]
            [ a [ updateSecretHref type_ secret ] [ text secret.name ] ]
        , td
            [ attribute "data-label" "type"
            , scope "row"
<<<<<<< HEAD
            , class "-line-break"
=======
            , class "break-word"
>>>>>>> 06c31177
            ]
            [ text <| secretTypeToString secret.type_ ]
        , td
            [ attribute "data-label" "events"
            , scope "row"
<<<<<<< HEAD
            , class "-line-break"
=======
            , class "break-word"
>>>>>>> 06c31177
            ]
          <|
            renderListCell secret.events "no events" "secret-event"
        , td
            [ attribute "data-label" "images"
            , scope "row"
<<<<<<< HEAD
            , class "-line-break"
=======
            , class "break-word"
>>>>>>> 06c31177
            ]
          <|
            renderListCell secret.images "no images" "secret-image"
        , td
            [ attribute "data-label" "allow command"
            , scope "row"
<<<<<<< HEAD
            , class "-line-break"
=======
            , class "break-word"
>>>>>>> 06c31177
            ]
            [ text <| Util.boolToYesNo secret.allowCommand ]
        ]


{-| renderListCell : takes list of items, text for none and className and renders a table cell
-}
renderListCell : List String -> String -> String -> List (Html msg)
renderListCell items none itemClassName =
    if List.length items == 0 then
        [ text none ]

    else
        let
            content =
                items
                    |> List.sort
                    |> List.indexedMap
                        (\i item ->
                            if i + 1 < List.length items then
                                Just <| item ++ ", "

                            else
                                Just item
                        )
                    |> List.filterMap identity
                    |> String.concat
        in
        [ Html.code [ class itemClassName ] [ span [] [ text content ] ] ]


{-| updateSecretHref : takes secret and secret type and returns href link for routing to view/edit secret page
-}
updateSecretHref : SecretType -> Secret -> Html.Attribute msg
updateSecretHref type_ secret =
    let
        encodedTeam =
            percentEncode secret.team

        encodedName =
            percentEncode secret.name
    in
    Routes.href <|
        case type_ of
            Vela.OrgSecret ->
                Routes.OrgSecret "native" secret.org encodedName

            Vela.RepoSecret ->
                Routes.RepoSecret "native" secret.org secret.repo encodedName

            Vela.SharedSecret ->
                Routes.SharedSecret "native" secret.org encodedTeam encodedName



-- ADD SECRET


{-| addSecret : takes partial model and renders the Add Secret form
-}
addSecret : PartialModel a msg -> Html Msg
addSecret model =
    div [ class "manage-secret", Util.testAttribute "manage-secret" ]
        [ div []
            [ h2 [] [ addLabel model.secretsModel.type_ ]
            , addForm model.secretsModel
            ]
        ]


{-| addLabel : takes secret type and renders the Add Secret header label
-}
addLabel : SecretType -> Html Msg
addLabel type_ =
    case type_ of
        Vela.OrgSecret ->
            text "Add Org Secret"

        Vela.RepoSecret ->
            text "Add Repo Secret"

        Vela.SharedSecret ->
            text "Add Shared Secret"


{-| addForm : renders secret update form for adding a new secret
-}
addForm : Model msg -> Html Msg
addForm secretsModel =
    let
        secretUpdate =
            secretsModel.form
    in
    div [ class "secret-form" ]
        [ viewNameInput secretUpdate.name False
        , viewValueInput secretUpdate.value "Secret Value"
        , viewEventsSelect secretUpdate
        , viewImagesInput secretUpdate secretUpdate.imageInput
        , viewHelp
        , div [ class "form-action" ]
            [ button [ class "button", class "-outline", onClick <| Pages.Secrets.Model.AddSecret secretsModel.engine ] [ text "Add" ]
            ]
        ]



-- EDIT SECRET


{-| editSecret : takes partial model and renders secret update form for editing a secret
-}
editSecret : PartialModel a msg -> Html Msg
editSecret model =
    case model.secretsModel.secret of
        Success _ ->
            div [ class "manage-secret", Util.testAttribute "manage-secret" ]
                [ div []
                    [ h2 [] [ editHeader model.secretsModel.type_ ]
                    , editForm model.secretsModel
                    ]
                ]

        Failure _ ->
            viewResourceError { resourceLabel = "secret", testLabel = "secret" }

        _ ->
            text ""


{-| editHeader : takes secret type and renders view/edit secret header
-}
editHeader : SecretType -> Html Msg
editHeader type_ =
    case type_ of
        Vela.OrgSecret ->
            text "View/Edit Org Secret"

        Vela.RepoSecret ->
            text "View/Edit Repo Secret"

        Vela.SharedSecret ->
            text "View/Edit Shared Secret"


{-| editForm : renders secret update form for updating a preexisting secret
-}
editForm : Model msg -> Html Msg
editForm secretsModel =
    let
        secretUpdate =
            secretsModel.form
    in
    div [ class "secret-form", class "edit-form" ]
        [ viewNameInput secretUpdate.name True
        , viewValueInput secretUpdate.value "Secret Value (leave blank to make no change)"
        , viewEventsSelect secretUpdate
        , viewImagesInput secretUpdate secretUpdate.imageInput

        -- , allowCommandCheckbox secretUpdate
        , viewHelp
        , div [ class "form-action" ]
            [ button [ class "button", class "-outline", onClick <| Pages.Secrets.Model.UpdateSecret secretsModel.engine ] [ text "Update" ]
            ]
        ]<|MERGE_RESOLUTION|>--- conflicted
+++ resolved
@@ -159,55 +159,34 @@
         [ td
             [ attribute "data-label" "name"
             , scope "row"
-<<<<<<< HEAD
-            , class "-line-break"
-            , Util.testAttribute <| "hooks-row-name"
-=======
             , class "break-word"
             , Util.testAttribute <| "secrets-row-name"
->>>>>>> 06c31177
             ]
             [ a [ updateSecretHref type_ secret ] [ text secret.name ] ]
         , td
             [ attribute "data-label" "type"
             , scope "row"
-<<<<<<< HEAD
-            , class "-line-break"
-=======
-            , class "break-word"
->>>>>>> 06c31177
+            , class "break-word"
             ]
             [ text <| secretTypeToString secret.type_ ]
         , td
             [ attribute "data-label" "events"
             , scope "row"
-<<<<<<< HEAD
-            , class "-line-break"
-=======
-            , class "break-word"
->>>>>>> 06c31177
+            , class "break-word"
             ]
           <|
             renderListCell secret.events "no events" "secret-event"
         , td
             [ attribute "data-label" "images"
             , scope "row"
-<<<<<<< HEAD
-            , class "-line-break"
-=======
-            , class "break-word"
->>>>>>> 06c31177
+            , class "break-word"
             ]
           <|
             renderListCell secret.images "no images" "secret-image"
         , td
             [ attribute "data-label" "allow command"
             , scope "row"
-<<<<<<< HEAD
-            , class "-line-break"
-=======
-            , class "break-word"
->>>>>>> 06c31177
+            , class "break-word"
             ]
             [ text <| Util.boolToYesNo secret.allowCommand ]
         ]
