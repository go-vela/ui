--- conflicted
+++ resolved
@@ -84,21 +84,12 @@
                         , Util.testAttribute "add-repo-secret"
                         , Routes.href <|
                             Routes.AddRepoSecret "native" secretsModel.org secretsModel.repo
-<<<<<<< HEAD
                         ]
                         [ text "Add Repo Secret"
                         , FeatherIcons.plus
                             |> FeatherIcons.withSize 18
                             |> FeatherIcons.toHtml [ Svg.Attributes.class "button-icon" ]
                         ]
-=======
-                        ]
-                        [ text "Add Repo Secret"
-                        , FeatherIcons.plus
-                            |> FeatherIcons.withSize 18
-                            |> FeatherIcons.toHtml [ Svg.Attributes.class "button-icon" ]
-                        ]
->>>>>>> 9e6dde50
                     ]
     in
     case secretsModel.repoSecrets of
@@ -107,11 +98,7 @@
                 [ Table.view
                     (Table.Config
                         "Repo Secrets"
-<<<<<<< HEAD
-                        "secrets"
-=======
                         "repo-secrets"
->>>>>>> 9e6dde50
                         "No secrets found for this repository"
                         tableHeaders
                         (secretsToRows Vela.RepoSecret s)
@@ -126,11 +113,7 @@
                         secretsModel.org
                     <|
                         Just secretsModel.repo
-<<<<<<< HEAD
-                , testLabel = "secrets"
-=======
                 , testLabel = "repo-secrets"
->>>>>>> 9e6dde50
                 }
 
         _ ->
@@ -152,10 +135,7 @@
                     , class "-outline"
                     , Routes.href <|
                         Routes.OrgSecrets secretsModel.engine secretsModel.org Nothing Nothing
-<<<<<<< HEAD
-=======
                     , Util.testAttribute "manage-org-secrets"
->>>>>>> 9e6dde50
                     ]
                     [ text "Manage Org Secrets" ]
 
@@ -168,10 +148,7 @@
                     [ class "button"
                     , class "-outline"
                     , class "button-with-icon"
-<<<<<<< HEAD
-=======
                     , Util.testAttribute "add-org-secret"
->>>>>>> 9e6dde50
                     , Routes.href <|
                         Routes.AddOrgSecret secretsModel.engine secretsModel.org
                     ]
@@ -197,42 +174,13 @@
                 [ Table.view
                     (Table.Config
                         "Org Secrets"
-<<<<<<< HEAD
-                        "secrets"
-=======
                         "org-secrets"
->>>>>>> 9e6dde50
                         "No secrets found for this org"
                         tableHeaders
                         (secretsToRows Vela.OrgSecret s)
                         actions
                     )
                 ]
-<<<<<<< HEAD
-
-        RemoteData.Failure _ ->
-            viewResourceError
-                { resourceLabel =
-                    secretsErrorLabel Vela.OrgSecret
-                        secretsModel.org
-                    <|
-                        Nothing
-                , testLabel = "secrets"
-                }
-
-        _ ->
-            div [] [ largeLoader ]
-
-
-{-| viewSharedSecrets : takes secrets model and renders table for viewing shared secrets
--}
-viewSharedSecrets : PartialModel a msg -> Html Msg
-viewSharedSecrets model =
-    let
-        secretsModel =
-            model.secretsModel
-
-=======
 
         RemoteData.Failure _ ->
             viewResourceError
@@ -256,7 +204,6 @@
         secretsModel =
             model.secretsModel
 
->>>>>>> 9e6dde50
         actions =
             Nothing
     in
@@ -266,11 +213,7 @@
                 [ Table.view
                     (Table.Config
                         "Shared Secrets"
-<<<<<<< HEAD
-                        "secrets"
-=======
                         "shared-secrets"
->>>>>>> 9e6dde50
                         "No secrets found for this org/team"
                         tableHeaders
                         (secretsToRows Vela.SharedSecret s)
@@ -285,11 +228,7 @@
                         secretsModel.org
                     <|
                         Just secretsModel.team
-<<<<<<< HEAD
-                , testLabel = "secrets"
-=======
                 , testLabel = "shared-secrets"
->>>>>>> 9e6dde50
                 }
 
         _ ->
