{--
Copyright (c) 2020 Target Brands, Inc. All rights reserved.
Use of this source code is governed by the LICENSE file in this repository.
--}


module Pages.Secrets.Model exposing
    ( AddSecretResponse
    , DeleteSecretResponse
    , DeleteSecretState(..)
    , ManageSecretState(..)
    , Model
    , Msg(..)
    , PartialModel
    , SecretForm
    , SecretResponse
    , SecretsResponse
    , UpdateSecretResponse
    , defaultSecretUpdate
    , secretsResourceKey
    )

import Auth.Session exposing (Session(..))
import Http
import Http.Detailed
import LinkHeader exposing (WebLink)
import RemoteData exposing (RemoteData(..), WebData)
import Vela
    exposing
        ( Engine
        , Org
        , Repo
        , Secret
        , SecretType
        , Secrets
        , Team
        )



-- TYPES


{-| PartialModel : an abbreviated version of the main model
-}
type alias PartialModel a msg =
    { a
        | velaAPI : String
<<<<<<< HEAD
        , session : Session
=======
        , session : Maybe Session
        , page : Page
>>>>>>> bd827702
        , secretsModel : Model msg
    }


{-| Model : record to hold page input arguments
-}
type alias Model msg =
    { org : Org
    , repo : Repo
    , team : Team
    , engine : Engine
    , type_ : SecretType
    , repoSecrets : WebData Secrets
    , repoSecretsPager : List WebLink
    , orgSecrets : WebData Secrets
    , orgSecretsPager : List WebLink
    , sharedSecrets : WebData Secrets
    , sharedSecretsPager : List WebLink
    , secret : WebData Secret
    , form : SecretForm
    , secretResponse : SecretResponse msg
    , repoSecretsResponse : SecretsResponse msg
    , orgSecretsResponse : SecretsResponse msg
    , sharedSecretsResponse : SecretsResponse msg
    , addSecretResponse : AddSecretResponse msg
    , deleteSecretResponse : DeleteSecretResponse msg
    , updateSecretResponse : AddSecretResponse msg
    , pager : List WebLink
    , deleteState : DeleteSecretState
    }


{-| secretsResourceKey : takes Model returns maybe string for retrieving secrets based on type
-}
secretsResourceKey : Model msg -> Maybe String
secretsResourceKey secretsModel =
    case secretsModel.type_ of
        Vela.OrgSecret ->
            Nothing

        Vela.RepoSecret ->
            Just secretsModel.repo

        Vela.SharedSecret ->
            Just secretsModel.team


{-| SecretForm : record to hold potential add/update secret fields
-}
type alias SecretForm =
    { name : String
    , value : String
    , events : List String
    , imageInput : String
    , images : List String
    , allowCommand : Bool
    }


defaultSecretUpdate : SecretForm
defaultSecretUpdate =
    SecretForm "" "" [] "" [] True



-- MSG


type alias SecretResponse msg =
    Result (Http.Detailed.Error String) ( Http.Metadata, Secret ) -> msg


type alias SecretsResponse msg =
    Result (Http.Detailed.Error String) ( Http.Metadata, Secrets ) -> msg


type alias AddSecretResponse msg =
    Result (Http.Detailed.Error String) ( Http.Metadata, Secret ) -> msg


type alias UpdateSecretResponse msg =
    Result (Http.Detailed.Error String) ( Http.Metadata, Secret ) -> msg


type alias DeleteSecretResponse msg =
    Result (Http.Detailed.Error String) ( Http.Metadata, String ) -> msg


type Msg
    = OnChangeStringField String String
    | OnChangeEvent String Bool
    | AddImage String
    | RemoveImage String
    | OnChangeAllowCommand String
    | AddSecret Engine
    | UpdateSecret Engine
    | DeleteSecret Engine
    | CancelDeleteSecret


type DeleteSecretState
    = NotAsked_
    | Confirm
    | Deleting


type ManageSecretState
    = Choose
    | Add
    | Update<|MERGE_RESOLUTION|>--- conflicted
+++ resolved
@@ -24,6 +24,7 @@
 import Http
 import Http.Detailed
 import LinkHeader exposing (WebLink)
+import Pages exposing (Page(..))
 import RemoteData exposing (RemoteData(..), WebData)
 import Vela
     exposing
@@ -46,12 +47,8 @@
 type alias PartialModel a msg =
     { a
         | velaAPI : String
-<<<<<<< HEAD
         , session : Session
-=======
-        , session : Maybe Session
         , page : Page
->>>>>>> bd827702
         , secretsModel : Model msg
     }
 
