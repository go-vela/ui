--- conflicted
+++ resolved
@@ -8,7 +8,7 @@
 
 import Errors exposing (viewResourceError)
 import FeatherIcons
-import Html exposing (Html, a, div, h2, p, text)
+import Html exposing (Html, a, div, h2, p, strong, text)
 import Html.Attributes exposing (class)
 import Pages
 import Pages.Build.History exposing (viewDeploymentBuilds)
@@ -21,16 +21,10 @@
         )
 import RemoteData
 import Routes
-<<<<<<< HEAD
-import Svg exposing (svg)
-import Svg.Attributes exposing (d, height, strokeWidth, viewBox, width)
-import Time exposing (Posix, Zone)
-import Util exposing (ariaHidden, largeLoader)
-=======
 import Svg.Attributes
 import SvgBuilder exposing (buildStatusToIcon)
+import Time exposing (Posix, Zone)
 import Util exposing (largeLoader)
->>>>>>> d9697ec4
 import Vela exposing (Deployment, DeploymentsModel, Org, Repo)
 
 
@@ -78,65 +72,62 @@
         deploymentId =
             String.fromInt deployment.id
 
-        info =
-            div [ class "deployment-info" ]
-                [ div []
-                    [ p [] [ text ("#" ++ deploymentId) ]
-                    , p [] [ text deployment.task ]
-                    ]
-                , div []
-                    [ p [] [ text (deployment.target ++ " at (" ++ Util.trimCommitHash deployment.commit ++ ")") ]
-                    , p [] [ text (" Deployed by " ++ deployment.user) ]
-                    ]
-                ]
+        status =
+            [ buildStatusToIcon Vela.Success ]
 
-        promoteDeploymentLink =
-            div [ class "deployment-link" ] [ a [ Routes.href <| Routes.PromoteDeployment org repo deploymentId ] [ text "Deploy" ] ]
+        commit =
+            [ text <| deployment.target ++ " (" ++ Util.trimCommitHash deployment.commit ++ ")" ]
 
-        deploymentDetails =
-            div [ class "deployment-details" ]
-                [ p [] [ text (" Task: " ++ deployment.task) ]
-                , p [] [ text (" Ref: " ++ deployment.ref) ]
-                , p [] [ text <| " Description: " ++ deployment.description ]
-                ]
+        ref =
+            [ text deployment.ref ]
+
+        sender =
+            [ text deployment.user ]
+
+        description =
+            [ text ("- " ++ deployment.description) ]
+
+        id =
+            [ text ("#" ++ deploymentId) ]
+
+        redeploy =
+            [ a [ Routes.href <| Routes.PromoteDeployment org repo deploymentId ] [ text "Redeploy" ] ]
 
         builds =
             viewDeploymentBuilds now zone org repo <| deployment.builds
 
-        status =
-            div [ class "deployment-icon", Util.testAttribute "build-status" ]
-                [ svg
-                    [ class "build-icon -success"
-                    , strokeWidth "2"
-                    , viewBox "0 0 44 44"
-                    , width "44"
-                    , height "44"
-                    , ariaHidden
+        markdown =
+            [ div [ class "status", Util.testAttribute "deployment-status", class "-success" ]
+                status
+            , div [ class "info" ]
+                [ div [ class "row -left" ]
+                    [ div [ class "id" ] id
+                    , div [ class "commit-msg" ] [ strong [] description ]
                     ]
-                    [ Svg.path [ d "M15 20.1l6.923 6.9L42 5" ] []
-                    , Svg.path [ d "M43 22v16.333A4.668 4.668 0 0138.333 43H5.667A4.668 4.668 0 011 38.333V5.667A4.668 4.668 0 015.667 1h25.666" ] []
+                , div [ class "row" ]
+                    [ div [ class "git-info" ]
+                        [ div [ class "commit" ] commit
+                        , text "on"
+                        , div [ class "branch" ] ref
+                        , text "by"
+                        , div [ class "sender" ] sender
+                        ]
+                    , builds
+                    , div [] redeploy
                     ]
                 ]
-
-        markdown =
-            [ info
-
-            --, deploymentDetails
-            , builds
-            , promoteDeploymentLink
             ]
     in
-    div [ class "deployment-container", Util.testAttribute "deployment" ]
-        [ status
-        , div [ class "deployment" ] <|
+    div [ class "build-container deployment-container", Util.testAttribute "deployment" ]
+        [ div [ class "deployment build", class "-success" ] <|
             markdown
         ]
 
 
 {-| viewDeployments : renders a list of deployments
 -}
-viewDeployments : DeploymentsModel -> Org -> Repo -> Html msg
-viewDeployments deploymentsModel org repo =
+viewDeployments : DeploymentsModel -> Posix -> Zone -> Org -> Repo -> Html msg
+viewDeployments deploymentsModel now zone org repo =
     let
         addButton =
             a
