{--
Copyright (c) 2022 Target Brands, Inc. All rights reserved.
Use of this source code is governed by the LICENSE file in this repository.
--}


module Pages.Deployments.View exposing (addDeployment, viewDeployments)

import FeatherIcons
import Html exposing (Html, a, div, h2, span, td, text, tr)
import Html.Attributes exposing (attribute, class, scope)
import Http
import Pages.Deployments.Form exposing (viewDeployEnabled, viewHelp, viewParameterInput, viewSubmitButtons, viewValueInput)
import Pages.Deployments.Model
    exposing
        ( Model
        , Msg
        , PartialModel
        )
import RemoteData
import Routes
import Svg.Attributes
import SvgBuilder exposing (hookSuccess)
import Table
import Util exposing (largeLoader)
import Vela exposing (Deployment, DeploymentsModel, Org, Repo)



-- ADD DEPLOYMENT


{-| addDeployment : takes partial model and renders the Add Deployment form
-}
addDeployment : PartialModel a msg -> Html Msg
addDeployment model =
    div [ class "manage-deployment", Util.testAttribute "add-deployment" ]
        [ div []
            [ addForm model.deploymentModel
            ]
        ]


{-| addForm : renders deployment form for adding a new deployment
-}
addForm : Model msg -> Html Msg
addForm deploymentModel =
    let
        deployment =
            deploymentModel.form
    in
    div [ class "deployment-form" ]
        [ h2 [ class "deployment-header" ] [ text "Add Deployment" ]
        , viewDeployEnabled deploymentModel.repo_settings
        , viewValueInput "Target" deployment.target "provide the name for the target deployment environment (default: \"production\")"
        , viewValueInput "Ref" deployment.ref "provide the reference to deploy - this can be a branch, commit (SHA) or tag (default: \"refs/heads/master\")"
        , viewValueInput "Description" deployment.description "provide the description for the deployment (default: \"Deployment request from Vela\")"
        , viewValueInput "Task" deployment.task "Provide the task for the deployment (default: \"deploy:vela\")"
        , viewParameterInput deployment
        , viewHelp
        , viewSubmitButtons
        ]


{-| viewDeployments : renders a list of deployments
-}
viewDeployments : DeploymentsModel -> Org -> Repo -> Html msg
viewDeployments deploymentsModel org repo =
    let
        addButton =
            a
                [ class "button"
                , class "-outline"
                , class "button-with-icon"
                , Util.testAttribute "add-deployment"
                , Routes.href <|
                    Routes.AddDeploymentRoute org repo
                ]
                [ text "Add Deployment"
                , FeatherIcons.plus
                    |> FeatherIcons.withSize 18
                    |> FeatherIcons.toHtml [ Svg.Attributes.class "button-icon" ]
                ]

        actions =
            Just <|
                div [ class "buttons" ]
                    [ addButton
                    ]

<<<<<<< HEAD
        ( noRowsView, rows ) =
            case deploymentsModel.deployments of
                RemoteData.Success s ->
                    ( text "No deployments found for this repo"
                    , deploymentsToRows org repo s
                    )

                RemoteData.Failure error ->
                    ( span [ Util.testAttribute "repo-deployments-error" ]
                        [ text <|
                            case error of
                                Http.BadStatus statusCode ->
                                    case statusCode of
                                        401 ->
                                            "No deployments found for this repo, most likely due to not having access to the source control repo"

                                        _ ->
                                            "No deployments found for this repo, there was an error with the server (" ++ String.fromInt statusCode ++ ")"

                                _ ->
                                    "No deployments found for this repo, there was an error with the server"
                        ]
                    , []
                    )

                _ ->
                    ( largeLoader, [] )

        cfg =
            Table.Config
                "Deployments"
                "deployments"
                noRowsView
                tableHeaders
                rows
                actions
    in
    div [] [ Table.view cfg ]



-- Promote Deployment


{-| promoteDeployment : takes partial model and renders deployment form for promoting a deployment
-}
promoteDeployment : PartialModel a msg -> Html Msg
promoteDeployment model =
    div [ class "manage-deployment", Util.testAttribute "add-deployment" ]
        [ div []
            [ addForm model.deploymentModel
            ]
        ]



-- TABLE


{-| deploymentsToRows : takes list of deployments and produces list of Table rows
-}
deploymentsToRows : Org -> Repo -> List Deployment -> Table.Rows Deployment msg
deploymentsToRows org repo deployments =
    List.map (\deployment -> Table.Row deployment (renderDeployment org repo)) deployments


{-| tableHeaders : returns table headers for deployments table
-}
tableHeaders : Table.Columns
tableHeaders =
    [ ( Just "-icon", "" )
    , ( Nothing, "number" )
    , ( Nothing, "target" )
    , ( Nothing, "commit" )
    , ( Nothing, "ref" )
    , ( Nothing, "description" )
    , ( Nothing, "user" )
    , ( Just "-icon", "" )
    ]


{-| renderDeployment : takes deployment and renders a table row
-}
renderDeployment : Org -> Repo -> Deployment -> Html msg
renderDeployment org repo deployment =
    tr [ Util.testAttribute <| "deployments-row" ]
        [ td
            [ attribute "data-label" "deployment-icon"
            , scope "row"
            , class "break-word"
            , class "-icon"
            ]
            [ hookSuccess ]
        , td
            [ attribute "data-label" ""
            , scope "row"
            , class "break-word"
            , Util.testAttribute <| "deployments-row-id"
            ]
            [ text <| String.fromInt deployment.id ]
        , td
            [ attribute "data-label" "target"
            , scope "row"
            , class "break-word"
            , Util.testAttribute <| "deployments-row-target"
            ]
            [ text deployment.target ]
        , td
            [ attribute "data-label" "commit"
            , scope "row"
            , class "break-word"
            , Util.testAttribute <| "deployments-row-commit"
            ]
            [ a [] [ text <| Util.trimCommitHash deployment.commit ] ]
        , td
            [ attribute "data-label" "ref"
            , scope "row"
            , class "break-word"
            , class "ref"
            , Util.testAttribute <| "deployments-row-ref"
            ]
            [ text <| deployment.ref ]
        , td
            [ attribute "data-label" "description"
            , scope "row"
            , class "break-word"
            , class "description"
            ]
            [ text deployment.description ]
        , td
            [ attribute "data-label" "user"
            , scope "row"
            , class "break-word"
            ]
            [ text deployment.user ]
        , td
            [ attribute "data-label" "redeploy"
            , scope "row"
            , class "break-word"
            ]
            [ redeployButton org repo deployment ]
        ]


{-| redeployButton : takes org, repo and deployment and renders a button to redirect to the promote deployment page
-}
redeployButton : Org -> Repo -> Deployment -> Html msg
redeployButton org repo deployment =
    a
        [ class "copy-button"
        , attribute "aria-label" <| "redeploy deployment " ++ String.fromInt deployment.id
        , class "button"
        , class "-icon"
        , Routes.href <| Routes.PromoteDeployment org repo (String.fromInt deployment.id)
        , Util.testAttribute "copy-hook"
        ]
        [ FeatherIcons.repeat
            |> FeatherIcons.withSize 18
            |> FeatherIcons.toHtml []
        ]
=======
        RemoteData.Loading ->
            largeLoader

        RemoteData.NotAsked ->
            largeLoader

        RemoteData.Failure _ ->
            viewResourceError { resourceLabel = "deployments for this repository", testLabel = "deployments" }
>>>>>>> 79412273
<|MERGE_RESOLUTION|>--- conflicted
+++ resolved
@@ -88,7 +88,6 @@
                     [ addButton
                     ]
 
-<<<<<<< HEAD
         ( noRowsView, rows ) =
             case deploymentsModel.deployments of
                 RemoteData.Success s ->
@@ -127,21 +126,6 @@
                 actions
     in
     div [] [ Table.view cfg ]
-
-
-
--- Promote Deployment
-
-
-{-| promoteDeployment : takes partial model and renders deployment form for promoting a deployment
--}
-promoteDeployment : PartialModel a msg -> Html Msg
-promoteDeployment model =
-    div [ class "manage-deployment", Util.testAttribute "add-deployment" ]
-        [ div []
-            [ addForm model.deploymentModel
-            ]
-        ]
 
 
 
@@ -248,14 +232,4 @@
         [ FeatherIcons.repeat
             |> FeatherIcons.withSize 18
             |> FeatherIcons.toHtml []
-        ]
-=======
-        RemoteData.Loading ->
-            largeLoader
-
-        RemoteData.NotAsked ->
-            largeLoader
-
-        RemoteData.Failure _ ->
-            viewResourceError { resourceLabel = "deployments for this repository", testLabel = "deployments" }
->>>>>>> 79412273
+        ]