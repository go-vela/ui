--- conflicted
+++ resolved
@@ -225,12 +225,7 @@
     div [ stepClasses step steps, Util.testAttribute "step" ]
         [ div [ class "-status" ]
             [ div [ class "-icon-container" ] [ viewStepIcon step ] ]
-<<<<<<< HEAD
-        , viewStepDetails now org repo buildNumber step logs expandAction logFocusAction shiftDown
-=======
-        , div [ classList [ ( "-view", True ), ( "-running", step.status == Vela.Running ) ] ]
-            [ viewStepDetails now org repo buildNumber step logs expandAction logFocusAction shift ]
->>>>>>> 0c5956b5
+        , viewStepDetails now org repo buildNumber step logs expandAction logFocusAction shift
         ]
 
 
