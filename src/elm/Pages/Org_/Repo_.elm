{--
SPDX-License-Identifier: Apache-2.0
--}


module Pages.Org_.Repo_ exposing (Model, Msg, page, view)

import Api.Pagination
import Auth
import Components.Build
import Components.Builds
import Components.Pager
import Dict
import Effect exposing (Effect)
import Html exposing (caption, span)
import Html.Attributes exposing (class)
import Http
import Http.Detailed
import Layouts
import LinkHeader exposing (WebLink)
import List
import Maybe.Extra
import Page exposing (Page)
import RemoteData exposing (WebData)
import Route exposing (Route)
import Route.Path
import Shared
import Time
import Utils.Errors
import Utils.Favorites exposing (UpdateType(..))
import Utils.Helpers as Util
import Utils.Interval as Interval
import Vela
import View exposing (View)


page : Auth.User -> Shared.Model -> Route { org : String, repo : String } -> Page Model Msg
page user shared route =
    Page.new
        { init = init shared route
        , update = update shared route
        , subscriptions = subscriptions
        , view = view shared route
        }
        |> Page.withLayout (toLayout user route)



-- LAYOUT


toLayout : Auth.User -> Route { org : String, repo : String } -> Model -> Layouts.Layout Msg
toLayout user route model =
    Layouts.Default_Repo
        { navButtons = []
        , utilButtons = []
        , helpCommands =
            [ { name = "List Builds"
              , content = "vela get builds --help"
              , docs = Just "builds/get"
              }
            ]
        , crumbs =
            [ ( "Overview", Just Route.Path.Home )
            , ( route.params.org, Just <| Route.Path.Org_ { org = route.params.org } )
            , ( route.params.repo, Nothing )
            ]
        , org = route.params.org
        , repo = route.params.repo
        }



-- INIT


type alias Model =
    { builds : WebData (List Vela.Build)
    , pager : List WebLink
    , showFullTimestamps : Bool
    , showActionsMenus : List Int
    }


init : Shared.Model -> Route { org : String, repo : String } -> () -> ( Model, Effect Msg )
init shared route () =
    ( { builds = RemoteData.Loading
      , pager = []
      , showFullTimestamps = False
      , showActionsMenus = []
      }
    , Effect.getRepoBuilds
        { baseUrl = shared.velaAPIBaseURL
        , session = shared.session
        , onResponse = GetRepoBuildsResponse
        , pageNumber = Dict.get "page" route.query |> Maybe.andThen String.toInt
        , perPage = Dict.get "perPage" route.query |> Maybe.andThen String.toInt
        , maybeEvent = Dict.get "event" route.query
        , org = route.params.org
        , repo = route.params.repo
        }
    )



-- UPDATE


type Msg
    = --BROWSER
      OnEventQueryParameterChanged { from : Maybe String, to : Maybe String }
      -- BUILDS
    | GetRepoBuildsResponse (Result (Http.Detailed.Error String) ( Http.Metadata, List Vela.Build ))
    | GotoPage Int
    | RestartBuild { org : Vela.Org, repo : Vela.Repo, buildNumber : Vela.BuildNumber }
<<<<<<< HEAD
    | RestartBuildResponse { org : Vela.Org, repo : Vela.Repo, buildNumber : Vela.BuildNumber } (Result (Http.Detailed.Error String) ( Http.Metadata, Vela.Build ))
    | CancelBuild { org : Vela.Org, repo : Vela.Repo, buildNumber : Vela.BuildNumber }
    | CancelBuildResponse { org : Vela.Org, repo : Vela.Repo, buildNumber : Vela.BuildNumber } (Result (Http.Detailed.Error String) ( Http.Metadata, Vela.Build ))
    | ApproveBuild { org : Vela.Org, repo : Vela.Repo, buildNumber : Vela.BuildNumber }
    | ApproveBuildResponse { org : Vela.Org, repo : Vela.Repo, buildNumber : Vela.BuildNumber } (Result (Http.Detailed.Error String) ( Http.Metadata, Vela.Build ))
=======
    | CancelBuild { org : Vela.Org, repo : Vela.Repo, buildNumber : Vela.BuildNumber }
>>>>>>> 93176d51
    | ShowHideActionsMenus (Maybe Int) (Maybe Bool)
    | FilterByEvent (Maybe String)
    | ShowHideFullTimestamps
      -- REFRESH
    | Tick { time : Time.Posix, interval : Interval.Interval }


update : Shared.Model -> Route { org : String, repo : String } -> Msg -> Model -> ( Model, Effect Msg )
update shared route msg model =
    case msg of
        -- BROWSER
        OnEventQueryParameterChanged options ->
            ( model
            , Effect.getRepoBuilds
                { baseUrl = shared.velaAPIBaseURL
                , session = shared.session
                , onResponse = GetRepoBuildsResponse
                , pageNumber = Dict.get "page" route.query |> Maybe.andThen String.toInt
                , perPage = Dict.get "perPage" route.query |> Maybe.andThen String.toInt
                , maybeEvent = options.to
                , org = route.params.org
                , repo = route.params.repo
                }
            )

        -- BUILDS
        GetRepoBuildsResponse response ->
            case response of
                Ok ( meta, builds ) ->
                    ( { model
                        | builds = RemoteData.succeed builds
                        , pager = Api.Pagination.get meta.headers
                      }
                    , Effect.none
                    )

                Err error ->
                    ( { model | builds = Utils.Errors.toFailure error }
                    , Effect.handleHttpError { httpError = error }
                    )

        GotoPage pageNumber ->
            ( model
            , Effect.batch
                [ Effect.pushRoute
                    { path = route.path
                    , query =
                        Dict.update "page" (\_ -> Just <| String.fromInt pageNumber) route.query
                    , hash = route.hash
                    }
                , Effect.getRepoBuilds
                    { baseUrl = shared.velaAPIBaseURL
                    , session = shared.session
                    , onResponse = GetRepoBuildsResponse
                    , pageNumber = Just pageNumber
                    , perPage = Dict.get "perPage" route.query |> Maybe.andThen String.toInt
                    , maybeEvent = Dict.get "event" route.query
                    , org = route.params.org
                    , repo = route.params.repo
                    }
                ]
            )

        RestartBuild options ->
            ( model
            , Effect.restartBuild
                { baseUrl = shared.velaAPIBaseURL
                , session = shared.session
                , onResponse = RestartBuildResponse options
                , org = options.org
                , repo = options.repo
                , buildNumber = options.buildNumber
                }
            )

<<<<<<< HEAD
        RestartBuildResponse options response ->
            case response of
                Ok ( _, build ) ->
                    let
                        restartedBuild =
                            "Build " ++ String.join "/" [ options.org, options.repo, options.buildNumber ]

                        newBuildNumber =
                            String.fromInt <| build.number

                        newBuild =
                            String.join "/" [ "", options.org, options.repo, newBuildNumber ]

                        -- todo: create new build link, add to toastie, refresh builds
                    in
                    ( model
                    , Effect.batch
                        [ Effect.getRepoBuilds
                            { baseUrl = shared.velaAPIBaseURL
                            , session = shared.session
                            , onResponse = GetRepoBuildsResponse
                            , pageNumber = Dict.get "page" route.query |> Maybe.andThen String.toInt
                            , perPage = Dict.get "perPage" route.query |> Maybe.andThen String.toInt
                            , maybeEvent = Dict.get "event" route.query
                            , org = route.params.org
                            , repo = route.params.repo
                            }
                        , Effect.addAlertSuccess { content = restartedBuild ++ " restarted.", addToastIfUnique = True }
                        ]
                    )

                Err error ->
                    ( model
                    , Effect.handleHttpError { httpError = error }
                    )

        CancelBuild options ->
            ( model
            , Effect.cancelBuild
                { baseUrl = shared.velaAPIBaseURL
                , session = shared.session
                , onResponse = CancelBuildResponse options
                , org = options.org
=======
        CancelBuild options ->
            ( model
            , Effect.cancelBuild
                { org = options.org
>>>>>>> 93176d51
                , repo = options.repo
                , buildNumber = options.buildNumber
                }
            )
<<<<<<< HEAD

        CancelBuildResponse options response ->
            case response of
                Ok ( _, build ) ->
                    let
                        canceledBuild =
                            "Build " ++ String.join "/" [ options.org, options.repo, options.buildNumber ]
                    in
                    ( model
                    , Effect.batch
                        [ Effect.getRepoBuilds
                            { baseUrl = shared.velaAPIBaseURL
                            , session = shared.session
                            , onResponse = GetRepoBuildsResponse
                            , pageNumber = Dict.get "page" route.query |> Maybe.andThen String.toInt
                            , perPage = Dict.get "perPage" route.query |> Maybe.andThen String.toInt
                            , maybeEvent = Dict.get "event" route.query
                            , org = route.params.org
                            , repo = route.params.repo
                            }
                        , Effect.addAlertSuccess { content = canceledBuild ++ " canceled.", addToastIfUnique = True }
                        ]
                    )

                Err error ->
                    ( model
                    , Effect.handleHttpError { httpError = error }
                    )

        ApproveBuild options ->
            ( model, Effect.none )

        ApproveBuildResponse options response ->
            ( model, Effect.none )
=======
>>>>>>> 93176d51

        ShowHideActionsMenus build show ->
            let
                buildsOpen =
                    model.showActionsMenus

                replaceList id buildList =
                    if List.member id buildList then
                        []

                    else
                        [ id ]

                updatedOpen =
                    Maybe.Extra.unwrap []
                        (\b ->
                            Maybe.Extra.unwrap
                                (replaceList b buildsOpen)
                                (\_ -> buildsOpen)
                                show
                        )
                        build
            in
            ( { model
                | showActionsMenus = updatedOpen
              }
            , Effect.none
            )

        FilterByEvent maybeEvent ->
            ( { model
                | builds = RemoteData.Loading
                , pager = []
              }
            , Effect.batch
                [ Effect.pushRoute
                    { path = route.path
                    , query =
                        route.query
                            |> Dict.update "page" (\_ -> Nothing)
                            |> Dict.update "event" (\_ -> maybeEvent)
                    , hash = route.hash
                    }
                , Effect.getRepoBuilds
                    { baseUrl = shared.velaAPIBaseURL
                    , session = shared.session
                    , onResponse = GetRepoBuildsResponse
                    , pageNumber = Nothing
                    , perPage = Dict.get "perPage" route.query |> Maybe.andThen String.toInt
                    , maybeEvent = maybeEvent
                    , org = route.params.org
                    , repo = route.params.repo
                    }
                ]
            )

        ShowHideFullTimestamps ->
            ( { model | showFullTimestamps = not model.showFullTimestamps }, Effect.none )

        -- REFRESH
        Tick options ->
            ( model
            , Effect.getRepoBuilds
                { baseUrl = shared.velaAPIBaseURL
                , session = shared.session
                , onResponse = GetRepoBuildsResponse
                , pageNumber = Dict.get "page" route.query |> Maybe.andThen String.toInt
                , perPage = Dict.get "perPage" route.query |> Maybe.andThen String.toInt
                , maybeEvent = Dict.get "event" route.query
                , org = route.params.org
                , repo = route.params.repo
                }
            )



-- SUBSCRIPTIONS


subscriptions : Model -> Sub Msg
subscriptions model =
    Sub.batch
        [ Util.onMouseDownSubscription "build-actions" (List.length model.showActionsMenus > 0) (ShowHideActionsMenus Nothing)
        , Interval.tickEveryFiveSeconds Tick
        ]



-- VIEW


view : Shared.Model -> Route { org : String, repo : String } -> Model -> View Msg
view shared route model =
    let
        msgs =
            { approveBuild = ApproveBuild
            , restartBuild = RestartBuild
            , cancelBuild = CancelBuild
            , showHideActionsMenus = ShowHideActionsMenus
            }
    in
    { title = "Builds" ++ Util.pageToString (Dict.get "page" route.query)
    , body =
        [ caption
            [ class "builds-caption"
            ]
            [ span [] []
            , Components.Pager.view model.pager Components.Pager.defaultLabels GotoPage
            ]
        , Components.Builds.viewHeader
            { maybeEvent = Dict.get "event" route.query
            , showFullTimestamps = model.showFullTimestamps
            , filterByEvent = FilterByEvent
            , showHideFullTimestamps = ShowHideFullTimestamps
            }
        , Components.Builds.view shared
            { msgs = msgs
            , builds = model.builds
            , maybeEvent = Dict.get "event" route.query
            , showFullTimestamps = model.showFullTimestamps
            , viewActionsMenu =
                \options ->
                    Components.Build.viewActionsMenu
                        { msgs =
                            { showHideActionsMenus = ShowHideActionsMenus
                            , restartBuild = RestartBuild
                            , cancelBuild = CancelBuild
                            }
                        , build = options.build
                        , showActionsMenus = model.showActionsMenus
                        }
            }
        , Components.Pager.viewIfNeeded model.pager Components.Pager.defaultLabels GotoPage model.builds
        ]
    }<|MERGE_RESOLUTION|>--- conflicted
+++ resolved
@@ -113,15 +113,11 @@
     | GetRepoBuildsResponse (Result (Http.Detailed.Error String) ( Http.Metadata, List Vela.Build ))
     | GotoPage Int
     | RestartBuild { org : Vela.Org, repo : Vela.Repo, buildNumber : Vela.BuildNumber }
-<<<<<<< HEAD
     | RestartBuildResponse { org : Vela.Org, repo : Vela.Repo, buildNumber : Vela.BuildNumber } (Result (Http.Detailed.Error String) ( Http.Metadata, Vela.Build ))
     | CancelBuild { org : Vela.Org, repo : Vela.Repo, buildNumber : Vela.BuildNumber }
     | CancelBuildResponse { org : Vela.Org, repo : Vela.Repo, buildNumber : Vela.BuildNumber } (Result (Http.Detailed.Error String) ( Http.Metadata, Vela.Build ))
     | ApproveBuild { org : Vela.Org, repo : Vela.Repo, buildNumber : Vela.BuildNumber }
     | ApproveBuildResponse { org : Vela.Org, repo : Vela.Repo, buildNumber : Vela.BuildNumber } (Result (Http.Detailed.Error String) ( Http.Metadata, Vela.Build ))
-=======
-    | CancelBuild { org : Vela.Org, repo : Vela.Repo, buildNumber : Vela.BuildNumber }
->>>>>>> 93176d51
     | ShowHideActionsMenus (Maybe Int) (Maybe Bool)
     | FilterByEvent (Maybe String)
     | ShowHideFullTimestamps
@@ -197,7 +193,6 @@
                 }
             )
 
-<<<<<<< HEAD
         RestartBuildResponse options response ->
             case response of
                 Ok ( _, build ) ->
@@ -241,17 +236,10 @@
                 , session = shared.session
                 , onResponse = CancelBuildResponse options
                 , org = options.org
-=======
-        CancelBuild options ->
-            ( model
-            , Effect.cancelBuild
-                { org = options.org
->>>>>>> 93176d51
                 , repo = options.repo
                 , buildNumber = options.buildNumber
                 }
             )
-<<<<<<< HEAD
 
         CancelBuildResponse options response ->
             case response of
@@ -286,8 +274,6 @@
 
         ApproveBuildResponse options response ->
             ( model, Effect.none )
-=======
->>>>>>> 93176d51
 
         ShowHideActionsMenus build show ->
             let
