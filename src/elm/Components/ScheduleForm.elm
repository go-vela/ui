{--
SPDX-License-Identifier: Apache-2.0
--}


module Components.ScheduleForm exposing (viewCronHelp, viewEnabledInput, viewHelp, viewSchedulesNotAllowedWarning)

import Components.Form
import Html
    exposing
        ( Html
        , a
        , div
        , em
        , section
        , span
        , strong
        , text
        )
import Html.Attributes
    exposing
        ( class
        , href
        , value
        )
import Time
import Utils.Helpers as Util



-- VIEW


{-| viewCronHelp : renders cron help link for schedules.
-}
viewCronHelp : Time.Posix -> Html msg
viewCronHelp time =
    span []
        [ a
            [ class "field-help-link"
            , href "https://crontab.guru/"
            ]
            [ text "help" ]
        , span [ class "field-description" ]
            [ text "( "
            , em [] [ text <| "Expressions are evaluated in UTC, time now is " ]
            , text <| Util.toUtcString time
            , text " )"
            ]
        ]


{-| viewEnabledInput : renders Active section of repo schedule with enabled status.
-}
viewEnabledInput : { msg : String -> msg, value : Bool, disabled_ : Bool } -> Html msg
viewEnabledInput { msg, value, disabled_ } =
    section [ Util.testAttribute "schedule-enabled" ]
        [ div [ class "form-control" ]
            [ strong []
                [ text "Active"
                , span [ class "field-description" ]
                    [ text "( "
                    , em [] [ text "Disabled schedules will not be run" ]
                    , text " )"
                    ]
                ]
            ]
        , div
            [ class "form-controls", class "-stack" ]
            [ Components.Form.viewRadio
                { value = Util.boolToYesNo value
                , field = "yes"
                , title = "Enabled"
                , subtitle = Nothing
                , msg = msg "yes"
                , disabled_ = disabled_
                , id_ = "schedule-active-yes"
                }
            , Components.Form.viewRadio
                { value = Util.boolToYesNo value
                , field = "no"
                , title = "Disabled"
                , subtitle = Nothing
                , msg = msg "no"
                , disabled_ = disabled_
                , id_ = "schedule-active-no"
                }
            ]
        ]


{-| viewHelp : renders docs help link for schedules.
-}
viewHelp : String -> Html msg
viewHelp docsUrl =
    div [ class "help" ]
        [ text "Need help? Visit our "
        , a
            [ href <| docsUrl ++ "/usage/schedule_build/"
            ]
            [ text "docs" ]
        , text "!"
        ]


<<<<<<< HEAD
=======
{-| viewSubmitButton : renders submit button for a schedule.
-}
viewSubmitButton : { msg : msg, disabled_ : Bool } -> Html msg
viewSubmitButton { msg, disabled_ } =
    div [ class "form-action" ]
        [ button
            [ class "button"
            , class "-outline"
            , onClick msg
            , disabled disabled_
            ]
            [ text "Submit" ]
        ]


{-| viewSchedulesNotAllowedWarning : renders message that schedules are not allowed for this repo.
-}
>>>>>>> b1f3778c
viewSchedulesNotAllowedWarning : Html msg
viewSchedulesNotAllowedWarning =
    span [ class "not-allowed", Util.testAttribute "repo-schedule-not-allowed" ]
        [ text "Sorry, Administrators have not enabled Schedules for this repository."
        ]<|MERGE_RESOLUTION|>--- conflicted
+++ resolved
@@ -103,26 +103,8 @@
         ]
 
 
-<<<<<<< HEAD
-=======
-{-| viewSubmitButton : renders submit button for a schedule.
--}
-viewSubmitButton : { msg : msg, disabled_ : Bool } -> Html msg
-viewSubmitButton { msg, disabled_ } =
-    div [ class "form-action" ]
-        [ button
-            [ class "button"
-            , class "-outline"
-            , onClick msg
-            , disabled disabled_
-            ]
-            [ text "Submit" ]
-        ]
-
-
 {-| viewSchedulesNotAllowedWarning : renders message that schedules are not allowed for this repo.
 -}
->>>>>>> b1f3778c
 viewSchedulesNotAllowedWarning : Html msg
 viewSchedulesNotAllowedWarning =
     span [ class "not-allowed", Util.testAttribute "repo-schedule-not-allowed" ]
