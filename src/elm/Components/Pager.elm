--- conflicted
+++ resolved
@@ -53,15 +53,10 @@
 -- VIEW
 
 
-<<<<<<< HEAD
+{-| view : renders pager buttons with correct state based on number of pages.
+-}
 view : Props msg -> Html msg
 view props =
-=======
-{-| view : renders pager buttons with correct state based on number of pages.
--}
-view : List WebLink -> Labels -> (Pagination.Page -> msg) -> Html msg
-view links labels toMsg =
->>>>>>> b1f3778c
     let
         linkRels : List LinkHeader.LinkRel
         linkRels =
@@ -156,33 +151,6 @@
                     |> FeatherIcons.toHtml [ attribute "aria-hidden" "true" ]
                 ]
             ]
-<<<<<<< HEAD
-=======
-        , button
-            [ disabled <| isLast || (List.length links == 0)
-            , Util.testAttribute "pager-next"
-            , class "button"
-            , class "-outline"
-            , class "pager-icon-next"
-            , onClick (toMsg nextPage)
-            ]
-            [ text labels.nextLabel
-            , FeatherIcons.chevronRight
-                |> FeatherIcons.withSize 18
-                |> FeatherIcons.toHtml [ attribute "aria-hidden" "true" ]
-            ]
-        ]
-
-
-{-| viewIfNeeded : enables rendering of pagers.
--}
-viewIfNeeded : List WebLink -> Labels -> (Pagination.Page -> msg) -> WebData (List a) -> Html msg
-viewIfNeeded links labels gotoPageMsg resources =
-    RemoteData.unwrap (text "")
-        (\builds ->
-            if List.length builds > 0 then
-                view links labels gotoPageMsg
->>>>>>> b1f3778c
 
     else
         text ""