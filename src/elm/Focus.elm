--- conflicted
+++ resolved
@@ -23,13 +23,6 @@
     String
 
 
-<<<<<<< HEAD
-type alias FocusLineNumber msg =
-    Int -> msg
-
-
-=======
->>>>>>> 4a583eee
 type alias FocusTarget =
     { target : Maybe String, resourceID : Maybe Int, lineA : Maybe Int, lineB : Maybe Int }
 
