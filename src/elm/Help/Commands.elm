{--
Copyright (c) 2020 Target Brands, Inc. All rights reserved.
Use of this source code is governed by the LICENSE file in this repository.
--}


module Help.Commands exposing
    ( Arg
    , Command
    , Commands
    , Model
    , cliDocsUrl
    , commands
    , issuesBaseUrl
    , resourceLoaded
    , resourceLoading
    , usageDocsUrl
    )

import Pages exposing (Page(..))
import String.Extra
import Util exposing (anyBlank, noBlanks)
import Vela
    exposing
        ( BuildNumber
        , Copy
        , Engine
        , Key
        , Name
        , Org
        , Repo
        , SecretType(..)
        , secretTypeToString
        )


{-| Model : wrapper for help args, meant to slim down the input required to render contextual help for each page
-}
type alias Model msg =
    { user : Arg
    , sourceRepos : Arg
    , builds : Arg
    , build : Arg
    , repo : Arg
    , hooks : Arg
    , secrets : Arg
    , show : Bool
    , toggle : Maybe Bool -> msg
    , copy : Copy msg
    , noOp : msg
    , page : Page
    }


{-| Arg : type alias for extracting remotedata information
-}
type alias Arg =
    { loading : Bool
    , success : Bool
    }


type alias Command =
    { name : String
    , content : Maybe String
    , docs : Maybe String
    , issue : Maybe String
    }


type alias Commands =
    List Command


{-| commands : takes current page and returns list of cli commands to help with resources on that page
-}
commands : Page -> Commands
commands page =
    case page of
        Pages.Overview ->
            [ listFavorites ]

        Pages.SourceRepositories ->
            [ listFavorites ]

        Pages.Hooks org repo _ _ ->
            [ validate, listHooks org repo ]

        Pages.RepositoryBuilds org repo _ _ _ ->
            [ listBuilds org repo ]

        Pages.Build org repo buildNumber _ ->
            [ viewBuild org repo buildNumber, restartBuild org repo buildNumber, listSteps org repo buildNumber, viewStep org repo buildNumber ]

        Pages.BuildServices org repo buildNumber _ ->
<<<<<<< HEAD
            [ viewBuild org repo buildNumber, restartBuild org repo buildNumber, listSteps org repo buildNumber, viewStep org repo buildNumber ]

        Pages.BuildPipeline _ _ _ _ _ _ ->
            []
=======
            [ viewBuild org repo buildNumber, restartBuild org repo buildNumber, listServices org repo buildNumber, viewService org repo buildNumber ]
>>>>>>> 4a583eee

        Pages.Pipeline _ _ _ _ _ ->
            []

        Pages.RepoSettings org repo ->
            [ viewRepo org repo, repairRepo org repo, chownRepo org repo ]

        Pages.OrgSecrets secretEngine org _ _ ->
            [ listSecrets secretEngine Vela.OrgSecret org Nothing ]

        Pages.RepoSecrets secretEngine org repo _ _ ->
            [ listSecrets secretEngine Vela.RepoSecret org <| Just repo ]

        Pages.SharedSecrets secretEngine org key _ _ ->
            [ listSecrets secretEngine Vela.SharedSecret org <| Just key ]

        Pages.AddOrgSecret secretEngine org ->
            [ addSecret secretEngine Vela.OrgSecret org Nothing ]

        Pages.AddRepoSecret secretEngine org repo ->
            [ addSecret secretEngine Vela.RepoSecret org <| Just repo ]

        Pages.AddSharedSecret secretEngine org team ->
            [ addSecret secretEngine Vela.SharedSecret org <| Just team ]

        Pages.OrgSecret secretEngine org name ->
            [ viewSecret secretEngine Vela.OrgSecret org Nothing name, updateSecret secretEngine Vela.OrgSecret org Nothing name ]

        Pages.RepoSecret secretEngine org repo name ->
            [ viewSecret secretEngine Vela.RepoSecret org (Just repo) name, updateSecret secretEngine Vela.RepoSecret org (Just repo) name ]

        Pages.SharedSecret secretEngine org team name ->
            [ viewSecret secretEngine Vela.SharedSecret org (Just team) name, updateSecret secretEngine Vela.SharedSecret org (Just team) name ]

        Pages.Settings ->
            -- TODO: probably want this filled in
            []

        Pages.Authenticate _ ->
            []

        Pages.Login ->
            [ authenticate ]

        Pages.Logout ->
            []

        Pages.NotFound ->
            []


{-| listFavorites : returns cli command for listing favorites

    not yet supported

-}
listFavorites : Command
listFavorites =
    let
        name =
            "List Favorites"

        issue =
            Just "53"
    in
    Command name noCmd noDocs issue


{-| listBuilds : returns cli command for listing builds

    eg.
    vela get builds --org octocat --repo hello-world

-}
listBuilds : Org -> Repo -> Command
listBuilds org repo =
    let
        name =
            "List Builds"

        content =
            Just <| "vela get builds " ++ repoArgs org repo

        docs =
            Just "build/get"
    in
    Command name content docs noIssue


{-| viewBuild : returns cli command for viewing a build

    eg.
    vela get builds --org octocat --repo hello-world

-}
viewBuild : Org -> Repo -> BuildNumber -> Command
viewBuild org repo buildNumber =
    let
        name =
            "View Build"

        content =
            Just <| "vela view build " ++ buildArgs org repo buildNumber

        docs =
            Just "build/view"
    in
    Command name content docs noIssue


{-| restartBuild : returns cli command for restarting a build

    eg.
    vela restart build --org octocat --repo hello-world --build 14

-}
restartBuild : Org -> Repo -> BuildNumber -> Command
restartBuild org repo buildNumber =
    let
        name =
            "Restart Build"

        content =
            Just <| "vela restart build " ++ buildArgs org repo buildNumber

        docs =
            Just "build/restart"
    in
    Command name content docs noIssue


{-| listSteps : returns cli command for listing steps

    eg.
    vela get steps --org octocat --repo hello-world --build 14

-}
listSteps : Org -> Repo -> BuildNumber -> Command
listSteps org repo buildNumber =
    let
        name =
            "List Steps"

        content =
            Just <| "vela get steps " ++ buildArgs org repo buildNumber

        docs =
            Just "steps/get"
    in
    Command name content docs noIssue


{-| viewStep : returns cli command for viewing a step

    eg.
    vela view step --org octocat --repo hello-world --build 14 --step-number 1

-}
viewStep : Org -> Repo -> BuildNumber -> Command
viewStep org repo buildNumber =
    let
        name =
            "View Step"

        content =
            Just <| "vela view step " ++ buildArgs org repo buildNumber ++ " --step-number 1"

        docs =
            Just "steps/get"
    in
    Command name content docs noIssue


{-| listServices : returns cli command for listing services

    eg.
    vela get services --org octocat --repo hello-world --build 14

-}
listServices : Org -> Repo -> BuildNumber -> Command
listServices org repo buildNumber =
    let
        name =
            "List Services"

        content =
            Just <| "vela get service " ++ buildArgs org repo buildNumber

        docs =
            Just "service/get"
    in
    Command name content docs noIssue


{-| viewService : returns cli command for viewing a service

    eg.
    vela view service --org octocat --repo hello-world --build 14 --service 1

-}
viewService : Org -> Repo -> BuildNumber -> Command
viewService org repo buildNumber =
    let
        name =
            "View Service"

        content =
            Just <| "vela view service " ++ buildArgs org repo buildNumber ++ " --service 1"

        docs =
            Just "service/view"
    in
    Command name content docs noIssue


{-| viewRepo : returns cli command for viewing a repo

    eg.
    vela view repo --org octocat --repo hello-world

-}
viewRepo : Org -> Repo -> Command
viewRepo org repo =
    let
        name =
            "View Repo"

        content =
            Just <| "vela view repo " ++ repoArgs org repo

        docs =
            Just "repo/view"
    in
    Command name content docs noIssue


{-| repairRepo : returns cli command for repairing a repo

    eg.
    vela repair repo --org octocat --repo hello-world

-}
repairRepo : Org -> Repo -> Command
repairRepo org repo =
    let
        name =
            "Repair Repo"

        content =
            Just <| "vela repair repo " ++ repoArgs org repo

        docs =
            Just "repo/repair"
    in
    Command name content docs noIssue


{-| chownRepo : returns cli command for chowning a repo

    eg.
    vela chown repo --org octocat --repo hello-world

-}
chownRepo : Org -> Repo -> Command
chownRepo org repo =
    let
        name =
            "Chown Repo"

        content =
            Just <| "vela chown repo " ++ repoArgs org repo

        docs =
            Just "repo/chown"
    in
    Command name content docs noIssue


{-| validate : returns cli command for validating vela yaml

    eg.
    vela validate

-}
validate : Command
validate =
    let
        name =
            "Validate Pipeline"

        content =
            Just "vela validate"

        docs =
            Just "validate"
    in
    Command name content docs noIssue


{-| listHooks : returns cli command for listing hooks

    not yet supported

-}
listHooks : Org -> Repo -> Command
listHooks _ _ =
    let
        name =
            "List Hooks"

        issue =
            Just "52"
    in
    Command name noCmd noDocs issue


{-| listSecrets : returns cli command for listing secrets

    eg.
    vela get secrets --secret.engine native --secret.type repo --org octocat --team ghe-admins

-}
listSecrets : Engine -> SecretType -> Org -> Maybe Key -> Command
listSecrets secretEngine secretType org key =
    let
        name =
            "List " ++ (String.Extra.toSentenceCase <| secretTypeToString secretType) ++ " Secrets"

        content =
            Just <| "vela get secrets " ++ secretBaseArgs secretEngine secretType org key

        docs =
            Just "secret/get"
    in
    Command name content docs noIssue


{-| addSecret : returns cli command for adding a secret

    eg.
    vela add secret --secret.engine native --secret.type repo --org octocat --team ghe-admins --name password --value vela --event push

-}
addSecret : Engine -> SecretType -> Org -> Maybe Key -> Command
addSecret secretEngine secretType org key =
    let
        name =
            "Add " ++ (String.Extra.toSentenceCase <| secretTypeToString secretType) ++ " Secret"

        content =
            Just <| "vela add secret " ++ secretBaseArgs secretEngine secretType org key ++ addSecretArgs

        docs =
            Just "secret/add"
    in
    Command name content docs noIssue


{-| viewSecret : returns cli command for viewing a secret

    eg.
    vela view secret --secret.engine native --secret.type org --org octocat --name password
    vela view secret --secret.engine native --secret.type repo --org octocat --repo hello-world --name password
    vela view secret --secret.engine native --secret.type shared --org octocat --team ghe-admins --name password

-}
viewSecret : Engine -> SecretType -> Org -> Maybe Key -> Name -> Command
viewSecret secretEngine secretType org key name_ =
    let
        name =
            "View " ++ (String.Extra.toSentenceCase <| secretTypeToString secretType) ++ " Secret"

        content =
            Just <| "vela view secret " ++ secretBaseArgs secretEngine secretType org key ++ " --name " ++ name_

        docs =
            Just "secret/view"
    in
    Command name content docs noIssue


{-| updateSecret : returns cli command for updating an existing secret

    eg.
    vela update secret --secret.engine native --secret.type org --org octocat --name password --value new_value
    vela update secret --secret.engine native --secret.type repo --org octocat --repo hello-world --name password --value new_value
    vela update secret --secret.engine native --secret.type shared --org octocat --team ghe-admins --name password --value new_value

-}
updateSecret : Engine -> SecretType -> Org -> Maybe Key -> Name -> Command
updateSecret secretEngine secretType org key name_ =
    let
        name =
            "Update " ++ (String.Extra.toSentenceCase <| secretTypeToString secretType) ++ " Secret"

        content =
            Just <| "vela update secret " ++ secretBaseArgs secretEngine secretType org key ++ " --name " ++ name_ ++ " --value new_value"

        docs =
            Just "secret/update"
    in
    Command name content docs noIssue


{-| authenticate : returns cli command for authenticating

    eg.
    vela login

-}
authenticate : Command
authenticate =
    let
        name =
            "Authenticate"

        content =
            Just "vela login"

        docs =
            Just "authentication"
    in
    Command name content docs noIssue


{-| repoArgs : returns cli args for requesting repo resources

    eg.
    --org octocat --repo hello-world

-}
repoArgs : Org -> Repo -> String
repoArgs org repo =
    "--org " ++ org ++ " --repo " ++ repo


{-| secretBaseArgs : returns cli args for requesting secrets

    eg.
    --secret.type org --org octocat
    --secret.type repo --org octocat --repo hello-world
    --secret.type shared --org octocat --team ghe-admins

-}
secretBaseArgs : Engine -> SecretType -> Org -> Maybe Key -> String
secretBaseArgs secretEngine secretType org key =
    let
        keyFlag =
            case secretType of
                Vela.OrgSecret ->
                    ""

                Vela.RepoSecret ->
                    " --repo " ++ Maybe.withDefault "" key

                Vela.SharedSecret ->
                    " --team " ++ Maybe.withDefault "" key
    in
    "--secret.engine " ++ secretEngine ++ " --secret.type " ++ secretTypeToString secretType ++ " --org " ++ org ++ keyFlag


{-| addSecretArgs : returns cli args for adding a secret

    eg.
     --name password --value vela --event push

-}
addSecretArgs : String
addSecretArgs =
    " --name password --value vela --event push"


{-| buildArgs : returns cli args for requesting build resources

    eg.
    --org octocat --repo hello-world --build 14

-}
buildArgs : Org -> Repo -> BuildNumber -> String
buildArgs org repo buildNumber =
    repoArgs org repo ++ " --build " ++ buildNumber


noCmd : Maybe String
noCmd =
    Nothing


noDocs : Maybe String
noDocs =
    Nothing


noIssue : Maybe String
noIssue =
    Nothing


{-| cliDocsUrl : takes page and returns cli docs url
-}
cliDocsUrl : String -> String
cliDocsUrl page =
    cliDocsBase ++ page


{-| usageDocsUrl : takes page and returns usage docs url
-}
usageDocsUrl : String -> String
usageDocsUrl page =
    usageDocsBase ++ page


docsBase : String
docsBase =
    "https://go-vela.github.io/docs/"


{-| cliDocsBase : returns base url for cli docs
-}
cliDocsBase : String
cliDocsBase =
    docsBase ++ "cli/"


{-| usageDocsBase : returns base url for usage docs
-}
usageDocsBase : String
usageDocsBase =
    docsBase ++ "usage/"


{-| usageDocsBase : returns base url for cli issues
-}
issuesBaseUrl : String
issuesBaseUrl =
    "https://github.com/go-vela/community/issues/"


{-| resourceLoaded : takes help args and returns if the resource has been successfully loaded
-}
resourceLoaded : Model msg -> Bool
resourceLoaded args =
    case args.page of
        Pages.Overview ->
            args.user.success

        Pages.SourceRepositories ->
            args.sourceRepos.success

        Pages.RepositoryBuilds _ _ _ _ _ ->
            args.builds.success

        Pages.Build _ _ _ _ ->
            args.build.success

        Pages.BuildServices _ _ _ _ ->
            args.build.success

<<<<<<< HEAD
        Pages.BuildPipeline _ _ _ _ _ _ ->
            True

=======
>>>>>>> 4a583eee
        Pages.Pipeline _ _ _ _ _ ->
            True

        Pages.AddOrgSecret secretEngine org ->
            noBlanks [ secretEngine, org ]

        Pages.AddRepoSecret secretEngine org repo ->
            noBlanks [ secretEngine, org, repo ]

        Pages.AddSharedSecret secretEngine org team ->
            noBlanks [ secretEngine, org, team ]

        Pages.OrgSecrets secretEngine org _ _ ->
            noBlanks [ secretEngine, org ]

        Pages.RepoSecrets secretEngine org repo _ _ ->
            noBlanks [ secretEngine, org, repo ]

        Pages.SharedSecrets secretEngine org team _ _ ->
            noBlanks [ secretEngine, org, team ]

        Pages.OrgSecret secretEngine org name ->
            noBlanks [ secretEngine, org, name ]

        Pages.RepoSecret secretEngine org repo name ->
            noBlanks [ secretEngine, org, repo, name ]

        Pages.SharedSecret secretEngine org team name ->
            noBlanks [ secretEngine, org, team, name ]

        Pages.RepoSettings _ _ ->
            args.repo.success

        Pages.Hooks _ _ _ _ ->
            args.hooks.success

        Pages.Settings ->
            True

        Pages.Login ->
            True

        Pages.Logout ->
            True

        Pages.Authenticate _ ->
            True

        Pages.NotFound ->
            False


{-| resourceLoading : takes help args and returns if the resource is loading
-}
resourceLoading : Model msg -> Bool
resourceLoading args =
    case args.page of
        Pages.Overview ->
            args.user.loading

        Pages.SourceRepositories ->
            args.sourceRepos.loading

        Pages.RepositoryBuilds _ _ _ _ _ ->
            args.builds.loading

        Pages.Build _ _ _ _ ->
            args.build.loading

        Pages.BuildServices _ _ _ _ ->
            args.build.loading

<<<<<<< HEAD
        Pages.BuildPipeline _ _ _ _ _ _ ->
            args.build.loading

=======
>>>>>>> 4a583eee
        Pages.Pipeline _ _ _ _ _ ->
            False

        Pages.OrgSecrets _ _ _ _ ->
            args.secrets.loading

        Pages.RepoSecrets _ _ _ _ _ ->
            args.secrets.loading

        Pages.SharedSecrets _ _ _ _ _ ->
            args.secrets.loading

        Pages.AddOrgSecret secretEngine org ->
            anyBlank [ secretEngine, org ]

        Pages.AddRepoSecret secretEngine org repo ->
            anyBlank [ secretEngine, org, repo ]

        Pages.AddSharedSecret secretEngine org team ->
            anyBlank [ secretEngine, org, team ]

        Pages.OrgSecret secretEngine org name ->
            anyBlank [ secretEngine, org, name ]

        Pages.RepoSecret secretEngine org repo name ->
            anyBlank [ secretEngine, org, repo, name ]

        Pages.SharedSecret secretEngine org team name ->
            anyBlank [ secretEngine, org, team, name ]

        Pages.RepoSettings _ _ ->
            args.repo.loading

        Pages.Hooks _ _ _ _ ->
            args.hooks.loading

        Pages.Settings ->
            False

        Pages.Login ->
            False

        Pages.Logout ->
            True

        Pages.Authenticate _ ->
            True

        Pages.NotFound ->
            False<|MERGE_RESOLUTION|>--- conflicted
+++ resolved
@@ -93,14 +93,10 @@
             [ viewBuild org repo buildNumber, restartBuild org repo buildNumber, listSteps org repo buildNumber, viewStep org repo buildNumber ]
 
         Pages.BuildServices org repo buildNumber _ ->
-<<<<<<< HEAD
             [ viewBuild org repo buildNumber, restartBuild org repo buildNumber, listSteps org repo buildNumber, viewStep org repo buildNumber ]
 
-        Pages.BuildPipeline _ _ _ _ _ _ ->
-            []
-=======
-            [ viewBuild org repo buildNumber, restartBuild org repo buildNumber, listServices org repo buildNumber, viewService org repo buildNumber ]
->>>>>>> 4a583eee
+        Pages.BuildPipeline org repo buildNumber _ _ _ ->
+            [ viewBuild org repo buildNumber, restartBuild org repo buildNumber ]
 
         Pages.Pipeline _ _ _ _ _ ->
             []
@@ -659,12 +655,9 @@
         Pages.BuildServices _ _ _ _ ->
             args.build.success
 
-<<<<<<< HEAD
         Pages.BuildPipeline _ _ _ _ _ _ ->
-            True
-
-=======
->>>>>>> 4a583eee
+            args.build.success
+
         Pages.Pipeline _ _ _ _ _ ->
             True
 
@@ -737,12 +730,9 @@
         Pages.BuildServices _ _ _ _ ->
             args.build.loading
 
-<<<<<<< HEAD
         Pages.BuildPipeline _ _ _ _ _ _ ->
             args.build.loading
 
-=======
->>>>>>> 4a583eee
         Pages.Pipeline _ _ _ _ _ ->
             False
 
