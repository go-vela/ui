{--
Copyright (c) 2020 Target Brands, Inc. All rights reserved.
Use of this source code is governed by the LICENSE file in this repository.
--}


module Help.Help exposing (Arg, Args, view)

import FeatherIcons
import Help.Commands exposing (Command, commands)
import Html exposing (Html, a, button, details, div, input, label, li, span, strong, summary, text)
import Html.Attributes exposing (attribute, class, for, href, id, size, value)
import Html.Events
import Pages exposing (Page(..))
import SvgBuilder
import Util
import Vela exposing (Copy)


{-| Args : wrapper for help args, meant to slim down the input required to render contextual help for each page
-}
type alias Args msg =
    { user : Arg
    , sourceRepos : Arg
    , builds : Arg
    , build : Arg
    , repo : Arg
    , hooks : Arg
    , show : Bool
    , toggle : Maybe Bool -> msg
    , copy : Copy msg
    , noOp : msg
    , page : Page
    }


{-| Arg : type alias for extracting remotedata information
-}
type alias Arg =
    { loading : Bool
    , success : Bool
    }


{-| view : takes help args and renders nav button for viewing contextual help for each page
-}
view : Args msg -> Html msg
view args =
    li
        [ id "contextual-help"
        , attribute "aria-label" "toggle contextual help for this page"
        ]
        [ details
            ([ class "details"
             , class "help"
             , class "-no-pad"
             , attribute "role" "button"
             ]
                ++ Util.open args.show
            )
            [ summary
                [ class "summary"
                , class "-no-pad"
                , Util.testAttribute "help-trigger"
                , Html.Attributes.tabindex 0
                , Util.onClickPreventDefault (args.toggle Nothing)
                ]
                [ SvgBuilder.terminal ]
            , help args
            ]
        ]


{-| help : takes help args and renders contextual help dropdown if focused
-}
help : Args msg -> Html msg
help args =
    div [ class "tooltip", Util.testAttribute "help-tooltip" ] <|
        [ strong [] [ text "Manage Vela resources using the CLI" ]
        ]
            ++ body args
            ++ [ footer args ]


{-| body : takes args, (page, cli commands) and renders dropdown body
-}
body : Args msg -> List (Html msg)
body args =
    let
        ( copy, cmds ) =
            ( args.copy, commands args.page )
    in
    if resourceLoading args then
        [ Util.largeLoader ]

    else if not <| resourceLoaded args then
        [ row "something went wrong!" "" Nothing ]

    else if List.length cmds == 0 then
        [ row "resources on this page not yet supported via the CLI" "" Nothing ]

    else
        List.map (contents copy) cmds


{-| footer : takes args, (page, cli commands) and renders dropdown footer
-}
footer : Args msg -> Html msg
footer args =
    if resourceLoading args then
        text ""

    else if not <| resourceLoaded args then
        div [ class "help-footer", Util.testAttribute "help-footer" ] <| notLoadedDocs args

    else
        div [ class "help-footer", Util.testAttribute "help-footer" ] <| cliDocs args


notLoadedDocs : Args msg -> List (Html msg)
notLoadedDocs _ =
    [ a [ href <| usageDocsUrl "getting-started/start_build/" ] [ text "Getting Started Docs" ]
    ]


{-| cliDocs : takes help args and renders footer docs links for commands
-}
cliDocs : Args msg -> List (Html msg)
cliDocs _ =
    [ a [ href <| cliDocsUrl "install" ] [ text "CLI Installation Docs" ]
    , a [ href <| cliDocsUrl "authentication" ] [ text "CLI Authentication Docs" ]
    ]


{-| contents : takes help args and renders body content for command
-}
contents : Copy msg -> Command -> Html msg
contents copyMsg command =
    case ( command.content, command.issue ) of
        ( Just content, _ ) ->
            let
                forName : String
                forName =
                    command.name |> String.toLower |> String.replace " " "-"
            in
            div [ class "form-controls", class "-stack", Util.testAttribute "help-cmd-header" ]
                [ span [] [ label [ class "form-label", for forName ] [ text <| command.name ++ " " ], docsLink command ], row content forName <| Just copyMsg ]

        ( Nothing, Just issue ) ->
            div [ class "form-controls", class "-stack", Util.testAttribute "help-cmd-header" ]
                [ span [] [ text <| command.name ++ " ", upvoteFeatureLink issue ], notSupported ]

        _ ->
            text "no commands on this page"


{-| row : takes cmd content and maybe copy msg and renders cmd help row with code block and copy button
-}
row : String -> String -> Maybe (Copy msg) -> Html msg
row content forName copy =
    div
        [ class "cmd"
        , Util.testAttribute "help-row"
        ]
        [ Html.input
            [ class "cmd-text"
            , Html.Attributes.type_ "text"
            , Html.Attributes.readonly True
            , id forName
            , size <| cmdSize content
            , value content
            ]
            []
        , case copy of
            Just copyMsg ->
                copyButton
                    [ Util.testAttribute "help-copy"
                    , attribute "aria-label" <| "copy " ++ content ++ " to clipboard"
                    , class "button"
                    , class "-icon"
                    , Html.Events.onClick <| copyMsg content
                    ]
                    content

            Nothing ->
                text ""
        ]


{-| notSupported : renders help row for commands not yet supported by the cli
-}
notSupported : Html msg
notSupported =
    div [ class "cmd", Util.testAttribute "help-row" ]
        [ Html.input
            [ class "cmd-text"
            , Html.Attributes.type_ "text"
            , Html.Attributes.readonly True
            , size <| cmdSize "not yet supported via the CLI"
            , value "not yet supported via the CLI"
            ]
            []
        ]


{-| docsLink : takes command and returns docs link if appropriate
-}
docsLink : Command -> Html msg
docsLink command =
    case command.docs of
        Just docs ->
            a
                [ class "cmd-link"
                , href <| cliDocsUrl docs
                , attribute "aria-label" <| "go to cli docs page for " ++ docs
                ]
                [ text "(docs)"
                ]

        Nothing ->
            text ""


{-| upvoteFeatureLink : takes command and returns issue upvote link if appropriate
-}
upvoteFeatureLink : String -> Html msg
upvoteFeatureLink issue =
    a [ class "cmd-link", href <| issuesBaseUrl ++ issue ]
        [ text "(upvote feature)"
        ]


{-| copyButton : takes command content and returns copy pasteable button controlled by Clipboard.js
-}
copyButton : List (Html.Attribute msg) -> String -> Html msg
copyButton attributes copyText =
    if not <| String.isEmpty copyText then
        button
            (attributes
                ++ [ class "copy-button"
                   , attribute "data-clipboard-text" copyText
                   ]
            )
            [ FeatherIcons.copy
                |> FeatherIcons.withSize 18
                |> FeatherIcons.toHtml []
            ]

    else
        text ""


{-| cmdSize : takes command content and returns appropriate size for readonly input
-}
cmdSize : String -> Int
cmdSize content =
    max 18 <| String.length content


{-| cliDocsUrl : takes page and returns cli docs url
-}
cliDocsUrl : String -> String
cliDocsUrl page =
    cliDocsBase ++ page


{-| usageDocsUrl : takes page and returns usage docs url
-}
usageDocsUrl : String -> String
usageDocsUrl page =
    usageDocsBase ++ page


docsBase : String
docsBase =
    "https://go-vela.github.io/docs/"


{-| cliDocsBase : returns base url for cli docs
-}
cliDocsBase : String
cliDocsBase =
    docsBase ++ "cli/"


{-| usageDocsBase : returns base url for usage docs
-}
usageDocsBase : String
usageDocsBase =
    docsBase ++ "usage/"


{-| usageDocsBase : returns base url for cli issues
-}
issuesBaseUrl : String
issuesBaseUrl =
    "https://github.com/go-vela/cli/issues/"


{-| resourceLoaded : takes help args and returns if the resource has been successfully loaded
-}
resourceLoaded : Args msg -> Bool
resourceLoaded args =
    case args.page of
        Pages.Overview ->
            args.user.success

        Pages.AddRepositories ->
            args.sourceRepos.success

        Pages.RepositoryBuilds _ _ _ _ _ ->
            args.builds.success

        Pages.Build _ _ _ _ ->
            args.build.success

<<<<<<< HEAD
        Pages.RepoSecrets _ _ ->
            args.repo.success

        Pages.Settings _ _ ->
=======
        Pages.RepoSettings _ _ ->
>>>>>>> f2ca16df
            args.repo.success

        Pages.Hooks _ _ _ _ ->
            args.hooks.success

        Pages.Settings ->
            True

        Pages.Login ->
            True

        Pages.Logout ->
            True

        Pages.Authenticate _ ->
            True

        Pages.NotFound ->
            False


{-| resourceLoading : takes help args and returns if the resource is loading
-}
resourceLoading : Args msg -> Bool
resourceLoading args =
    case args.page of
        Pages.Overview ->
            args.user.loading

        Pages.AddRepositories ->
            args.sourceRepos.loading

        Pages.RepositoryBuilds _ _ _ _ _ ->
            args.builds.loading

        Pages.Build _ _ _ _ ->
            args.build.loading

<<<<<<< HEAD
        Pages.RepoSecrets _ _ ->
            args.repo.loading

        Pages.Settings _ _ ->
=======
        Pages.RepoSettings _ _ ->
>>>>>>> f2ca16df
            args.repo.loading

        Pages.Hooks _ _ _ _ ->
            args.hooks.loading

        Pages.Settings ->
            False

        Pages.Login ->
            False

        Pages.Logout ->
            True

        Pages.Authenticate _ ->
            True

        Pages.NotFound ->
            False<|MERGE_RESOLUTION|>--- conflicted
+++ resolved
@@ -314,14 +314,10 @@
         Pages.Build _ _ _ _ ->
             args.build.success
 
-<<<<<<< HEAD
         Pages.RepoSecrets _ _ ->
             args.repo.success
 
-        Pages.Settings _ _ ->
-=======
         Pages.RepoSettings _ _ ->
->>>>>>> f2ca16df
             args.repo.success
 
         Pages.Hooks _ _ _ _ ->
@@ -360,14 +356,10 @@
         Pages.Build _ _ _ _ ->
             args.build.loading
 
-<<<<<<< HEAD
         Pages.RepoSecrets _ _ ->
             args.repo.loading
 
-        Pages.Settings _ _ ->
-=======
         Pages.RepoSettings _ _ ->
->>>>>>> f2ca16df
             args.repo.loading
 
         Pages.Hooks _ _ _ _ ->
