{--
Copyright (c) 2019 Target Brands, Inc. All rights reserved.
Use of this source code is governed by the LICENSE file in this repository.
--}


module Crumbs exposing (view)

import Html exposing (Html, a, li, ol, text)
import Html.Attributes exposing (attribute)
import Pages exposing (Page(..), toRoute)
import Routes exposing (Route(..))
import Tuple exposing (first, second)
import Util



-- TYPES


type alias Crumb =
    ( String, Maybe Page )



-- VIEW


{-| crumbs : takes current page and returns Html breadcrumb that produce Msgs
-}
view : Page -> Html msg
view currentPage =
    let
        path =
            toPath currentPage

        items =
            List.map (\page -> item page currentPage) path
    in
    ol [ attribute "aria-label" "Breadcrumb" ] items


{-| item : uses page and current page and returns Html breadcrumb item with possible href link
-}
item : Crumb -> Page -> Html msg
item crumb currentPage =
    let
        link =
            first crumb

        testAttribute =
            Util.testAttribute <| Util.formatTestTag <| "crumb-" ++ link
    in
    case second crumb of
        Nothing ->
            li [ testAttribute ] [ text link ]

        Just page ->
            if page == currentPage then
                li [ testAttribute, attribute "aria-current" "page" ] [ text link ]

            else
                li [ testAttribute ] [ a [ Routes.href <| toRoute page ] [ text link ] ]



-- HELPERS


{-| toPath : maps a Page to the appropriate breadcrumb trail
-}
toPath : Page -> List Crumb
toPath page =
    let
        overviewPage =
            ( "Overview", Just Pages.Overview )

        accountPage =
            ( "Account", Nothing )

        addRepositoriesPage =
            ( "Add Repositories", Just Pages.AddRepositories )

        notFoundPage =
            ( "Not Found", Nothing )

<<<<<<< HEAD
        repoHooks =
            ( "Hooks", Nothing )
=======
        repoSettings =
            ( "Settings", Nothing )
>>>>>>> 4e94395b

        pages =
            case page of
                Pages.Overview ->
                    [ overviewPage ]

                Pages.AddRepositories ->
                    [ overviewPage, accountPage, addRepositoriesPage ]

<<<<<<< HEAD
                Pages.RepoHooks org repo ->
=======
                Pages.RepoSettings org repo ->
>>>>>>> 4e94395b
                    let
                        organizationPage =
                            ( org, Nothing )

                        repoBuilds =
                            ( repo, Just <| Pages.RepositoryBuilds org repo )
                    in
<<<<<<< HEAD
                    [ overviewPage, organizationPage, repoBuilds, repoHooks ]
=======
                    [ overviewPage, organizationPage, repoBuilds, repoSettings ]
>>>>>>> 4e94395b

                Pages.RepositoryBuilds org repo ->
                    let
                        organizationPage =
                            ( org, Nothing )
                    in
                    [ overviewPage, organizationPage, ( repo, Just <| Pages.RepositoryBuilds org repo ) ]

                Pages.Build org repo buildNumber ->
                    let
                        organizationPage =
                            ( org, Nothing )
                    in
                    [ overviewPage, organizationPage, ( repo, Just <| Pages.RepositoryBuilds org repo ), ( "#" ++ buildNumber, Just <| Pages.Build org repo buildNumber ) ]

                Pages.NotFound ->
                    [ overviewPage, notFoundPage ]

                _ ->
                    []
    in
    pages<|MERGE_RESOLUTION|>--- conflicted
+++ resolved
@@ -84,13 +84,11 @@
         notFoundPage =
             ( "Not Found", Nothing )
 
-<<<<<<< HEAD
         repoHooks =
             ( "Hooks", Nothing )
-=======
+
         repoSettings =
             ( "Settings", Nothing )
->>>>>>> 4e94395b
 
         pages =
             case page of
@@ -100,11 +98,7 @@
                 Pages.AddRepositories ->
                     [ overviewPage, accountPage, addRepositoriesPage ]
 
-<<<<<<< HEAD
                 Pages.RepoHooks org repo ->
-=======
-                Pages.RepoSettings org repo ->
->>>>>>> 4e94395b
                     let
                         organizationPage =
                             ( org, Nothing )
@@ -112,11 +106,17 @@
                         repoBuilds =
                             ( repo, Just <| Pages.RepositoryBuilds org repo )
                     in
-<<<<<<< HEAD
                     [ overviewPage, organizationPage, repoBuilds, repoHooks ]
-=======
+
+                Pages.RepoSettings org repo ->
+                    let
+                        organizationPage =
+                            ( org, Nothing )
+
+                        repoBuilds =
+                            ( repo, Just <| Pages.RepositoryBuilds org repo )
+                    in
                     [ overviewPage, organizationPage, repoBuilds, repoSettings ]
->>>>>>> 4e94395b
 
                 Pages.RepositoryBuilds org repo ->
                     let
