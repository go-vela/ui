--- conflicted
+++ resolved
@@ -148,25 +148,20 @@
                     in
                     [ overviewPage, organizationPage, ( repo, Just <| Pages.RepositoryBuilds org repo Nothing Nothing Nothing ), ( "#" ++ buildNumber, Just <| Pages.Build org repo buildNumber logFocus ) ]
 
-<<<<<<< HEAD
                 Pages.Login ->
                     []
 
                 Pages.Logout ->
                     []
-=======
+
                 Pages.Settings ->
                     [ ( "Overview", Just Pages.Overview ), ( "My Settings", Nothing ) ]
 
                 Pages.NotFound ->
                     [ overviewPage, notFoundPage ]
->>>>>>> f2ca16df
 
                 Pages.Authenticate _ ->
                     []
-
-                Pages.NotFound ->
-                    [ overviewPage, notFoundPage ]
     in
     pages
 
