--- conflicted
+++ resolved
@@ -107,24 +107,12 @@
                         organizationPage =
                             ( org, Nothing )
 
-<<<<<<< HEAD
-                        pageNumber =
-                            pageToString maybePage
-
-                        repoBuilds =
-                            ( repo ++ pageNumber, Nothing )
-                    in
-                    [ overviewPage
-                    , organizationPage
-                    , repoBuilds
-=======
                         currentRepo =
                             ( repo, Nothing )
                     in
                     [ overviewPage
                     , organizationPage
                     , currentRepo
->>>>>>> 9e6dde50
                     ]
 
                 Pages.RepoSettings org repo ->
@@ -132,20 +120,12 @@
                         organizationPage =
                             ( org, Nothing )
 
-<<<<<<< HEAD
-                        repoBuilds =
-=======
-                        currentRepo =
->>>>>>> 9e6dde50
+                        currentRepo =
                             ( repo, Nothing )
                     in
                     [ overviewPage
                     , organizationPage
-<<<<<<< HEAD
-                    , repoBuilds
-=======
                     , currentRepo
->>>>>>> 9e6dde50
                     ]
 
                 Pages.OrgSecrets _ org maybePage _ ->
@@ -163,21 +143,13 @@
                         orgPage =
                             ( org, Nothing )
 
-<<<<<<< HEAD
-                        repoBuilds =
-=======
-                        currentRepo =
->>>>>>> 9e6dde50
+                        currentRepo =
                             ( repo, Nothing )
 
                         repoSecrets =
                             ( "Repo Secrets", Nothing )
                     in
-<<<<<<< HEAD
-                    [ overviewPage, orgPage, repoBuilds ]
-=======
                     [ overviewPage, orgPage, currentRepo ]
->>>>>>> 9e6dde50
 
                 Pages.SharedSecrets _ org team maybePage _ ->
                     let
