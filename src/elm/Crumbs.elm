--- conflicted
+++ resolved
@@ -133,11 +133,7 @@
                         organizationPage =
                             ( org, Nothing )
                     in
-<<<<<<< HEAD
-                    [ overviewPage, organizationPage, ( repo, Just <| Pages.RepositoryBuilds org repo ), ( "#" ++ buildNumber, Just <| Pages.Build org repo buildNumber frag ) ]
-=======
-                    [ overviewPage, organizationPage, ( repo, Just <| Pages.RepositoryBuilds org repo Nothing Nothing ), ( "#" ++ buildNumber, Just <| Pages.Build org repo buildNumber ) ]
->>>>>>> 862b3f78
+                    [ overviewPage, organizationPage, ( repo, Just <| Pages.RepositoryBuilds org repo Nothing Nothing ), ( "#" ++ buildNumber, Just <| Pages.Build org repo buildNumber frag ) ]
 
                 Pages.NotFound ->
                     [ overviewPage, notFoundPage ]
