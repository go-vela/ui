--- conflicted
+++ resolved
@@ -16,13 +16,8 @@
     | AddRepositories
     | Hooks Org Repo (Maybe Pagination.Page) (Maybe Pagination.PerPage)
     | Settings Org Repo
-<<<<<<< HEAD
-    | RepositoryBuilds Org Repo
+    | RepositoryBuilds Org Repo (Maybe Pagination.Page) (Maybe Pagination.PerPage)
     | Build Org Repo BuildNumber LineFocus
-=======
-    | RepositoryBuilds Org Repo (Maybe Pagination.Page) (Maybe Pagination.PerPage)
-    | Build Org Repo BuildNumber
->>>>>>> 862b3f78
     | Login
     | Logout
     | Authenticate AuthParams
