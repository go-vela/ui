--- conflicted
+++ resolved
@@ -34,12 +34,7 @@
     | RepositoryDeployments Org Repo (Maybe Pagination.Page) (Maybe Pagination.PerPage)
     | Build Org Repo BuildNumber FocusFragment
     | BuildServices Org Repo BuildNumber FocusFragment
-<<<<<<< HEAD
     | BuildPipeline Org Repo BuildNumber (Maybe ExpandTemplatesQuery) (Maybe Fragment)
-    | Pipeline Org Repo Ref (Maybe ExpandTemplatesQuery) (Maybe Fragment)
-=======
-    | BuildPipeline Org Repo BuildNumber Ref (Maybe ExpandTemplatesQuery) (Maybe Fragment)
->>>>>>> fd610e51
     | Settings
     | Login
     | NotFound
