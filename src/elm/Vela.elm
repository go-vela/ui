--- conflicted
+++ resolved
@@ -292,71 +292,10 @@
             if sourceRepo.name == repo.name then
                 { sourceRepo | active = active, enabled = status }
 
-<<<<<<< HEAD
             else
                 sourceRepo
         )
         orgRepos
-=======
-type alias Deployment =
-    { id : Int
-    , number : Int
-    , repo_id : Int
-    , url : String
-    , created_by : String
-    , created_at : Int
-    , commit : String
-    , ref : String
-    , task : String
-    , target : String
-    , description : String
-    , payload : Maybe (List KeyValuePair)
-    , builds : Maybe (List Build)
-    }
-
-
-type alias PushActions =
-    { branch : Bool
-    , tag : Bool
-    , delete_branch : Bool
-    , delete_tag : Bool
-    }
-
-
-type alias PullActions =
-    { opened : Bool
-    , synchronize : Bool
-    , edited : Bool
-    , reopened : Bool
-    , labeled : Bool
-    , unlabeled : Bool
-    }
-
-
-type alias DeployActions =
-    { created : Bool
-    }
-
-
-type alias CommentActions =
-    { created : Bool
-    , edited : Bool
-    }
-
-
-type alias ScheduleActions =
-    { run : Bool
-    }
-
-
-type alias AllowEvents =
-    { push : PushActions
-    , pull : PullActions
-    , deploy : DeployActions
-    , comment : CommentActions
-    , schedule : ScheduleActions
-    }
->>>>>>> dc46da8d
 
 
 type alias EnableRepoPayload =
@@ -386,36 +325,9 @@
     | Failed
 
 
-<<<<<<< HEAD
 enabledDecoder : Decoder Enabled
 enabledDecoder =
     bool |> andThen toEnabled
-=======
-decodePushActions : Decoder PushActions
-decodePushActions =
-    Decode.succeed PushActions
-        |> required "branch" bool
-        |> required "tag" bool
-        |> required "delete_branch" bool
-        |> required "delete_tag" bool
-
-
-decodePullActions : Decoder PullActions
-decodePullActions =
-    Decode.succeed PullActions
-        |> required "opened" bool
-        |> required "synchronize" bool
-        |> required "edited" bool
-        |> required "reopened" bool
-        |> required "labeled" bool
-        |> required "unlabeled" bool
-
-
-decodeDeployActions : Decoder DeployActions
-decodeDeployActions =
-    Decode.succeed DeployActions
-        |> required "created" bool
->>>>>>> dc46da8d
 
 
 toEnabled : Bool -> Decoder Enabled
@@ -517,7 +429,6 @@
     }
 
 
-<<<<<<< HEAD
 encodeRepoPayload : RepoPayload -> Json.Encode.Value
 encodeRepoPayload repo =
     Json.Encode.object
@@ -536,17 +447,6 @@
         , ( "timeout", encodeOptional Json.Encode.int repo.timeout )
         , ( "counter", encodeOptional Json.Encode.int repo.counter )
         , ( "pipeline_type", encodeOptional Json.Encode.string repo.pipeline_type )
-=======
-encodePullActions : PullActionsPayload -> Encode.Value
-encodePullActions pull =
-    Encode.object
-        [ ( "opened", Encode.bool <| pull.opened )
-        , ( "synchronize", Encode.bool <| pull.synchronize )
-        , ( "edited", Encode.bool <| pull.edited )
-        , ( "reopened", Encode.bool <| pull.reopened )
-        , ( "labeled", Encode.bool <| pull.labeled )
-        , ( "unlabeled", Encode.bool <| pull.unlabeled )
->>>>>>> dc46da8d
         ]
 
 
@@ -642,6 +542,12 @@
                                     PullReopened ->
                                         "Pull reopened events for $ "
 
+                                    PullLabeled ->
+                                        "Pull labeled events for $ "
+
+                                    PullUnlabeled ->
+                                        "Pull unlabeled events for $ "
+
                                     PushBranch ->
                                         "Push branch events for $ "
 
@@ -773,6 +679,8 @@
         , synchronize = False
         , edited = False
         , reopened = False
+        , labeled = False
+        , unlabeled = False
         }
     , deploy =
         { created = False
@@ -800,6 +708,8 @@
         , synchronize = False
         , edited = False
         , reopened = False
+        , labeled = False
+        , unlabeled = False
         }
     , deploy =
         { created = True
@@ -830,6 +740,8 @@
         |> required "synchronize" bool
         |> required "edited" bool
         |> required "reopened" bool
+        |> required "labeled" bool
+        |> required "unlabeled" bool
 
 
 decodeDeployActions : Decoder DeployActions
@@ -844,22 +756,11 @@
         |> required "created" bool
         |> required "edited" bool
 
-<<<<<<< HEAD
 
 decodeScheduleActions : Decoder ScheduleActions
 decodeScheduleActions =
     Json.Decode.succeed ScheduleActions
         |> required "run" bool
-=======
-defaultPullActionsPayload : Maybe PullActions -> PullActionsPayload
-defaultPullActionsPayload pullActions =
-    case pullActions of
-        Nothing ->
-            PullActionsPayload False False False False False False
-
-        Just pull ->
-            PullActionsPayload pull.opened pull.synchronize pull.edited pull.reopened pull.labeled pull.unlabeled
->>>>>>> dc46da8d
 
 
 decodeAllowEvents : Decoder AllowEvents
@@ -900,6 +801,8 @@
         , ( "synchronize", Json.Encode.bool <| pull.synchronize )
         , ( "edited", Json.Encode.bool <| pull.edited )
         , ( "reopened", Json.Encode.bool <| pull.reopened )
+        , ( "labeled", Json.Encode.bool <| pull.labeled )
+        , ( "unlabeled", Json.Encode.bool <| pull.unlabeled )
         ]
 
 
@@ -930,6 +833,8 @@
     | PullSynchronize
     | PullEdited
     | PullReopened
+    | PullLabeled
+    | PullUnlabeled
     | PushBranch
     | PushTag
     | PushDeleteBranch
@@ -994,21 +899,20 @@
                 | allowEvents = { events | pull = { pull | reopened = val } }
             }
 
-<<<<<<< HEAD
+        PullLabeled ->
+            { payload
+                | allowEvents = { events | pull = { pull | labeled = val } }
+            }
+
+        PullUnlabeled ->
+            { payload
+                | allowEvents = { events | pull = { pull | unlabeled = val } }
+            }
+
         DeployCreated ->
             { payload
                 | allowEvents = { events | deploy = { deploy | created = val } }
             }
-=======
-        "allow_pull_labeled" ->
-            { defaultUpdateRepositoryPayload | allow_events = Just { events | pull = { pullActions | labeled = value } } }
-
-        "allow_pull_unlabeled" ->
-            { defaultUpdateRepositoryPayload | allow_events = Just { events | pull = { pullActions | unlabeled = value } } }
-
-        "allow_deploy_created" ->
-            { defaultUpdateRepositoryPayload | allow_events = Just { events | deploy = { deployActions | created = value } } }
->>>>>>> dc46da8d
 
         CommentCreated ->
             { payload
@@ -1055,6 +959,12 @@
 
         PullReopened ->
             events.pull.reopened
+
+        PullLabeled ->
+            events.pull.labeled
+
+        PullUnlabeled ->
+            events.pull.unlabeled
 
         DeployCreated ->
             events.deploy.created
@@ -1079,6 +989,8 @@
     , ( events.pull.synchronize, "pull_request:synchronize" )
     , ( events.pull.edited, "pull_request:edited" )
     , ( events.pull.reopened, "pull_request:reopened" )
+    , ( events.pull.labeled, "pull_request:labeled" )
+    , ( events.pull.unlabeled, "pull_request:unlabeled" )
     , ( events.deploy.created, "deployment" )
     , ( events.comment.created, "comment:created" )
     , ( events.comment.edited, "comment:edited" )
