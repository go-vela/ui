--- conflicted
+++ resolved
@@ -132,8 +132,6 @@
     String
 
 
-<<<<<<< HEAD
-=======
 type alias Engine =
     String
 
@@ -142,7 +140,6 @@
     String
 
 
->>>>>>> fd63374f
 type alias Event =
     String
 
@@ -152,6 +149,14 @@
 
 
 type alias StepNumber =
+    String
+
+
+type alias Type =
+    String
+
+
+type alias Key =
     String
 
 
@@ -967,14 +972,6 @@
     }
 
 
-type alias Engine =
-    String
-
-
-type alias Type =
-    String
-
-
 type SecretType
     = SharedSecret
     | OrgSecret
@@ -1060,14 +1057,6 @@
 
         _ ->
             Nothing
-
-
-type alias Key =
-    String
-
-
-type alias Name =
-    String
 
 
 decodeSecret : Decoder Secret
