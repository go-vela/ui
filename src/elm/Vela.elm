{--
Copyright (c) 2020 Target Brands, Inc. All rights reserved.
Use of this source code is governed by the LICENSE file in this repository.
--}


module Vela exposing
    ( AuthParams
    , Build
    , BuildModel
    , BuildNumber
    , Builds
    , BuildsModel
    , ChownRepo
    , Commit
    , Copy
    , CurrentUser
    , DisableRepo
    , EnableRepo
    , EnableRepos
    , EnableRepositoryPayload
    , Enabled
    , Enabling(..)
    , Engine
    , Event
    , Favicon
    , Favorites
    , Field
    , FocusFragment
    , Hook
    , Hooks
    , HooksModel
    , Key
    , Log
    , LogFocus
    , Logs
    , Name
    , Org
    , PipelineConfig
    , PipelineModel
    , PipelineTemplates
    , Ref
    , RepairRepo
    , Repo
    , RepoModel
    , RepoResourceIdentifier
    , RepoSearchFilters
    , Repositories
    , Repository
    , Resource
    , Resources
    , SearchFilter
    , Secret
    , SecretType(..)
    , Secrets
<<<<<<< HEAD
=======
    , Service
    , ServiceNumber
    , Services
    , Session
>>>>>>> bd827702
    , SourceRepositories
    , Status(..)
    , Step
    , StepNumber
    , Steps
    , Team
    , Template
    , Templates
    , Theme(..)
    , Type
    , UpdateRepositoryPayload
    , UpdateSecretPayload
    , UpdateUserPayload
    , Viewing
    , buildUpdateFavoritesPayload
    , buildUpdateRepoBoolPayload
    , buildUpdateRepoIntPayload
    , buildUpdateRepoStringPayload
    , buildUpdateSecretPayload
    , decodeBuild
    , decodeBuilds
    , decodeCurrentUser
    , decodeHook
    , decodeHooks
    , decodeLog
    , decodePipelineConfig
    , decodePipelineTemplates
    , decodeRepositories
    , decodeRepository
    , decodeSecret
    , decodeSecrets
<<<<<<< HEAD
=======
    , decodeService
    , decodeServices
    , decodeSession
>>>>>>> bd827702
    , decodeSourceRepositories
    , decodeStep
    , decodeSteps
    , decodeTheme
    , defaultBuilds
    , defaultCurrentUser
    , defaultEnableRepositoryPayload
    , defaultFavicon
    , defaultHooks
    , defaultPipeline
    , defaultPipelineTemplates
    , defaultRepoModel
    , defaultRepository
    , defaultStep
    , defaultStepsModel
    , defaultUpdateRepositoryPayload
    , encodeEnableRepository
    , encodeTheme
    , encodeUpdateRepository
    , encodeUpdateSecret
    , encodeUpdateUser
    , isComplete
    , nullSecret
    , secretErrorLabel
    , secretTypeToString
    , secretsErrorLabel
    , statusToFavicon
    , stringToTheme
    , toMaybeSecretType
    , toSecretType
    , updateBuild
    , updateBuildNumber
    , updateBuildSteps
    , updateBuildStepsFocusFragment
    , updateBuildStepsFollowing
    , updateBuildStepsLogs
    , updateBuilds
    , updateBuildsEvent
    , updateBuildsModel
    , updateBuildsPage
    , updateBuildsPager
    , updateBuildsPerPage
    , updateHooks
    , updateHooksModel
    , updateHooksPage
    , updateHooksPager
    , updateHooksPerPage
    , updateOrgRepo
    , updateRepo
    , updateRepoEnabling
    , updateRepoInitialized
    , updateRepoModel
    , updateRepoTimeout
    )

import Api.Pagination as Pagination
import Dict exposing (Dict)
import Errors exposing (Error)
import Json.Decode as Decode exposing (Decoder, andThen, bool, field, int, string, succeed)
import Json.Decode.Pipeline exposing (hardcoded, optional, required)
import Json.Encode as Encode
import LinkHeader exposing (WebLink)
import RemoteData exposing (RemoteData(..), WebData)
import Url.Builder as UB



-- COMMON


type Theme
    = Light
    | Dark


type alias Org =
    String


type alias Repo =
    String


type alias Team =
    String


type alias Engine =
    String


type alias Name =
    String


type alias Event =
    String


type alias BuildNumber =
    String


type alias Commit =
    String


type alias StepNumber =
    String


type alias ServiceNumber =
    String


type alias Type =
    String


type alias Key =
    String


type alias Ref =
    String



-- THEME


stringToTheme : String -> Theme
stringToTheme theme =
    case theme of
        "theme-light" ->
            Light

        _ ->
            Dark


decodeTheme : Decoder Theme
decodeTheme =
    Decode.string
        |> Decode.andThen
            (\str ->
                Decode.succeed <| stringToTheme str
            )


encodeTheme : Theme -> Encode.Value
encodeTheme theme =
    case theme of
        Light ->
            Encode.string "theme-light"

        _ ->
            Encode.string "theme-dark"



-- CURRENTUSER


type alias CurrentUser =
    { id : Int
    , name : String
    , favorites : Favorites
    , active : Bool
    , admin : Bool
    }


defaultCurrentUser : CurrentUser
defaultCurrentUser =
    CurrentUser 0 "" [] False False


type alias Favorites =
    List String


decodeCurrentUser : Decoder CurrentUser
decodeCurrentUser =
    Decode.succeed CurrentUser
        |> required "id" int
        |> required "name" string
        |> optional "favorites" (Decode.list string) []
        |> required "active" bool
        |> required "admin" bool


type alias UpdateUserPayload =
    { name : Maybe String
    , favorites : Maybe Favorites
    }


defaultUpdateUserPayload : UpdateUserPayload
defaultUpdateUserPayload =
    UpdateUserPayload Nothing Nothing


encodeUpdateUser : UpdateUserPayload -> Encode.Value
encodeUpdateUser user =
    Encode.object
        [ ( "favorites", encodeOptionalList Encode.string user.favorites )
        ]


buildUpdateFavoritesPayload : Favorites -> UpdateUserPayload
buildUpdateFavoritesPayload value =
    { defaultUpdateUserPayload | favorites = Just value }



-- AUTH


type alias AuthParams =
    { code : Maybe String
    , state : Maybe String
    }



-- REPOSITORY


{-| RepoModel : model to contain repository information that is crucial for rendering repo pages
-}
type alias RepoModel =
    { org : Org
    , name : Repo
    , repo : WebData Repository
    , hooks : HooksModel
    , builds : BuildsModel
    , build : BuildModel
    , initialized : Bool
    }


{-| BuildModel : model to contain build information that is crucial for rendering a pipeline
-}
type alias BuildModel =
    { buildNumber : BuildNumber
    , build : WebData Build
    , steps : StepsModel
    }


type alias StepsModel =
    { steps : WebData Steps
    , logs : Logs
    , focusFragment : FocusFragment
    , followingStep : Int
    }


defaultBuildModel : BuildModel
defaultBuildModel =
    BuildModel "" NotAsked defaultStepsModel


defaultRepoModel : RepoModel
defaultRepoModel =
    RepoModel "" "" NotAsked defaultHooks defaultBuilds defaultBuildModel False


defaultStepsModel : StepsModel
defaultStepsModel =
    StepsModel NotAsked [] Nothing 0


updateRepoModel : RepoModel -> { a | repo : RepoModel } -> { a | repo : RepoModel }
updateRepoModel update m =
    let
        rm =
            m.repo
    in
    { m | repo = rm }


updateRepoInitialized : Bool -> RepoModel -> RepoModel
updateRepoInitialized update rm =
    { rm | initialized = update }


updateOrgRepo : Org -> Repo -> RepoModel -> RepoModel
updateOrgRepo org repo rm =
    { rm | org = org, name = repo }


updateRepo : WebData Repository -> RepoModel -> RepoModel
updateRepo update rm =
    { rm | repo = update }


updateRepoTimeout : Maybe Int -> RepoModel -> RepoModel
updateRepoTimeout update rm =
    let
        repo =
            rm.repo
    in
    { rm
        | repo =
            case repo of
                RemoteData.Success r ->
                    RemoteData.succeed { r | inTimeout = update }

                _ ->
                    repo
    }


updateRepoEnabling : Enabling -> RepoModel -> RepoModel
updateRepoEnabling update rm =
    let
        repo =
            rm.repo
    in
    case repo of
        RemoteData.Success r ->
            { rm | repo = RemoteData.succeed { r | enabling = update } }

        _ ->
            rm


updateBuild : WebData Build -> RepoModel -> RepoModel
updateBuild update rm =
    let
        b =
            rm.build
    in
    { rm | build = { b | build = update } }


updateBuildNumber : BuildNumber -> RepoModel -> RepoModel
updateBuildNumber update rm =
    let
        b =
            rm.build
    in
    { rm | build = { b | buildNumber = update } }


updateBuildStepsFocusFragment : FocusFragment -> RepoModel -> RepoModel
updateBuildStepsFocusFragment update rm =
    let
        b =
            rm.build

        s =
            b.steps
    in
    { rm | build = { b | steps = { s | focusFragment = update } } }


updateBuildStepsFollowing : Int -> RepoModel -> RepoModel
updateBuildStepsFollowing update rm =
    let
        b =
            rm.build

        s =
            b.steps
    in
    { rm | build = { b | steps = { s | followingStep = update } } }


updateBuildStepsLogs : Logs -> RepoModel -> RepoModel
updateBuildStepsLogs update rm =
    let
        b =
            rm.build

        s =
            b.steps
    in
    { rm | build = { b | steps = { s | logs = update } } }


updateBuilds : WebData Builds -> RepoModel -> RepoModel
updateBuilds update rm =
    let
        bm =
            rm.builds

        builds =
            bm.builds
    in
    { rm | builds = { bm | builds = update } }


updateBuildsPager : List WebLink -> RepoModel -> RepoModel
updateBuildsPager update rm =
    let
        bm =
            rm.builds
    in
    { rm | builds = { bm | pager = update } }


updateBuildsPage : Maybe Pagination.Page -> RepoModel -> RepoModel
updateBuildsPage maybePage rm =
    let
        bm =
            rm.builds
    in
    { rm | builds = { bm | maybePage = maybePage } }


updateBuildsPerPage : Maybe Pagination.PerPage -> RepoModel -> RepoModel
updateBuildsPerPage maybePerPage rm =
    let
        bm =
            rm.builds
    in
    { rm | builds = { bm | maybePerPage = maybePerPage } }


updateBuildsEvent : Maybe Event -> RepoModel -> RepoModel
updateBuildsEvent maybeEvent rm =
    let
        bm =
            rm.builds
    in
    { rm | builds = { bm | maybeEvent = maybeEvent } }


updateBuildsModel : BuildsModel -> RepoModel -> RepoModel
updateBuildsModel update rm =
    { rm | builds = update }


updateBuildSteps : WebData Steps -> RepoModel -> RepoModel
updateBuildSteps update rm =
    let
        b =
            rm.build

        s =
            b.steps
    in
    { rm | build = { b | steps = { s | steps = update } } }


updateHooksModel : HooksModel -> RepoModel -> RepoModel
updateHooksModel update rm =
    { rm | hooks = update }


updateHooks : WebData Hooks -> RepoModel -> RepoModel
updateHooks update rm =
    let
        h =
            rm.hooks
    in
    { rm | hooks = { h | hooks = update } }


updateHooksPager : List WebLink -> RepoModel -> RepoModel
updateHooksPager update rm =
    let
        h =
            rm.hooks
    in
    { rm | hooks = { h | pager = update } }


updateHooksPage : Maybe Pagination.Page -> RepoModel -> RepoModel
updateHooksPage maybePage rm =
    let
        h =
            rm.hooks
    in
    { rm | hooks = { h | maybePage = maybePage } }


updateHooksPerPage : Maybe Pagination.PerPage -> RepoModel -> RepoModel
updateHooksPerPage maybePerPage rm =
    let
        h =
            rm.hooks
    in
    { rm | hooks = { h | maybePerPage = maybePerPage } }


type alias Repository =
    { id : Int
    , user_id : Int
    , org : String
    , name : String
    , full_name : String
    , link : String
    , clone : String
    , branch : String
    , timeout : Int
    , visibility : String
    , private : Bool
    , trusted : Bool
    , active : Bool
    , allow_pull : Bool
    , allow_push : Bool
    , allow_deploy : Bool
    , allow_tag : Bool
    , allow_comment : Bool
    , enabled : Enabled
    , enabling : Enabling
    , inTimeout : Maybe Int
    }


type alias Enabled =
    WebData Bool


type Enabling
    = ConfirmDisable
    | Disabling
    | Disabled
    | Enabling
    | Enabled
    | NotAsked_


defaultRepository : Repository
defaultRepository =
    Repository -1 -1 "" "" "" "" "" "" 0 "" False False False False False False False False NotAsked NotAsked_ Nothing


decodeRepository : Decoder Repository
decodeRepository =
    Decode.succeed Repository
        |> optional "id" int -1
        |> optional "user_id" int -1
        |> required "org" string
        |> required "name" string
        |> optional "full_name" string ""
        |> optional "link" string ""
        |> optional "clone" string ""
        |> optional "branch" string ""
        |> optional "timeout" int 0
        |> optional "visibility" string ""
        |> optional "private" bool False
        |> optional "trusted" bool False
        |> optional "active" bool False
        |> optional "allow_pull" bool False
        |> optional "allow_push" bool False
        |> optional "allow_deploy" bool False
        |> optional "allow_tag" bool False
        |> optional "allow_comment" bool False
        -- "enabled"
        |> optional "active" enabledDecoder NotAsked
        -- "enabling"
        |> optional "active" enablingDecoder NotAsked_
        -- "inTimeout"
        |> hardcoded Nothing


{-| enabledDecoder : decodes string field "status" to the union type Enabled
-}
enabledDecoder : Decoder Enabled
enabledDecoder =
    bool |> andThen toEnabled


{-| toEnabled : helper to decode string to Enabled
-}
toEnabled : Bool -> Decoder Enabled
toEnabled active =
    if active then
        succeed <| RemoteData.succeed True

    else
        succeed NotAsked


{-| enablingDecoder : decodes string field "status" to the union type Enabling
-}
enablingDecoder : Decoder Enabling
enablingDecoder =
    bool |> andThen toEnabling


{-| toEnabling : helper to decode string to Enabling
-}
toEnabling : Bool -> Decoder Enabling
toEnabling active =
    if active then
        succeed Enabled

    else
        succeed Disabled


decodeRepositories : Decoder Repositories
decodeRepositories =
    Decode.list decodeRepository


decodeSourceRepositories : Decoder SourceRepositories
decodeSourceRepositories =
    Decode.dict (Decode.list decodeRepository)


{-| Repositories : type alias for list of enabled repositories
-}
type alias Repositories =
    List Repository


{-| SourceRepositories : type alias for repositories available for creation
-}
type alias SourceRepositories =
    Dict String Repositories


encodeEnableRepository : EnableRepositoryPayload -> Encode.Value
encodeEnableRepository repo =
    Encode.object
        [ ( "org", Encode.string <| repo.org )
        , ( "name", Encode.string <| repo.name )
        , ( "full_name", Encode.string <| repo.full_name )
        , ( "link", Encode.string <| repo.link )
        , ( "clone", Encode.string <| repo.clone )
        , ( "private", Encode.bool <| repo.private )
        , ( "trusted", Encode.bool <| repo.trusted )
        , ( "active", Encode.bool <| repo.active )
        , ( "allow_pull", Encode.bool <| repo.allow_pull )
        , ( "allow_push", Encode.bool <| repo.allow_push )
        , ( "allow_deploy", Encode.bool <| repo.allow_deploy )
        , ( "allow_tag", Encode.bool <| repo.allow_tag )
        , ( "allow_comment", Encode.bool <| repo.allow_comment )
        ]


type alias EnableRepositoryPayload =
    { org : String
    , name : String
    , full_name : String
    , link : String
    , clone : String
    , private : Bool
    , trusted : Bool
    , active : Bool
    , allow_pull : Bool
    , allow_push : Bool
    , allow_deploy : Bool
    , allow_tag : Bool
    , allow_comment : Bool
    }


defaultEnableRepositoryPayload : EnableRepositoryPayload
defaultEnableRepositoryPayload =
    EnableRepositoryPayload "" "" "" "" "" False True True True True False False False


type alias UpdateRepositoryPayload =
    { private : Maybe Bool
    , trusted : Maybe Bool
    , active : Maybe Bool
    , allow_pull : Maybe Bool
    , allow_push : Maybe Bool
    , allow_deploy : Maybe Bool
    , allow_tag : Maybe Bool
    , allow_comment : Maybe Bool
    , visibility : Maybe String
    , timeout : Maybe Int
    }


type alias Field =
    String


defaultUpdateRepositoryPayload : UpdateRepositoryPayload
defaultUpdateRepositoryPayload =
    UpdateRepositoryPayload Nothing Nothing Nothing Nothing Nothing Nothing Nothing Nothing Nothing Nothing


encodeUpdateRepository : UpdateRepositoryPayload -> Encode.Value
encodeUpdateRepository repo =
    Encode.object
        [ ( "active", encodeOptional Encode.bool repo.active )
        , ( "private", encodeOptional Encode.bool repo.private )
        , ( "trusted", encodeOptional Encode.bool repo.trusted )
        , ( "allow_pull", encodeOptional Encode.bool repo.allow_pull )
        , ( "allow_push", encodeOptional Encode.bool repo.allow_push )
        , ( "allow_deploy", encodeOptional Encode.bool repo.allow_deploy )
        , ( "allow_tag", encodeOptional Encode.bool repo.allow_tag )
        , ( "allow_comment", encodeOptional Encode.bool repo.allow_comment )
        , ( "visibility", encodeOptional Encode.string repo.visibility )
        , ( "timeout", encodeOptional Encode.int repo.timeout )
        ]


encodeOptional : (a -> Encode.Value) -> Maybe a -> Encode.Value
encodeOptional encoder value =
    case value of
        Just value_ ->
            encoder value_

        Nothing ->
            Encode.null


encodeOptionalList : (a -> Encode.Value) -> Maybe (List a) -> Encode.Value
encodeOptionalList encoder value =
    case value of
        Just value_ ->
            Encode.list encoder value_

        Nothing ->
            Encode.null


buildUpdateRepoBoolPayload : Field -> Bool -> UpdateRepositoryPayload
buildUpdateRepoBoolPayload field value =
    case field of
        "private" ->
            { defaultUpdateRepositoryPayload | private = Just value }

        "trusted" ->
            { defaultUpdateRepositoryPayload | trusted = Just value }

        "active" ->
            { defaultUpdateRepositoryPayload | active = Just value }

        "allow_pull" ->
            { defaultUpdateRepositoryPayload | allow_pull = Just value }

        "allow_push" ->
            { defaultUpdateRepositoryPayload | allow_push = Just value }

        "allow_deploy" ->
            { defaultUpdateRepositoryPayload | allow_deploy = Just value }

        "allow_tag" ->
            { defaultUpdateRepositoryPayload | allow_tag = Just value }

        "allow_comment" ->
            { defaultUpdateRepositoryPayload | allow_comment = Just value }

        _ ->
            defaultUpdateRepositoryPayload


buildUpdateRepoStringPayload : Field -> String -> UpdateRepositoryPayload
buildUpdateRepoStringPayload field value =
    case field of
        "visibility" ->
            { defaultUpdateRepositoryPayload | visibility = Just value }

        _ ->
            defaultUpdateRepositoryPayload


buildUpdateRepoIntPayload : Field -> Int -> UpdateRepositoryPayload
buildUpdateRepoIntPayload field value =
    case field of
        "timeout" ->
            { defaultUpdateRepositoryPayload | timeout = Just value }

        _ ->
            defaultUpdateRepositoryPayload



-- PIPELINE


type alias PipelineModel =
    { config : ( WebData PipelineConfig, Error )
    , expanded : Bool
    , expanding : Bool
    , org : Org
    , repo : Repo
    , buildNumber : Maybe BuildNumber
    , ref : Maybe Ref
    , expand : Maybe String
    , lineFocus : LogFocus
    , focusFragment : FocusFragment
    }


defaultPipeline : PipelineModel
defaultPipeline =
    PipelineModel ( NotAsked, "" ) False False "" "" Nothing Nothing Nothing ( Nothing, Nothing ) Nothing


type alias PipelineConfig =
    { data : String
    }


type alias PipelineTemplates =
    { data : WebData Templates
    , error : Error
    , show : Bool
    }


type alias Template =
    { link : String
    , name : String
    , source : String
    , type_ : String
    }


type alias Templates =
    Dict String Template


defaultPipelineTemplates : PipelineTemplates
defaultPipelineTemplates =
    PipelineTemplates NotAsked "" True


decodePipelineConfig : Decode.Decoder String
decodePipelineConfig =
    Decode.string


decodePipeline : Decode.Decoder PipelineConfig
decodePipeline =
    Decode.succeed PipelineConfig
        |> optional "config" string ""


decodePipelineTemplates : Decode.Decoder Templates
decodePipelineTemplates =
    Decode.dict decodeTemplate


decodeTemplate : Decode.Decoder Template
decodeTemplate =
    Decode.succeed Template
        |> optional "link" string ""
        |> optional "name" string ""
        |> optional "source" string ""
        |> optional "type" string ""



-- BUILDS


type alias BuildsModel =
    { builds : WebData Builds
    , pager : List WebLink
    , maybePage : Maybe Pagination.Page
    , maybePerPage : Maybe Pagination.PerPage
    , maybeEvent : Maybe Event
    }


{-| Build : record type for vela build
-}
type alias Build =
    { id : Int
    , repository_id : Int
    , number : Int
    , parent : Int
    , event : String
    , status : Status
    , error : String
    , enqueued : Int
    , created : Int
    , started : Int
    , finished : Int
    , deploy : String
    , clone : String
    , source : String
    , title : String
    , message : String
    , commit : String
    , sender : String
    , author : String
    , branch : String
    , ref : Ref
    , base_ref : Ref
    , host : String
    , runtime : String
    , distribution : String
    }


decodeBuild : Decoder Build
decodeBuild =
    Decode.succeed Build
        |> optional "id" int -1
        |> optional "repository_id" int -1
        |> optional "number" int -1
        |> optional "parent" int -1
        |> optional "event" string ""
        |> optional "status" buildStatusDecoder Pending
        |> optional "error" string ""
        |> optional "enqueued" int -1
        |> optional "created" int -1
        |> optional "started" int -1
        |> optional "finished" int -1
        |> optional "deploy" string ""
        |> optional "clone" string ""
        |> optional "source" string ""
        |> optional "title" string ""
        |> optional "message" string ""
        |> optional "commit" string ""
        |> optional "sender" string ""
        |> optional "author" string ""
        |> optional "branch" string ""
        |> optional "ref" string ""
        |> optional "base_ref" string ""
        |> optional "host" string ""
        |> optional "runtime" string ""
        |> optional "distribution" string ""


{-| decodeBuilds : decodes json from vela into list of builds
-}
decodeBuilds : Decoder Builds
decodeBuilds =
    Decode.list decodeBuild


{-| buildStatusDecoder : decodes string field "status" to the union type BuildStatus
-}
buildStatusDecoder : Decoder Status
buildStatusDecoder =
    string |> andThen toStatus


defaultBuilds : BuildsModel
defaultBuilds =
    BuildsModel RemoteData.NotAsked [] Nothing Nothing Nothing


type alias Builds =
    List Build


{-| Status : type enum to represent the possible statuses a vela object can be in
-}
type Status
    = Pending
    | Running
    | Success
    | Failure
    | Killed
    | Error


{-| toStatus : helper to decode string to Status
-}
toStatus : String -> Decoder Status
toStatus status =
    case status of
        "pending" ->
            succeed Pending

        "running" ->
            succeed Running

        "success" ->
            succeed Success

        "failure" ->
            succeed Failure

        "killed" ->
            succeed Killed

        "error" ->
            succeed Error

        _ ->
            succeed Error


{-| isComplete : helper to determine if status is 'complete'
-}
isComplete : Status -> Bool
isComplete status =
    case status of
        Success ->
            True

        Failure ->
            True

        Error ->
            True

        _ ->
            False



-- STATUS FAVICONS


type alias Favicon =
    String


{-| statusToFavicon : takes build status and returns absolute path to the appropriate favicon
-}
statusToFavicon : Status -> Favicon
statusToFavicon status =
    let
        fileName =
            "favicon"
                ++ (case status of
                        Pending ->
                            "-pending"

                        Running ->
                            "-running"

                        Success ->
                            "-success"

                        Error ->
                            "-failure"

                        Failure ->
                            "-failure"

                        Killed ->
                            "-failure"
                   )
                ++ ".ico"
    in
    UB.absolute [ "images", fileName ] []


{-| defaultFavicon : returns absolute path to default favicon
-}
defaultFavicon : String
defaultFavicon =
    UB.absolute [ "images", "favicon.ico" ] []



-- STEP


type alias Step =
    { id : Int
    , build_id : Int
    , repo_id : Int
    , number : Int
    , name : String
    , stage : String
    , status : Status
    , error : String
    , exit_code : Int
    , created : Int
    , started : Int
    , finished : Int
    , host : String
    , runtime : String
    , distribution : String
    , image : String
    , viewing : Bool
    , logFocus : LogFocus
    }


{-| defaultStep : returns default, empty step
-}
defaultStep : Step
defaultStep =
    Step 0 0 0 0 "" "" Pending "" 0 0 0 0 "" "" "" "" False ( Nothing, Nothing )


{-| decodeStep : decodes json from vela into step
-}
decodeStep : Decoder Step
decodeStep =
    Decode.succeed Step
        |> optional "id" int -1
        |> optional "build_id" int -1
        |> optional "repo_id" int -1
        |> optional "number" int -1
        |> optional "name" string ""
        |> optional "stage" string ""
        |> optional "status" buildStatusDecoder Pending
        |> optional "error" string ""
        |> optional "exit_code" int -1
        |> optional "created" int -1
        |> optional "started" int -1
        |> optional "finished" int -1
        |> optional "host" string ""
        |> optional "runtime" string ""
        |> optional "distribution" string ""
        |> optional "image" string ""
        -- "viewing"
        |> hardcoded False
        -- "logFocus"
        |> hardcoded ( Nothing, Nothing )


{-| decodeSteps : decodes json from vela into list of steps
-}
decodeSteps : Decoder Steps
decodeSteps =
    Decode.list decodeStep


type alias Steps =
    List Step



-- SERVICE


type alias Service =
    { id : Int
    , build_id : Int
    , repo_id : Int
    , number : Int
    , name : String
    , status : Status
    , error : String
    , exit_code : Int
    , created : Int
    , started : Int
    , finished : Int
    , host : String
    , runtime : String
    , distribution : String
    , image : String
    , viewing : Bool
    , logFocus : LogFocus
    }


{-| defaultService : returns default, empty service
-}
defaultService : Service
defaultService =
    Service 0 0 0 0 "" Pending "" 0 0 0 0 "" "" "" "" False ( Nothing, Nothing )


{-| decodeService : decodes json from vela into service
-}
decodeService : Decoder Service
decodeService =
    Decode.succeed Service
        |> optional "id" int -1
        |> optional "build_id" int -1
        |> optional "repo_id" int -1
        |> optional "number" int -1
        |> optional "name" string ""
        |> optional "status" buildStatusDecoder Pending
        |> optional "error" string ""
        |> optional "exit_code" int -1
        |> optional "created" int -1
        |> optional "started" int -1
        |> optional "finished" int -1
        |> optional "host" string ""
        |> optional "runtime" string ""
        |> optional "distribution" string ""
        |> optional "image" string ""
        -- "viewing"
        |> hardcoded False
        -- "logFocus"
        |> hardcoded ( Nothing, Nothing )


{-| decodeServices : decodes json from vela into list of services
-}
decodeServices : Decoder Services
decodeServices =
    Decode.list decodeService


type alias Services =
    List Service


type alias LogFocus =
    ( Maybe Int, Maybe Int )



-- RESOURCE


type alias Resource a =
    { a | id : Int, number : Int, status : Status, viewing : Bool, logFocus : LogFocus, error : String }


type alias Resources a =
    List (Resource a)



-- LOG


type alias Log =
    { id : Int
    , step_id : Int
    , build_id : Int
    , repository_id : Int
    , rawData : String
    , decodedLogs : String
    }


{-| decodeLog : decodes json from vela into log
-}
decodeLog : Decoder Log
decodeLog =
    Decode.succeed Log
        |> optional "id" int -1
        |> optional "step_id" int -1
        |> optional "build_id" int -1
        |> optional "repository_id" int -1
        |> optional "data" string ""
        -- "decodedLogs"
        |> hardcoded ""


type alias Logs =
    List (WebData Log)


type alias FocusFragment =
    Maybe String



-- HOOKS


type alias HooksModel =
    { hooks : WebData Hooks
    , pager : List WebLink
    , maybePage : Maybe Pagination.Page
    , maybePerPage : Maybe Pagination.PerPage
    }


defaultHooks : HooksModel
defaultHooks =
    HooksModel RemoteData.NotAsked [] Nothing Nothing


{-| Hook : record type for vela repo hooks
-}
type alias Hook =
    { id : Int
    , repo_id : Int
    , build_id : Int
    , source_id : String
    , created : Int
    , host : String
    , event : String
    , branch : String
    , error : String
    , status : String
    , link : String
    }


decodeHook : Decoder Hook
decodeHook =
    Decode.succeed Hook
        |> optional "id" int -1
        |> optional "repo_id" int -1
        |> optional "build_id" int -1
        |> optional "source_id" string ""
        |> optional "created" int -1
        |> optional "host" string ""
        |> optional "event" string ""
        |> optional "branch" string ""
        |> optional "error" string ""
        |> optional "status" string ""
        |> optional "link" string ""


{-| decodeHooks : decodes json from vela into list of hooks
-}
decodeHooks : Decoder Hooks
decodeHooks =
    Decode.list decodeHook


type alias Hooks =
    List Hook


type alias Viewing =
    Bool


type alias RepoResourceIdentifier =
    ( Org, Repo, String )



-- SECRETS


{-| Secret : record type for vela secrets
-}
type alias Secret =
    { id : Int
    , org : Org
    , repo : Repo
    , team : Key
    , name : String
    , type_ : SecretType
    , images : List String
    , events : List String
    , allowCommand : Bool
    }


type SecretType
    = SharedSecret
    | OrgSecret
    | RepoSecret


nullSecret : Secret
nullSecret =
    Secret 0 "" "" "" "" OrgSecret [] [] False


{-| secretTypeDecoder : decodes string field "type" to the union type SecretType
-}
secretTypeDecoder : Decoder SecretType
secretTypeDecoder =
    string |> andThen toSecretTypeDecoder


{-| toSecretTypeDecoder : helper to decode string to SecretType
-}
toSecretTypeDecoder : String -> Decoder SecretType
toSecretTypeDecoder type_ =
    case type_ of
        "shared" ->
            succeed SharedSecret

        "org" ->
            succeed OrgSecret

        "repo" ->
            succeed RepoSecret

        _ ->
            Decode.fail "unrecognized secret type"


{-| toSecretType : helper to decode string to SecretType
-}
toSecretType : String -> SecretType
toSecretType type_ =
    case type_ of
        "shared" ->
            SharedSecret

        "org" ->
            OrgSecret

        "repo" ->
            RepoSecret

        _ ->
            RepoSecret


{-| toMaybeSecretType : helper to decode string to Maybe SecretType
-}
toMaybeSecretType : String -> Maybe SecretType
toMaybeSecretType type_ =
    case type_ of
        "shared" ->
            Just SharedSecret

        "org" ->
            Just OrgSecret

        "repo" ->
            Just RepoSecret

        _ ->
            Nothing


{-| secretTypeToString : helper to convert SecretType to string
-}
secretTypeToString : SecretType -> String
secretTypeToString type_ =
    case type_ of
        SharedSecret ->
            "shared"

        OrgSecret ->
            "org"

        RepoSecret ->
            "repo"


{-| secretsErrorLabel : helper to convert SecretType to string for printing GET secrets resource errors
-}
secretsErrorLabel : SecretType -> Org -> Maybe Key -> String
secretsErrorLabel type_ org key =
    case type_ of
        OrgSecret ->
            "org secrets for " ++ org

        RepoSecret ->
            "repo secrets for " ++ org ++ "/" ++ Maybe.withDefault "" key

        SharedSecret ->
            "shared secrets for " ++ org ++ "/" ++ Maybe.withDefault "" key


{-| secretErrorLabel : helper to convert SecretType to string for printing GET secret resource errors
-}
secretErrorLabel : Secret -> String
secretErrorLabel secret =
    "secret " ++ secretKey secret


secretKey : Secret -> String
secretKey { type_, org, repo, team, name } =
    let
        args =
            case type_ of
                OrgSecret ->
                    [ org ]

                RepoSecret ->
                    [ org, repo ]

                SharedSecret ->
                    [ org, team ]
    in
    String.join "/" <| args ++ [ name ]


{-| maybeSecretTypeToMaybeString : helper to convert Maybe SecretType to Maybe string
-}
maybeSecretTypeToMaybeString : Maybe SecretType -> Maybe String
maybeSecretTypeToMaybeString type_ =
    case type_ of
        Just SharedSecret ->
            Just "shared"

        Just OrgSecret ->
            Just "org"

        Just RepoSecret ->
            Just "repo"

        _ ->
            Nothing


decodeSecret : Decoder Secret
decodeSecret =
    Decode.succeed Secret
        |> optional "id" int -1
        |> optional "org" string ""
        |> optional "repo" string ""
        |> optional "team" string ""
        |> optional "name" string ""
        |> optional "type" secretTypeDecoder RepoSecret
        |> optional "images" (Decode.list string) []
        |> optional "events" (Decode.list string) []
        |> optional "allow_command" bool False


{-| decodeSecrets : decodes json from vela into list of secrets
-}
decodeSecrets : Decoder Secrets
decodeSecrets =
    Decode.list decodeSecret


type alias Secrets =
    List Secret


type alias UpdateSecretPayload =
    { type_ : Maybe SecretType
    , org : Maybe Org
    , repo : Maybe Repo
    , team : Maybe Team
    , name : Maybe Name
    , value : Maybe String
    , events : Maybe (List String)
    , images : Maybe (List String)
    , allowCommand : Maybe Bool
    }


encodeUpdateSecret : UpdateSecretPayload -> Encode.Value
encodeUpdateSecret secret =
    Encode.object
        [ ( "type", encodeOptional Encode.string <| maybeSecretTypeToMaybeString secret.type_ )
        , ( "org", encodeOptional Encode.string secret.org )
        , ( "repo", encodeOptional Encode.string secret.repo )
        , ( "team", encodeOptional Encode.string secret.team )
        , ( "name", encodeOptional Encode.string secret.name )
        , ( "value", encodeOptional Encode.string secret.value )
        , ( "events", encodeOptionalList Encode.string secret.events )
        , ( "images", encodeOptionalList Encode.string secret.images )
        , ( "allow_command", encodeOptional Encode.bool secret.allowCommand )
        ]


buildUpdateSecretPayload :
    Maybe SecretType
    -> Maybe Org
    -> Maybe Repo
    -> Maybe Team
    -> Maybe Name
    -> Maybe String
    -> Maybe (List String)
    -> Maybe (List String)
    -> Maybe Bool
    -> UpdateSecretPayload
buildUpdateSecretPayload type_ org repo team name value events images allowCommand =
    UpdateSecretPayload type_ org repo team name value events images allowCommand



-- SEARCH


{-| RepoSearchFilters : type alias for filtering source repos
-}
type alias RepoSearchFilters =
    Dict Org SearchFilter


{-| SearchFilter : type alias for filtering source repos
-}
type alias SearchFilter =
    String



-- UPDATES


{-| Copy : takes a string and notifies the user of copy event
-}
type alias Copy msg =
    String -> msg


{-| DisableRepo : takes repo and disables it on Vela
-}
type alias DisableRepo msg =
    Repository -> msg


{-| EnableRepo : takes repo and enables it on Vela
-}
type alias EnableRepo msg =
    Repository -> msg


{-| EnableRepos : takes repos and enables them on Vela
-}
type alias EnableRepos msg =
    Repositories -> msg


{-| ChownRepo : takes repo and changes ownership on Vela
-}
type alias ChownRepo msg =
    Repository -> msg


{-| RepairRepo : takes repo and re-enables the webhook on it
-}
type alias RepairRepo msg =
    Repository -> msg<|MERGE_RESOLUTION|>--- conflicted
+++ resolved
@@ -53,13 +53,9 @@
     , Secret
     , SecretType(..)
     , Secrets
-<<<<<<< HEAD
-=======
     , Service
     , ServiceNumber
     , Services
-    , Session
->>>>>>> bd827702
     , SourceRepositories
     , Status(..)
     , Step
@@ -91,12 +87,8 @@
     , decodeRepository
     , decodeSecret
     , decodeSecrets
-<<<<<<< HEAD
-=======
     , decodeService
     , decodeServices
-    , decodeSession
->>>>>>> bd827702
     , decodeSourceRepositories
     , decodeStep
     , decodeSteps
