{--
SPDX-License-Identifier: Apache-2.0
--}


module Vela exposing
    ( AllowEvents
    , AllowEventsField(..)
    , Build
    , BuildGraph
    , BuildGraphEdge
    , BuildGraphInteraction
    , BuildGraphNode
    , BuildNumber
    , CurrentUser
    , Deployment
    , DeploymentPayload
    , EnableRepoPayload
    , Enabled(..)
    , Engine
    , Event
    , Hook
    , HookNumber
    , Key
    , KeyValuePair
    , Log
    , Name
    , Org
    , PipelineConfig
    , Ref
    , Repo
    , RepoFieldUpdate(..)
    , RepoFieldUpdateResponseConfig
    , RepoPayload
    , Repository
    , Schedule
    , SchedulePayload
    , Secret
    , SecretPayload
    , SecretType(..)
    , Service
    , ServiceNumber
    , SourceRepositories
    , Status(..)
    , Step
    , StepNumber
    , Template
    , Templates
    , Type
    , allowEventsFilterQueryKeys
    , allowEventsToList
    , buildRepoPayload
    , decodeBuild
    , decodeBuildGraph
    , decodeBuilds
    , decodeCurrentUser
    , decodeDeployment
    , decodeDeployments
    , decodeGraphInteraction
    , decodeHooks
    , decodeLog
    , decodeOnGraphInteraction
    , decodePipelineConfig
    , decodePipelineExpand
    , decodePipelineTemplates
    , decodeRepositories
    , decodeRepository
    , decodeSchedule
    , decodeSchedules
    , decodeSecret
    , decodeSecrets
    , decodeServices
    , decodeSourceRepositories
    , decodeSteps
    , defaultAllowEvents
    , defaultDeploymentPayload
    , defaultEnabledAllowEvents
    , defaultRepoPayload
    , defaultSchedulePayload
    , defaultSecretPayload
    , defaultUpdateUserPayload
    , enableUpdate
    , encodeBuildGraphRenderData
    , encodeDeploymentPayload
    , encodeEnableRepository
    , encodeRepoPayload
    , encodeSchedulePayload
    , encodeSecretPayload
    , encodeUpdateUser
    , getAllowEventField
    , repoFieldUpdateToResponseConfig
    , secretToKey
    , secretTypeToString
    , setAllowEvents
    , statusToString
    )

import Bytes.Encode
import Dict exposing (Dict)
import Json.Decode exposing (Decoder, andThen, bool, int, string, succeed)
import Json.Decode.Extra exposing (dict2, optionalField)
import Json.Decode.Pipeline exposing (hardcoded, optional, required)
import Json.Encode
import RemoteData exposing (WebData)



-- COMMON


type alias Org =
    String


type alias Repo =
    String


type alias Team =
    String


type alias Engine =
    String


type alias Name =
    String


type alias Event =
    String


type alias BuildNumber =
    String


type alias HookNumber =
    String


type alias StepNumber =
    String


type alias ServiceNumber =
    String


type alias Type =
    String


type alias Key =
    String


type alias Ref =
    String



-- USER


type alias CurrentUser =
    { id : Int
    , name : String
    , favorites : List String
    , active : Bool
    , admin : Bool
    }


decodeCurrentUser : Decoder CurrentUser
decodeCurrentUser =
    Json.Decode.succeed CurrentUser
        |> required "id" int
        |> required "name" string
        |> optional "favorites" (Json.Decode.list string) []
        |> required "active" bool
        |> required "admin" bool


type alias UpdateUserPayload =
    { name : Maybe String
    , favorites : Maybe (List String)
    }


defaultUpdateUserPayload : UpdateUserPayload
defaultUpdateUserPayload =
    UpdateUserPayload Nothing Nothing


encodeUpdateUser : UpdateUserPayload -> Json.Encode.Value
encodeUpdateUser user =
    Json.Encode.object
        [ ( "favorites", encodeOptionalList Json.Encode.string user.favorites )
        ]



-- SOURCE REPOS


type alias SourceRepositories =
    Dict String (List Repository)


buildRepoPayload : Repository -> EnableRepoPayload
buildRepoPayload repo =
    EnableRepoPayload
        repo.org
        repo.name
        repo.full_name
        repo.link
        repo.clone
        repo.private
        repo.trusted
        repo.active
        repo.allow_pull
        repo.allow_push
        repo.allow_deploy
        repo.allow_tag
        repo.allow_comment
        repo.allowEvents


encodeEnableRepository : EnableRepoPayload -> Json.Encode.Value
encodeEnableRepository repo =
    Json.Encode.object
        [ ( "org", Json.Encode.string <| repo.org )
        , ( "name", Json.Encode.string <| repo.name )
        , ( "full_name", Json.Encode.string <| repo.full_name )
        , ( "link", Json.Encode.string <| repo.link )
        , ( "clone", Json.Encode.string <| repo.clone )
        , ( "private", Json.Encode.bool <| repo.private )
        , ( "trusted", Json.Encode.bool <| repo.trusted )
        , ( "active", Json.Encode.bool <| repo.active )
        , ( "allow_pull", Json.Encode.bool <| repo.allow_pull )
        , ( "allow_push", Json.Encode.bool <| repo.allow_push )
        , ( "allow_deploy", Json.Encode.bool <| repo.allow_deploy )
        , ( "allow_tag", Json.Encode.bool <| repo.allow_tag )
        , ( "allow_comment", Json.Encode.bool <| repo.allow_comment )
        , ( "allow_events", encodeAllowEvents repo.allowEvents )
        ]


decodeSourceRepositories : Decoder SourceRepositories
decodeSourceRepositories =
    Json.Decode.dict (Json.Decode.list decodeRepository)


enableUpdate : Repository -> Enabled -> WebData SourceRepositories -> WebData SourceRepositories
enableUpdate repo status sourceRepos =
    case sourceRepos of
        RemoteData.Success repos ->
            case Dict.get repo.org repos of
                Just orgRepos ->
                    RemoteData.succeed <| enableRepoDict repo status repos orgRepos

                _ ->
                    sourceRepos

        _ ->
            sourceRepos


enableRepoDict : Repository -> Enabled -> Dict String (List Repository) -> List Repository -> Dict String (List Repository)
enableRepoDict repo status repos orgRepos =
    Dict.update repo.org (\_ -> Just <| enableRepoList repo status orgRepos) repos


enableRepoList : Repository -> Enabled -> List Repository -> List Repository
enableRepoList repo status orgRepos =
    let
        active =
            case status of
                Enabled ->
                    True

                Disabled ->
                    False

                _ ->
                    repo.active
    in
    List.map
        (\sourceRepo ->
            if sourceRepo.name == repo.name then
                { sourceRepo | active = active, enabled = status }

            else
                sourceRepo
        )
        orgRepos


type alias EnableRepoPayload =
    { org : String
    , name : String
    , full_name : String
    , link : String
    , clone : String
    , private : Bool
    , trusted : Bool
    , active : Bool
    , allow_pull : Bool
    , allow_push : Bool
    , allow_deploy : Bool
    , allow_tag : Bool
    , allow_comment : Bool
    , allowEvents : AllowEvents
    }


type Enabled
    = ConfirmDisable
    | Disabling
    | Disabled
    | Enabling
    | Enabled
    | Failed


enabledDecoder : Decoder Enabled
enabledDecoder =
    bool |> andThen toEnabled


toEnabled : Bool -> Decoder Enabled
toEnabled active =
    if active then
        succeed Enabled

    else
        succeed Disabled



-- REPOSITORY


type alias Repository =
    { id : Int
    , user_id : Int
    , org : String
    , name : String
    , full_name : String
    , link : String
    , clone : String
    , branch : String
    , limit : Int
    , timeout : Int
    , counter : Int
    , visibility : String
    , approve_build : String
    , private : Bool
    , trusted : Bool
    , active : Bool
    , allow_pull : Bool
    , allow_push : Bool
    , allow_deploy : Bool
    , allow_tag : Bool
    , allow_comment : Bool
    , allowEvents : AllowEvents
    , enabled : Enabled
    , pipeline_type : String
    }


decodeRepository : Decoder Repository
decodeRepository =
    Json.Decode.succeed Repository
        |> optional "id" int -1
        |> optional "user_id" int -1
        |> required "org" string
        |> required "name" string
        |> optional "full_name" string ""
        |> optional "link" string ""
        |> optional "clone" string ""
        |> optional "branch" string ""
        |> optional "build_limit" int 0
        |> optional "timeout" int 0
        |> optional "counter" int 0
        |> optional "visibility" string ""
        |> optional "approve_build" string ""
        |> optional "private" bool False
        |> optional "trusted" bool False
        |> optional "active" bool False
        |> optional "allow_pull" bool False
        |> optional "allow_push" bool False
        |> optional "allow_deploy" bool False
        |> optional "allow_tag" bool False
        |> optional "allow_comment" bool False
        |> optional "allow_events" decodeAllowEvents defaultAllowEvents
        -- "enabled"
        |> optional "active" enabledDecoder Disabled
        |> optional "pipeline_type" string ""


decodeRepositories : Decoder (List Repository)
decodeRepositories =
    Json.Decode.list decodeRepository
<<<<<<< HEAD



-- REPO UPDATES


type alias RepoPayload =
    { private : Maybe Bool
    , trusted : Maybe Bool
    , active : Maybe Bool
    , allow_pull : Maybe Bool
    , allow_push : Maybe Bool
    , allow_deploy : Maybe Bool
    , allow_tag : Maybe Bool
    , allow_comment : Maybe Bool
    , allowEvents : Maybe AllowEvents
    , visibility : Maybe String
    , approve_build : Maybe String
    , limit : Maybe Int
    , timeout : Maybe Int
    , counter : Maybe Int
    , pipeline_type : Maybe String
    }


encodeRepoPayload : RepoPayload -> Json.Encode.Value
encodeRepoPayload repo =
    Json.Encode.object
        [ ( "active", encodeOptional Json.Encode.bool repo.active )
        , ( "private", encodeOptional Json.Encode.bool repo.private )
        , ( "trusted", encodeOptional Json.Encode.bool repo.trusted )
        , ( "allow_pull", encodeOptional Json.Encode.bool repo.allow_pull )
        , ( "allow_push", encodeOptional Json.Encode.bool repo.allow_push )
        , ( "allow_deploy", encodeOptional Json.Encode.bool repo.allow_deploy )
        , ( "allow_tag", encodeOptional Json.Encode.bool repo.allow_tag )
        , ( "allow_comment", encodeOptional Json.Encode.bool repo.allow_comment )
        , ( "allow_events", encodeOptional encodeAllowEvents repo.allowEvents )
        , ( "visibility", encodeOptional Json.Encode.string repo.visibility )
        , ( "approve_build", encodeOptional Json.Encode.string repo.approve_build )
        , ( "build_limit", encodeOptional Json.Encode.int repo.limit )
        , ( "timeout", encodeOptional Json.Encode.int repo.timeout )
        , ( "counter", encodeOptional Json.Encode.int repo.counter )
        , ( "pipeline_type", encodeOptional Json.Encode.string repo.pipeline_type )
        ]
=======



-- REPO UPDATES


type alias RepoPayload =
    { private : Maybe Bool
    , trusted : Maybe Bool
    , active : Maybe Bool
    , allow_pull : Maybe Bool
    , allow_push : Maybe Bool
    , allow_deploy : Maybe Bool
    , allow_tag : Maybe Bool
    , allow_comment : Maybe Bool
    , allowEvents : Maybe AllowEvents
    , visibility : Maybe String
    , approve_build : Maybe String
    , limit : Maybe Int
    , timeout : Maybe Int
    , counter : Maybe Int
    , pipeline_type : Maybe String
    }


encodeRepoPayload : RepoPayload -> Json.Encode.Value
encodeRepoPayload repo =
    Json.Encode.object
        [ ( "active", encodeOptional Json.Encode.bool repo.active )
        , ( "private", encodeOptional Json.Encode.bool repo.private )
        , ( "trusted", encodeOptional Json.Encode.bool repo.trusted )
        , ( "allow_pull", encodeOptional Json.Encode.bool repo.allow_pull )
        , ( "allow_push", encodeOptional Json.Encode.bool repo.allow_push )
        , ( "allow_deploy", encodeOptional Json.Encode.bool repo.allow_deploy )
        , ( "allow_tag", encodeOptional Json.Encode.bool repo.allow_tag )
        , ( "allow_comment", encodeOptional Json.Encode.bool repo.allow_comment )
        , ( "allow_events", encodeOptional encodeAllowEvents repo.allowEvents )
        , ( "visibility", encodeOptional Json.Encode.string repo.visibility )
        , ( "approve_build", encodeOptional Json.Encode.string repo.approve_build )
        , ( "build_limit", encodeOptional Json.Encode.int repo.limit )
        , ( "timeout", encodeOptional Json.Encode.int repo.timeout )
        , ( "counter", encodeOptional Json.Encode.int repo.counter )
        , ( "pipeline_type", encodeOptional Json.Encode.string repo.pipeline_type )
        ]


defaultRepoPayload : RepoPayload
defaultRepoPayload =
    { private = Nothing
    , trusted = Nothing
    , active = Nothing
    , allow_pull = Nothing
    , allow_push = Nothing
    , allow_deploy = Nothing
    , allow_tag = Nothing
    , allow_comment = Nothing
    , allowEvents = Nothing
    , visibility = Nothing
    , approve_build = Nothing
    , limit = Nothing
    , timeout = Nothing
    , counter = Nothing
    , pipeline_type = Nothing
    }

>>>>>>> de6be28d

type RepoFieldUpdate
    = Private
    | Trusted
    | AllowEvents_ AllowEventsField
    | Visibility
    | ApproveBuild
    | Limit
    | Timeout
    | Counter
    | PipelineType

<<<<<<< HEAD
defaultRepoPayload : RepoPayload
defaultRepoPayload =
    { private = Nothing
    , trusted = Nothing
    , active = Nothing
    , allow_pull = Nothing
    , allow_push = Nothing
    , allow_deploy = Nothing
    , allow_tag = Nothing
    , allow_comment = Nothing
    , allowEvents = Nothing
    , visibility = Nothing
    , approve_build = Nothing
    , limit = Nothing
    , timeout = Nothing
    , counter = Nothing
    , pipeline_type = Nothing
    }
=======
>>>>>>> de6be28d

type alias RepoFieldUpdateResponseConfig =
    { successAlert : Repository -> String
    }

<<<<<<< HEAD
type RepoFieldUpdate
    = Private
    | Trusted
    | AllowEvents_ AllowEventsField
    | Visibility
    | ApproveBuild
    | Limit
    | Timeout
    | Counter
    | PipelineType
=======
>>>>>>> de6be28d

repoFieldUpdateToResponseConfig : RepoFieldUpdate -> RepoFieldUpdateResponseConfig
repoFieldUpdateToResponseConfig field =
    -- apply generic transformations to the repo update
    (\update ->
        { update
          -- replace $ with repo.full_name
            | successAlert = \repo -> update.successAlert repo |> String.replace "$" repo.full_name
        }
    )
    <|
        case field of
            Private ->
                { successAlert =
                    \repo ->
                        "$ privacy set to '"
                            ++ (if repo.private then
                                    "private"

                                else
                                    "any"
                               )
                            ++ "'."
                }

            Trusted ->
                { successAlert =
                    \repo ->
                        "$ set to '"
                            ++ (if repo.trusted then
                                    "trusted"

                                else
                                    "untrusted"
                               )
                            ++ "'."
                }

            AllowEvents_ event ->
                { successAlert =
                    \repo ->
                        let
                            prefix =
                                case event of
                                    PullOpened ->
                                        "Pull opened events for $ "

                                    PullSynchronize ->
                                        "Pull synchronize events for $ "

                                    PullEdited ->
                                        "Pull edited events for $ "

                                    PullReopened ->
                                        "Pull reopened events for $ "

                                    PullLabeled ->
                                        "Pull labeled events for $ "

                                    PullUnlabeled ->
                                        "Pull unlabeled events for $ "

                                    PushBranch ->
                                        "Push branch events for $ "

                                    PushTag ->
                                        "Push tag events for $ "

                                    PushDeleteBranch ->
                                        "Push delete branch events for $ "

                                    PushDeleteTag ->
                                        "Push delete tag events for $ "

                                    DeployCreated ->
                                        "Deploy events for $ "

                                    CommentCreated ->
                                        "Comment created events for $ "

                                    CommentEdited ->
                                        "Comment edited events for $ "

                                    ScheduleRun ->
                                        "Schedule run event for $ "
                        in
                        prefix
                            ++ (if getAllowEventField event repo.allowEvents then
                                    "enabled"

                                else
                                    "disabled"
                               )
                            ++ "."
                }

            Visibility ->
                { successAlert =
                    \repo ->
                        "$ visibility set to '" ++ repo.visibility ++ "'."
                }

            ApproveBuild ->
                { successAlert =
                    \repo ->
                        "$ build approval policy set to '" ++ repo.approve_build ++ "'."
                }

            Limit ->
                { successAlert =
                    \repo ->
                        "$ maximum concurrent build limit set to '" ++ String.fromInt repo.limit ++ "'."
                }

            Timeout ->
                { successAlert =
                    \repo ->
                        "$ maximum build runtime set to " ++ String.fromInt repo.timeout ++ " minute(s)."
                }

            Counter ->
                { successAlert =
                    \repo ->
                        "$ build counter set to " ++ String.fromInt repo.counter ++ "."
                }

            PipelineType ->
                { successAlert =
                    \repo ->
                        "$ pipeline syntax type set to '" ++ repo.pipeline_type ++ "'."
                }

<<<<<<< HEAD
type alias RepoFieldUpdateResponseConfig =
    { successAlert : Repository -> String
    }


repoFieldUpdateToResponseConfig : RepoFieldUpdate -> RepoFieldUpdateResponseConfig
repoFieldUpdateToResponseConfig field =
    -- apply generic transformations to the repo update
    (\update ->
        { update
          -- replace $ with repo.full_name
            | successAlert = \repo -> update.successAlert repo |> String.replace "$" repo.full_name
        }
    )
    <|
        case field of
            Private ->
                { successAlert =
                    \repo ->
                        "$ privacy set to '"
                            ++ (if repo.private then
                                    "private"

                                else
                                    "any"
                               )
                            ++ "'."
                }

            Trusted ->
                { successAlert =
                    \repo ->
                        "$ set to '"
                            ++ (if repo.trusted then
                                    "trusted"

                                else
                                    "untrusted"
                               )
                            ++ "'."
                }

            AllowEvents_ event ->
                { successAlert =
                    \repo ->
                        let
                            prefix =
                                case event of
                                    PullOpened ->
                                        "Pull opened events for $ "

                                    PullSynchronize ->
                                        "Pull synchronize events for $ "

                                    PullEdited ->
                                        "Pull edited events for $ "

                                    PullReopened ->
                                        "Pull reopened events for $ "

                                    PushBranch ->
                                        "Push branch events for $ "

                                    PushTag ->
                                        "Push tag events for $ "

                                    PushDeleteBranch ->
                                        "Push delete branch events for $ "

                                    PushDeleteTag ->
                                        "Push delete tag events for $ "

                                    DeployCreated ->
                                        "Deploy events for $ "

                                    CommentCreated ->
                                        "Comment created events for $ "

                                    CommentEdited ->
                                        "Comment edited events for $ "

                                    ScheduleRun ->
                                        "Schedule run event for $ "
                        in
                        prefix
                            ++ (if getAllowEventField event repo.allowEvents then
                                    "enabled"

                                else
                                    "disabled"
                               )
                            ++ "."
                }

            Visibility ->
                { successAlert =
                    \repo ->
                        "$ visibility set to '" ++ repo.visibility ++ "'."
                }

            ApproveBuild ->
                { successAlert =
                    \repo ->
                        "$ build approval policy set to '" ++ repo.approve_build ++ "'."
                }

            Limit ->
                { successAlert =
                    \repo ->
                        "$ maximum concurrent build limit set to '" ++ String.fromInt repo.limit ++ "'."
                }

            Timeout ->
                { successAlert =
                    \repo ->
                        "$ maximum build runtime set to " ++ String.fromInt repo.timeout ++ " minute(s)."
                }

            Counter ->
                { successAlert =
                    \repo ->
                        "$ build counter set to " ++ String.fromInt repo.counter ++ "."
                }

            PipelineType ->
                { successAlert =
                    \repo ->
                        "$ pipeline syntax type set to '" ++ repo.pipeline_type ++ "'."
                }



=======


>>>>>>> de6be28d
-- ALLOW EVENTS


type alias AllowEvents =
    { push : PushActions
    , pull : PullActions
    , deploy : DeployActions
    , comment : CommentActions
    , schedule : ScheduleActions
    }


type alias PushActions =
    { branch : Bool
    , tag : Bool
    , deleteBranch : Bool
    , deleteTag : Bool
    }


type alias PullActions =
    { opened : Bool
    , synchronize : Bool
    , edited : Bool
    , reopened : Bool
    , labeled : Bool
    , unlabeled : Bool
    }


type alias DeployActions =
    { created : Bool
    }


type alias CommentActions =
    { created : Bool
    , edited : Bool
    }


type alias ScheduleActions =
    { run : Bool
    }


defaultAllowEvents : AllowEvents
defaultAllowEvents =
    { push =
        { branch = False
        , tag = False
        , deleteBranch = False
        , deleteTag = False
        }
    , pull =
        { opened = False
        , synchronize = False
        , edited = False
        , reopened = False
<<<<<<< HEAD
=======
        , labeled = False
        , unlabeled = False
>>>>>>> de6be28d
        }
    , deploy =
        { created = False
        }
    , comment =
        { created = False
        , edited = False
        }
    , schedule =
        { run = False
        }
    }


defaultEnabledAllowEvents : AllowEvents
defaultEnabledAllowEvents =
    { push =
        { branch = True
        , tag = True
        , deleteBranch = False
        , deleteTag = False
        }
    , pull =
        { opened = False
        , synchronize = False
        , edited = False
        , reopened = False
<<<<<<< HEAD
=======
        , labeled = False
        , unlabeled = False
>>>>>>> de6be28d
        }
    , deploy =
        { created = True
        }
    , comment =
        { created = False
        , edited = False
        }
    , schedule =
        { run = False
        }
    }


decodePushActions : Decoder PushActions
decodePushActions =
    Json.Decode.succeed PushActions
        |> required "branch" bool
        |> required "tag" bool
        |> required "delete_branch" bool
        |> required "delete_tag" bool


decodePullActions : Decoder PullActions
decodePullActions =
    Json.Decode.succeed PullActions
        |> required "opened" bool
        |> required "synchronize" bool
        |> required "edited" bool
        |> required "reopened" bool
<<<<<<< HEAD
=======
        |> required "labeled" bool
        |> required "unlabeled" bool
>>>>>>> de6be28d


decodeDeployActions : Decoder DeployActions
decodeDeployActions =
    Json.Decode.succeed DeployActions
        |> required "created" bool


decodeCommentActions : Decoder CommentActions
decodeCommentActions =
    Json.Decode.succeed CommentActions
        |> required "created" bool
        |> required "edited" bool


decodeScheduleActions : Decoder ScheduleActions
decodeScheduleActions =
    Json.Decode.succeed ScheduleActions
        |> required "run" bool


decodeAllowEvents : Decoder AllowEvents
decodeAllowEvents =
    Json.Decode.succeed AllowEvents
        |> required "push" decodePushActions
        |> required "pull_request" decodePullActions
        |> required "deployment" decodeDeployActions
        |> required "comment" decodeCommentActions
        |> required "schedule" decodeScheduleActions


encodeAllowEvents : AllowEvents -> Json.Encode.Value
encodeAllowEvents events =
    Json.Encode.object
        [ ( "push", encodePushActions events.push )
        , ( "pull_request", encodePullActions events.pull )
        , ( "deployment", encodeDeployActions events.deploy )
        , ( "comment", encodeCommentActions events.comment )
        , ( "schedule", encodeScheduleActions events.schedule )
        ]


encodePushActions : PushActions -> Json.Encode.Value
encodePushActions push =
    Json.Encode.object
        [ ( "branch", Json.Encode.bool <| push.branch )
        , ( "tag", Json.Encode.bool <| push.tag )
        , ( "delete_branch", Json.Encode.bool <| push.deleteBranch )
        , ( "delete_tag", Json.Encode.bool <| push.deleteTag )
        ]


encodePullActions : PullActions -> Json.Encode.Value
encodePullActions pull =
    Json.Encode.object
        [ ( "opened", Json.Encode.bool <| pull.opened )
        , ( "synchronize", Json.Encode.bool <| pull.synchronize )
        , ( "edited", Json.Encode.bool <| pull.edited )
        , ( "reopened", Json.Encode.bool <| pull.reopened )
<<<<<<< HEAD
=======
        , ( "labeled", Json.Encode.bool <| pull.labeled )
        , ( "unlabeled", Json.Encode.bool <| pull.unlabeled )
>>>>>>> de6be28d
        ]


encodeDeployActions : DeployActions -> Json.Encode.Value
encodeDeployActions deploy =
    Json.Encode.object
        [ ( "created", Json.Encode.bool <| deploy.created )
        ]


encodeCommentActions : CommentActions -> Json.Encode.Value
encodeCommentActions comment =
    Json.Encode.object
        [ ( "created", Json.Encode.bool <| comment.created )
        , ( "edited", Json.Encode.bool <| comment.edited )
        ]


encodeScheduleActions : ScheduleActions -> Json.Encode.Value
encodeScheduleActions schedule =
    Json.Encode.object
        [ ( "run", Json.Encode.bool <| schedule.run )
        ]


type AllowEventsField
    = PullOpened
    | PullSynchronize
    | PullEdited
    | PullReopened
<<<<<<< HEAD
=======
    | PullLabeled
    | PullUnlabeled
>>>>>>> de6be28d
    | PushBranch
    | PushTag
    | PushDeleteBranch
    | PushDeleteTag
    | DeployCreated
    | CommentCreated
    | CommentEdited
    | ScheduleRun


setAllowEvents :
    { a | allowEvents : AllowEvents }
    -> AllowEventsField
    -> Bool
    -> { a | allowEvents : AllowEvents }
setAllowEvents payload field val =
    let
        events =
            payload.allowEvents

        { push, pull, deploy, comment, schedule } =
            events
    in
    case field of
        PushBranch ->
            { payload
                | allowEvents = { events | push = { push | branch = val } }
            }
<<<<<<< HEAD

        PushTag ->
            { payload
                | allowEvents = { events | push = { push | tag = val } }
            }

        PushDeleteBranch ->
            { payload
                | allowEvents = { events | push = { push | deleteBranch = val } }
            }

        PushDeleteTag ->
            { payload
                | allowEvents = { events | push = { push | deleteTag = val } }
            }

        PullOpened ->
            { payload
                | allowEvents = { events | pull = { pull | opened = val } }
            }

        PullSynchronize ->
            { payload
                | allowEvents = { events | pull = { pull | synchronize = val } }
            }

        PullEdited ->
            { payload
                | allowEvents = { events | pull = { pull | edited = val } }
            }

        PullReopened ->
            { payload
                | allowEvents = { events | pull = { pull | reopened = val } }
            }

        DeployCreated ->
            { payload
                | allowEvents = { events | deploy = { deploy | created = val } }
            }

        CommentCreated ->
            { payload
                | allowEvents = { events | comment = { comment | created = val } }
            }

        CommentEdited ->
            { payload
                | allowEvents = { events | comment = { comment | edited = val } }
            }

        ScheduleRun ->
            { payload
                | allowEvents = { events | schedule = { schedule | run = val } }
=======

        PushTag ->
            { payload
                | allowEvents = { events | push = { push | tag = val } }
            }

        PushDeleteBranch ->
            { payload
                | allowEvents = { events | push = { push | deleteBranch = val } }
            }

        PushDeleteTag ->
            { payload
                | allowEvents = { events | push = { push | deleteTag = val } }
            }

        PullOpened ->
            { payload
                | allowEvents = { events | pull = { pull | opened = val } }
            }

        PullSynchronize ->
            { payload
                | allowEvents = { events | pull = { pull | synchronize = val } }
            }

        PullEdited ->
            { payload
                | allowEvents = { events | pull = { pull | edited = val } }
            }

        PullReopened ->
            { payload
                | allowEvents = { events | pull = { pull | reopened = val } }
            }

        PullLabeled ->
            { payload
                | allowEvents = { events | pull = { pull | labeled = val } }
>>>>>>> de6be28d
            }

        PullUnlabeled ->
            { payload
                | allowEvents = { events | pull = { pull | unlabeled = val } }
            }

<<<<<<< HEAD
getAllowEventField :
    AllowEventsField
    -> AllowEvents
    -> Bool
getAllowEventField field events =
    case field of
        PushBranch ->
            events.push.branch

        PushTag ->
            events.push.tag

        PushDeleteBranch ->
            events.push.deleteBranch

        PushDeleteTag ->
            events.push.deleteTag

        PullOpened ->
            events.pull.opened

        PullSynchronize ->
            events.pull.synchronize

        PullEdited ->
            events.pull.edited

        PullReopened ->
            events.pull.reopened

        DeployCreated ->
            events.deploy.created

        CommentCreated ->
            events.comment.created

        CommentEdited ->
            events.comment.edited

        ScheduleRun ->
            events.schedule.run


allowEventsToList : AllowEvents -> List ( Bool, String )
allowEventsToList events =
    [ ( events.push.branch, "push" )
    , ( events.push.tag, "tag" )
    , ( events.push.deleteBranch, "delete:branch" )
    , ( events.push.deleteTag, "delete:tag" )
    , ( events.pull.opened, "pull_request:opened" )
    , ( events.pull.synchronize, "pull_request:synchronize" )
    , ( events.pull.edited, "pull_request:edited" )
    , ( events.pull.reopened, "pull_request:reopened" )
    , ( events.deploy.created, "deployment" )
    , ( events.comment.created, "comment:created" )
    , ( events.comment.edited, "comment:edited" )
    , ( events.schedule.run, "schedule" )
    ]


allowEventsFilterQueryKeys : List String
allowEventsFilterQueryKeys =
    [ "all"
    , "push"
    , "pull_request"
    , "tag"
    , "deployment"
    , "schedule"
    , "comment"
    , "delete"
    ]
=======
        DeployCreated ->
            { payload
                | allowEvents = { events | deploy = { deploy | created = val } }
            }

        CommentCreated ->
            { payload
                | allowEvents = { events | comment = { comment | created = val } }
            }

        CommentEdited ->
            { payload
                | allowEvents = { events | comment = { comment | edited = val } }
            }

        ScheduleRun ->
            { payload
                | allowEvents = { events | schedule = { schedule | run = val } }
            }


getAllowEventField :
    AllowEventsField
    -> AllowEvents
    -> Bool
getAllowEventField field events =
    case field of
        PushBranch ->
            events.push.branch

        PushTag ->
            events.push.tag

        PushDeleteBranch ->
            events.push.deleteBranch

        PushDeleteTag ->
            events.push.deleteTag

        PullOpened ->
            events.pull.opened

        PullSynchronize ->
            events.pull.synchronize

        PullEdited ->
            events.pull.edited

        PullReopened ->
            events.pull.reopened

        PullLabeled ->
            events.pull.labeled

        PullUnlabeled ->
            events.pull.unlabeled

        DeployCreated ->
            events.deploy.created

        CommentCreated ->
            events.comment.created

        CommentEdited ->
            events.comment.edited

        ScheduleRun ->
            events.schedule.run
>>>>>>> de6be28d


allowEventsToList : AllowEvents -> List ( Bool, String )
allowEventsToList events =
    [ ( events.push.branch, "push" )
    , ( events.push.tag, "tag" )
    , ( events.push.deleteBranch, "delete:branch" )
    , ( events.push.deleteTag, "delete:tag" )
    , ( events.pull.opened, "pull_request:opened" )
    , ( events.pull.synchronize, "pull_request:synchronize" )
    , ( events.pull.edited, "pull_request:edited" )
    , ( events.pull.reopened, "pull_request:reopened" )
    , ( events.pull.labeled, "pull_request:labeled" )
    , ( events.pull.unlabeled, "pull_request:unlabeled" )
    , ( events.deploy.created, "deployment" )
    , ( events.comment.created, "comment:created" )
    , ( events.comment.edited, "comment:edited" )
    , ( events.schedule.run, "schedule" )
    ]


allowEventsFilterQueryKeys : List String
allowEventsFilterQueryKeys =
    [ "all"
    , "push"
    , "pull_request"
    , "tag"
    , "deployment"
    , "schedule"
    , "comment"
    , "delete"
    ]

<<<<<<< HEAD
=======


-- PIPELINE


>>>>>>> de6be28d
type alias PipelineConfig =
    { rawData : String
    , decodedData : String
    }


type alias Template =
    { link : String
    , name : String
    , source : String
    , type_ : String
    }


type alias Templates =
    Dict String Template


decodePipelineConfig : Json.Decode.Decoder PipelineConfig
decodePipelineConfig =
    Json.Decode.succeed
        (\data ->
            PipelineConfig
                data
                -- "decodedData"
                ""
        )
        |> optional "data" string ""


decodePipelineExpand : Json.Decode.Decoder String
decodePipelineExpand =
    Json.Decode.string


decodePipelineTemplates : Json.Decode.Decoder Templates
decodePipelineTemplates =
    Json.Decode.dict decodeTemplate


decodeTemplate : Json.Decode.Decoder Template
decodeTemplate =
    Json.Decode.succeed Template
        |> optional "link" string ""
        |> optional "name" string ""
        |> optional "source" string ""
        |> optional "type" string ""



-- BUILDS


type alias Build =
    { id : Int
    , repository_id : Int
    , number : Int
    , parent : Int
    , event : String
    , status : Status
    , error : String
    , enqueued : Int
    , created : Int
    , started : Int
    , finished : Int
    , deploy : String
    , clone : String
    , source : String
    , title : String
    , message : String
    , commit : String
    , sender : String
    , author : String
    , branch : String
    , link : String
    , ref : Ref
    , base_ref : Ref
    , host : String
    , runtime : String
    , distribution : String
    , approved_at : Int
    , approved_by : String
    , deploy_payload : Maybe (List KeyValuePair)
    }


decodeBuild : Decoder Build
decodeBuild =
    Json.Decode.succeed Build
        |> optional "id" int -1
        |> optional "repository_id" int -1
        |> optional "number" int -1
        |> optional "parent" int -1
        |> optional "event" string ""
        |> optional "status" buildStatusDecoder Pending
        |> optional "error" string ""
        |> optional "enqueued" int -1
        |> optional "created" int -1
        |> optional "started" int -1
        |> optional "finished" int -1
        |> optional "deploy" string ""
        |> optional "clone" string ""
        |> optional "source" string ""
        |> optional "title" string ""
        |> optional "message" string ""
        |> optional "commit" string ""
        |> optional "sender" string ""
        |> optional "author" string ""
        |> optional "branch" string ""
        |> optional "link" string ""
        |> optional "ref" string ""
        |> optional "base_ref" string ""
        |> optional "host" string ""
        |> optional "runtime" string ""
        |> optional "distribution" string ""
        |> optional "approved_at" int -1
        |> optional "approved_by" string ""
        |> optional "deploy_payload" decodeDeploymentParameters Nothing



-- GRAPH


encodeBuildGraphRenderData : BuildGraphRenderInteropData -> Json.Encode.Value
encodeBuildGraphRenderData graphData =
    Json.Encode.object
        [ ( "dot", Json.Encode.string graphData.dot )
        , ( "buildID", Json.Encode.int graphData.buildID )
        , ( "filter", Json.Encode.string graphData.filter )
        , ( "focusedNode", Json.Encode.int graphData.focusedNode )
        , ( "showServices", Json.Encode.bool graphData.showServices )
        , ( "showSteps", Json.Encode.bool graphData.showSteps )
        , ( "freshDraw", Json.Encode.bool graphData.freshDraw )
        ]


type alias BuildGraph =
    { buildID : Int
<<<<<<< HEAD
    , buildNumber : Int
=======
    , build : Int
>>>>>>> de6be28d
    , org : Org
    , repo : Repo
    , nodes : Dict Int BuildGraphNode
    , edges : List BuildGraphEdge
    }


type alias BuildGraphRenderInteropData =
    { dot : String
    , buildID : Int
    , filter : String
    , focusedNode : Int
    , showServices : Bool
    , showSteps : Bool
    , freshDraw : Bool
    }


decodeBuildGraph : Decoder BuildGraph
decodeBuildGraph =
    Json.Decode.succeed BuildGraph
        |> required "build_id" int
        |> required "build_number" int
        |> required "org" string
        |> required "repo" string
        |> required "nodes" (dict2 int decodeBuildGraphNode)
        |> optional "edges" (Json.Decode.list decodeEdge) []


type alias BuildGraphNode =
    { cluster : Int
    , id : Int
    , name : String
    , status : String
    , startedAt : Int
    , finishedAt : Int
    , steps : List Step
    , focused : Bool
    }


decodeBuildGraphNode : Decoder BuildGraphNode
decodeBuildGraphNode =
    Json.Decode.succeed BuildGraphNode
        |> required "cluster" int
        |> required "id" int
        |> required "name" Json.Decode.string
        |> optional "status" string ""
        |> required "started_at" int
        |> required "finished_at" int
        |> optional "steps" decodeSteps []
        -- focused
        |> hardcoded False


type alias BuildGraphEdge =
    { cluster : Int
    , source : Int
    , destination : Int
    , status : String
    , focused : Bool
    }


decodeEdge : Decoder BuildGraphEdge
decodeEdge =
    Json.Decode.succeed BuildGraphEdge
        |> required "cluster" int
        |> required "source" int
        |> required "destination" int
        |> optional "status" string ""
        -- focused
        |> hardcoded False


type alias BuildGraphInteraction =
    { eventType : String
    , href : String
    , nodeID : String
    }


decodeOnGraphInteraction : (BuildGraphInteraction -> msg) -> msg -> Json.Decode.Value -> msg
decodeOnGraphInteraction msg noop interaction =
    case Json.Decode.decodeValue decodeGraphInteraction interaction of
        Ok interaction_ ->
            msg interaction_

        Err _ ->
            noop


decodeGraphInteraction : Decoder BuildGraphInteraction
decodeGraphInteraction =
    Json.Decode.succeed BuildGraphInteraction
        |> required "eventType" string
        |> optional "href" string ""
        |> optional "nodeID" string "-1"


decodeBuilds : Decoder (List Build)
decodeBuilds =
    Json.Decode.list decodeBuild


buildStatusDecoder : Decoder Status
buildStatusDecoder =
    string |> andThen toStatus


type Status
    = Pending
    | Running
    | Success
    | Failure
    | Killed
    | Canceled
    | Error
    | PendingApproval


toStatus : String -> Decoder Status
toStatus status =
    case status of
        "pending" ->
            succeed Pending

        "pending approval" ->
            succeed PendingApproval

        "running" ->
            succeed Running

        "success" ->
            succeed Success

        "failure" ->
            succeed Failure

        "killed" ->
            succeed Killed

        "canceled" ->
            succeed Canceled

        "error" ->
            succeed Error

        _ ->
            succeed Error


stringToStatus : String -> Status
stringToStatus status =
    case status of
        "pending" ->
            Pending

        "running" ->
            Running

        "success" ->
            Success

        "failure" ->
            Failure

        "killed" ->
            Killed

        "canceled" ->
            Canceled

        "error" ->
            Error

        _ ->
            Error


statusToString : Status -> String
statusToString status =
    case status of
        Pending ->
            "pending"

        PendingApproval ->
            "pending approval"

        Running ->
            "running"

        Success ->
            "success"

        Failure ->
            "failure"

        Killed ->
            "killed"

        Canceled ->
            "canceled"

        Error ->
            "error"



-- STEP


type alias Step =
    { id : Int
    , build_id : Int
    , repo_id : Int
    , number : Int
    , name : String
    , stage : String
    , status : Status
    , error : String
    , exit_code : Int
    , created : Int
    , started : Int
    , finished : Int
    , host : String
    , runtime : String
    , distribution : String
    , image : String
    }


decodeStep : Decoder Step
decodeStep =
    Json.Decode.succeed Step
        |> optional "id" int -1
        |> optional "build_id" int -1
        |> optional "repo_id" int -1
        |> optional "number" int -1
        |> optional "name" string ""
        |> optional "stage" string ""
        |> optional "status" buildStatusDecoder Pending
        |> optional "error" string ""
        |> optional "exit_code" int -1
        |> optional "created" int -1
        |> optional "started" int -1
        |> optional "finished" int -1
        |> optional "host" string ""
        |> optional "runtime" string ""
        |> optional "distribution" string ""
        |> optional "image" string ""


decodeSteps : Decoder (List Step)
decodeSteps =
    Json.Decode.list decodeStep



-- SERVICE


type alias Service =
    { id : Int
    , build_id : Int
    , repo_id : Int
    , number : Int
    , name : String
    , status : Status
    , error : String
    , exit_code : Int
    , created : Int
    , started : Int
    , finished : Int
    , host : String
    , runtime : String
    , distribution : String
    , image : String
    , viewing : Bool
    }


decodeService : Decoder Service
decodeService =
    Json.Decode.succeed Service
        |> optional "id" int -1
        |> optional "build_id" int -1
        |> optional "repo_id" int -1
        |> optional "number" int -1
        |> optional "name" string ""
        |> optional "status" buildStatusDecoder Pending
        |> optional "error" string ""
        |> optional "exit_code" int -1
        |> optional "created" int -1
        |> optional "started" int -1
        |> optional "finished" int -1
        |> optional "host" string ""
        |> optional "runtime" string ""
        |> optional "distribution" string ""
        |> optional "image" string ""
        -- "viewing"
        |> hardcoded False


decodeServices : Decoder (List Service)
decodeServices =
    Json.Decode.list decodeService



-- LOG


type alias Log =
    { id : Int
    , step_id : Int
    , service_id : Int
    , build_id : Int
    , repository_id : Int
    , rawData : String
    , decodedLogs : String
    , size : Int
    }


decodeLog : Decoder Log
decodeLog =
    Json.Decode.succeed
        (\id step_id service_id build_id repository_id data ->
            Log
                id
                step_id
                service_id
                build_id
                repository_id
                data
                -- "decodedLogs"
                ""
                -- "size"
                (Bytes.Encode.getStringWidth data)
        )
        |> optional "id" int -1
        |> optional "step_id" int -1
        |> optional "service_id" int -1
        |> optional "build_id" int -1
        |> optional "repository_id" int -1
        |> optional "data" string ""



-- HOOKS


type alias Hook =
    { id : Int
    , repo_id : Int
    , build_id : Int
    , source_id : String
    , number : Int
    , created : Int
    , host : String
    , event : String
    , branch : String
    , error : String
    , status : String
    , link : String
    }


decodeHook : Decoder Hook
decodeHook =
    Json.Decode.succeed Hook
        |> optional "id" int -1
        |> optional "repo_id" int -1
        |> optional "build_id" int -1
        |> optional "source_id" string ""
        |> optional "number" int -1
        |> optional "created" int -1
        |> optional "host" string ""
        |> optional "event" string ""
        |> optional "branch" string ""
        |> optional "error" string ""
        |> optional "status" string ""
        |> optional "link" string ""


decodeHooks : Decoder (List Hook)
decodeHooks =
    Json.Decode.list decodeHook



-- SCHEDULES


type alias Schedule =
    { id : Int
    , org : String
    , repo : String
    , name : String
    , entry : String
    , enabled : Bool
    , created_at : Int
    , created_by : String
    , scheduled_at : Int
    , updated_at : Int
    , updated_by : String
    , branch : String
    }


type alias SchedulePayload =
    { org : Maybe Org
    , repo : Maybe Repo
    , name : Maybe Name
    , entry : Maybe String
    , enabled : Maybe Bool
    , branch : Maybe String
    }


defaultSchedulePayload : SchedulePayload
defaultSchedulePayload =
    { org = Nothing
    , repo = Nothing
    , name = Nothing
    , entry = Nothing
    , enabled = Nothing
    , branch = Nothing
    }


decodeSchedule : Decoder Schedule
decodeSchedule =
    Json.Decode.succeed Schedule
        |> optional "id" int -1
        |> optional "repo.org" string ""
        |> optional "repo.repo" string ""
        |> optional "name" string ""
        |> optional "entry" string ""
        |> optional "active" bool False
        |> optional "created_at" int 0
        |> optional "created_by" string ""
        |> optional "scheduled_at" int 0
        |> optional "updated_at" int 0
        |> optional "updated_by" string ""
        |> optional "branch" string ""


decodeSchedules : Decoder (List Schedule)
decodeSchedules =
    Json.Decode.list decodeSchedule


encodeSchedulePayload : SchedulePayload -> Json.Encode.Value
encodeSchedulePayload schedule =
    Json.Encode.object
        [ ( "name", encodeOptional Json.Encode.string schedule.name )
        , ( "entry", encodeOptional Json.Encode.string schedule.entry )
        , ( "active", encodeOptional Json.Encode.bool schedule.enabled )
        , ( "branch", encodeOptional Json.Encode.string schedule.branch )
        ]



-- SECRETS


type alias Secret =
    { id : Int
    , org : Org
    , repo : Repo
    , team : Key
    , key : String
    , name : String
    , type_ : SecretType
    , images : List String
    , allowCommand : Bool
<<<<<<< HEAD
=======
    , allowSubstitution : Bool
>>>>>>> de6be28d
    , allowEvents : AllowEvents
    }


type SecretType
    = SharedSecret
    | OrgSecret
    | RepoSecret


secretTypeDecoder : Decoder SecretType
secretTypeDecoder =
    string |> andThen toSecretTypeDecoder


toSecretTypeDecoder : String -> Decoder SecretType
toSecretTypeDecoder type_ =
    case type_ of
        "shared" ->
            succeed SharedSecret

        "org" ->
            succeed OrgSecret

        "repo" ->
            succeed RepoSecret

        _ ->
            Json.Decode.fail "unrecognized secret type"


secretTypeToString : SecretType -> String
secretTypeToString type_ =
    case type_ of
        SharedSecret ->
            "shared"

        OrgSecret ->
            "org"

        RepoSecret ->
            "repo"


maybeSecretTypeToMaybeString : Maybe SecretType -> Maybe String
maybeSecretTypeToMaybeString type_ =
    case type_ of
        Just SharedSecret ->
            Just "shared"

        Just OrgSecret ->
            Just "org"

        Just RepoSecret ->
            Just "repo"

        _ ->
            Nothing


secretToKey : Secret -> String
secretToKey secret =
    case secret.type_ of
        SharedSecret ->
            secret.org ++ "/" ++ secret.team ++ "/" ++ secret.name

        OrgSecret ->
            secret.org ++ "/" ++ secret.name

        RepoSecret ->
            secret.org ++ "/" ++ secret.repo ++ "/" ++ secret.name


decodeSecret : Decoder Secret
decodeSecret =
    Json.Decode.succeed Secret
        |> optional "id" int -1
        |> optional "org" string ""
        |> optional "repo" string ""
        |> optional "team" string ""
        |> optional "key" string ""
        |> optional "name" string ""
        |> optional "type" secretTypeDecoder RepoSecret
        |> optional "images" (Json.Decode.list string) []
        |> optional "allow_command" bool False
<<<<<<< HEAD
=======
        |> optional "allow_substitution" bool False
>>>>>>> de6be28d
        |> optional "allow_events" decodeAllowEvents defaultAllowEvents


decodeSecrets : Decoder (List Secret)
decodeSecrets =
    Json.Decode.list decodeSecret


type alias SecretPayload =
    { type_ : Maybe SecretType
    , org : Maybe Org
    , repo : Maybe Repo
    , team : Maybe Team
    , name : Maybe Name
    , value : Maybe String
    , events : Maybe (List String)
    , images : Maybe (List String)
    , allowCommand : Maybe Bool
<<<<<<< HEAD
=======
    , allowSubstitution : Maybe Bool
>>>>>>> de6be28d
    , allowEvents : Maybe AllowEvents
    }


defaultSecretPayload : SecretPayload
defaultSecretPayload =
    { type_ = Nothing
    , org = Nothing
    , repo = Nothing
    , team = Nothing
    , name = Nothing
    , value = Nothing
    , events = Nothing
    , images = Nothing
    , allowCommand = Nothing
<<<<<<< HEAD
=======
    , allowSubstitution = Nothing
>>>>>>> de6be28d
    , allowEvents = Nothing
    }


encodeSecretPayload : SecretPayload -> Json.Encode.Value
encodeSecretPayload secret =
    Json.Encode.object
        [ ( "type", encodeOptional Json.Encode.string <| maybeSecretTypeToMaybeString secret.type_ )
        , ( "org", encodeOptional Json.Encode.string secret.org )
        , ( "repo", encodeOptional Json.Encode.string secret.repo )
        , ( "team", encodeOptional Json.Encode.string secret.team )
        , ( "name", encodeOptional Json.Encode.string secret.name )
        , ( "value", encodeOptional Json.Encode.string secret.value )
        , ( "images", encodeOptionalList Json.Encode.string secret.images )
        , ( "allow_command", encodeOptional Json.Encode.bool secret.allowCommand )
<<<<<<< HEAD
=======
        , ( "allow_substitution", encodeOptional Json.Encode.bool secret.allowSubstitution )
>>>>>>> de6be28d
        , ( "allow_events", encodeOptional encodeAllowEvents secret.allowEvents )
        ]



-- DEPLOYMENT


type alias Deployment =
    { id : Int
    , number : Int
    , repo_id : Int
    , url : String
    , created_by : String
    , created_at : Int
    , commit : String
    , ref : String
    , task : String
    , target : String
    , description : String
    , payload : Maybe (List KeyValuePair)
    , builds : List Build
    }


decodeDeployment : Decoder Deployment
decodeDeployment =
    Json.Decode.succeed Deployment
        |> optional "id" int -1
        |> optional "number" int -1
        |> optional "repo_id" int -1
        |> optional "url" string ""
        |> optional "created_by" string ""
        |> optional "created_at" int 0
        |> optional "commit" string ""
        |> optional "ref" string ""
        |> optional "task" string ""
        |> optional "target" string ""
        |> optional "description" string ""
        |> optional "payload" decodeDeploymentParameters Nothing
        |> optional "builds" decodeBuilds []


decodeDeployments : Decoder (List Deployment)
decodeDeployments =
    Json.Decode.list decodeDeployment


type alias DeploymentPayload =
    { org : Maybe String
    , repo : Maybe String
    , commit : Maybe String
    , description : Maybe String
    , ref : Maybe String
    , target : Maybe String
    , task : Maybe String
    , payload : Maybe (List KeyValuePair)
    }


defaultDeploymentPayload : DeploymentPayload
defaultDeploymentPayload =
    { org = Nothing
    , repo = Nothing
    , commit = Nothing
    , description = Nothing
    , ref = Nothing
    , target = Nothing
    , task = Nothing
    , payload = Nothing
    }


encodeDeploymentPayload : DeploymentPayload -> Json.Encode.Value
encodeDeploymentPayload deployment =
    Json.Encode.object
        [ ( "org", encodeOptional Json.Encode.string deployment.org )
        , ( "repo", encodeOptional Json.Encode.string deployment.repo )
        , ( "commit", encodeOptional Json.Encode.string deployment.commit )
        , ( "description", encodeOptional Json.Encode.string deployment.description )
        , ( "ref", encodeOptional Json.Encode.string deployment.ref )
        , ( "target", encodeOptional Json.Encode.string deployment.target )
        , ( "task", encodeOptional Json.Encode.string deployment.task )
        , ( "payload", encodeOptionalKeyValuePairList deployment.payload )
        ]


decodeDeploymentParameters : Decoder (Maybe (List KeyValuePair))
decodeDeploymentParameters =
    Json.Decode.map decodeKeyValuePairs <| Json.Decode.keyValuePairs Json.Decode.string


type alias KeyValuePair =
    { key : String
    , value : String
    }


encodeKeyValuePair : KeyValuePair -> ( String, Json.Encode.Value )
encodeKeyValuePair kvp =
    ( kvp.key, Json.Encode.string kvp.value )


encodeOptionalKeyValuePairList : Maybe (List KeyValuePair) -> Json.Encode.Value
encodeOptionalKeyValuePairList value =
    case value of
        Just value_ ->
            Json.Encode.object (List.map encodeKeyValuePair value_)

        Nothing ->
            Json.Encode.null


decodeKeyValuePair : ( String, String ) -> KeyValuePair
decodeKeyValuePair ( k, v ) =
    KeyValuePair k v


decodeKeyValuePairs : List ( String, String ) -> Maybe (List KeyValuePair)
decodeKeyValuePairs o =
    if List.isEmpty o then
        Nothing

    else
        Just <| List.map decodeKeyValuePair <| o


encodeOptional : (a -> Json.Encode.Value) -> Maybe a -> Json.Encode.Value
encodeOptional encoder value =
    case value of
        Just value_ ->
            encoder value_

        Nothing ->
            Json.Encode.null


encodeOptionalList : (a -> Json.Encode.Value) -> Maybe (List a) -> Json.Encode.Value
encodeOptionalList encoder value =
    case value of
        Just value_ ->
            Json.Encode.list encoder value_

        Nothing ->
            Json.Encode.null<|MERGE_RESOLUTION|>--- conflicted
+++ resolved
@@ -404,7 +404,6 @@
 decodeRepositories : Decoder (List Repository)
 decodeRepositories =
     Json.Decode.list decodeRepository
-<<<<<<< HEAD
 
 
 
@@ -449,51 +448,6 @@
         , ( "counter", encodeOptional Json.Encode.int repo.counter )
         , ( "pipeline_type", encodeOptional Json.Encode.string repo.pipeline_type )
         ]
-=======
-
-
-
--- REPO UPDATES
-
-
-type alias RepoPayload =
-    { private : Maybe Bool
-    , trusted : Maybe Bool
-    , active : Maybe Bool
-    , allow_pull : Maybe Bool
-    , allow_push : Maybe Bool
-    , allow_deploy : Maybe Bool
-    , allow_tag : Maybe Bool
-    , allow_comment : Maybe Bool
-    , allowEvents : Maybe AllowEvents
-    , visibility : Maybe String
-    , approve_build : Maybe String
-    , limit : Maybe Int
-    , timeout : Maybe Int
-    , counter : Maybe Int
-    , pipeline_type : Maybe String
-    }
-
-
-encodeRepoPayload : RepoPayload -> Json.Encode.Value
-encodeRepoPayload repo =
-    Json.Encode.object
-        [ ( "active", encodeOptional Json.Encode.bool repo.active )
-        , ( "private", encodeOptional Json.Encode.bool repo.private )
-        , ( "trusted", encodeOptional Json.Encode.bool repo.trusted )
-        , ( "allow_pull", encodeOptional Json.Encode.bool repo.allow_pull )
-        , ( "allow_push", encodeOptional Json.Encode.bool repo.allow_push )
-        , ( "allow_deploy", encodeOptional Json.Encode.bool repo.allow_deploy )
-        , ( "allow_tag", encodeOptional Json.Encode.bool repo.allow_tag )
-        , ( "allow_comment", encodeOptional Json.Encode.bool repo.allow_comment )
-        , ( "allow_events", encodeOptional encodeAllowEvents repo.allowEvents )
-        , ( "visibility", encodeOptional Json.Encode.string repo.visibility )
-        , ( "approve_build", encodeOptional Json.Encode.string repo.approve_build )
-        , ( "build_limit", encodeOptional Json.Encode.int repo.limit )
-        , ( "timeout", encodeOptional Json.Encode.int repo.timeout )
-        , ( "counter", encodeOptional Json.Encode.int repo.counter )
-        , ( "pipeline_type", encodeOptional Json.Encode.string repo.pipeline_type )
-        ]
 
 
 defaultRepoPayload : RepoPayload
@@ -515,7 +469,6 @@
     , pipeline_type = Nothing
     }
 
->>>>>>> de6be28d
 
 type RepoFieldUpdate
     = Private
@@ -528,45 +481,11 @@
     | Counter
     | PipelineType
 
-<<<<<<< HEAD
-defaultRepoPayload : RepoPayload
-defaultRepoPayload =
-    { private = Nothing
-    , trusted = Nothing
-    , active = Nothing
-    , allow_pull = Nothing
-    , allow_push = Nothing
-    , allow_deploy = Nothing
-    , allow_tag = Nothing
-    , allow_comment = Nothing
-    , allowEvents = Nothing
-    , visibility = Nothing
-    , approve_build = Nothing
-    , limit = Nothing
-    , timeout = Nothing
-    , counter = Nothing
-    , pipeline_type = Nothing
-    }
-=======
->>>>>>> de6be28d
 
 type alias RepoFieldUpdateResponseConfig =
     { successAlert : Repository -> String
     }
 
-<<<<<<< HEAD
-type RepoFieldUpdate
-    = Private
-    | Trusted
-    | AllowEvents_ AllowEventsField
-    | Visibility
-    | ApproveBuild
-    | Limit
-    | Timeout
-    | Counter
-    | PipelineType
-=======
->>>>>>> de6be28d
 
 repoFieldUpdateToResponseConfig : RepoFieldUpdate -> RepoFieldUpdateResponseConfig
 repoFieldUpdateToResponseConfig field =
@@ -699,143 +618,8 @@
                         "$ pipeline syntax type set to '" ++ repo.pipeline_type ++ "'."
                 }
 
-<<<<<<< HEAD
-type alias RepoFieldUpdateResponseConfig =
-    { successAlert : Repository -> String
-    }
-
-
-repoFieldUpdateToResponseConfig : RepoFieldUpdate -> RepoFieldUpdateResponseConfig
-repoFieldUpdateToResponseConfig field =
-    -- apply generic transformations to the repo update
-    (\update ->
-        { update
-          -- replace $ with repo.full_name
-            | successAlert = \repo -> update.successAlert repo |> String.replace "$" repo.full_name
-        }
-    )
-    <|
-        case field of
-            Private ->
-                { successAlert =
-                    \repo ->
-                        "$ privacy set to '"
-                            ++ (if repo.private then
-                                    "private"
-
-                                else
-                                    "any"
-                               )
-                            ++ "'."
-                }
-
-            Trusted ->
-                { successAlert =
-                    \repo ->
-                        "$ set to '"
-                            ++ (if repo.trusted then
-                                    "trusted"
-
-                                else
-                                    "untrusted"
-                               )
-                            ++ "'."
-                }
-
-            AllowEvents_ event ->
-                { successAlert =
-                    \repo ->
-                        let
-                            prefix =
-                                case event of
-                                    PullOpened ->
-                                        "Pull opened events for $ "
-
-                                    PullSynchronize ->
-                                        "Pull synchronize events for $ "
-
-                                    PullEdited ->
-                                        "Pull edited events for $ "
-
-                                    PullReopened ->
-                                        "Pull reopened events for $ "
-
-                                    PushBranch ->
-                                        "Push branch events for $ "
-
-                                    PushTag ->
-                                        "Push tag events for $ "
-
-                                    PushDeleteBranch ->
-                                        "Push delete branch events for $ "
-
-                                    PushDeleteTag ->
-                                        "Push delete tag events for $ "
-
-                                    DeployCreated ->
-                                        "Deploy events for $ "
-
-                                    CommentCreated ->
-                                        "Comment created events for $ "
-
-                                    CommentEdited ->
-                                        "Comment edited events for $ "
-
-                                    ScheduleRun ->
-                                        "Schedule run event for $ "
-                        in
-                        prefix
-                            ++ (if getAllowEventField event repo.allowEvents then
-                                    "enabled"
-
-                                else
-                                    "disabled"
-                               )
-                            ++ "."
-                }
-
-            Visibility ->
-                { successAlert =
-                    \repo ->
-                        "$ visibility set to '" ++ repo.visibility ++ "'."
-                }
-
-            ApproveBuild ->
-                { successAlert =
-                    \repo ->
-                        "$ build approval policy set to '" ++ repo.approve_build ++ "'."
-                }
-
-            Limit ->
-                { successAlert =
-                    \repo ->
-                        "$ maximum concurrent build limit set to '" ++ String.fromInt repo.limit ++ "'."
-                }
-
-            Timeout ->
-                { successAlert =
-                    \repo ->
-                        "$ maximum build runtime set to " ++ String.fromInt repo.timeout ++ " minute(s)."
-                }
-
-            Counter ->
-                { successAlert =
-                    \repo ->
-                        "$ build counter set to " ++ String.fromInt repo.counter ++ "."
-                }
-
-            PipelineType ->
-                { successAlert =
-                    \repo ->
-                        "$ pipeline syntax type set to '" ++ repo.pipeline_type ++ "'."
-                }
-
-
-
-=======
-
-
->>>>>>> de6be28d
+
+
 -- ALLOW EVENTS
 
 
@@ -895,11 +679,8 @@
         , synchronize = False
         , edited = False
         , reopened = False
-<<<<<<< HEAD
-=======
         , labeled = False
         , unlabeled = False
->>>>>>> de6be28d
         }
     , deploy =
         { created = False
@@ -927,11 +708,8 @@
         , synchronize = False
         , edited = False
         , reopened = False
-<<<<<<< HEAD
-=======
         , labeled = False
         , unlabeled = False
->>>>>>> de6be28d
         }
     , deploy =
         { created = True
@@ -962,11 +740,8 @@
         |> required "synchronize" bool
         |> required "edited" bool
         |> required "reopened" bool
-<<<<<<< HEAD
-=======
         |> required "labeled" bool
         |> required "unlabeled" bool
->>>>>>> de6be28d
 
 
 decodeDeployActions : Decoder DeployActions
@@ -1026,11 +801,8 @@
         , ( "synchronize", Json.Encode.bool <| pull.synchronize )
         , ( "edited", Json.Encode.bool <| pull.edited )
         , ( "reopened", Json.Encode.bool <| pull.reopened )
-<<<<<<< HEAD
-=======
         , ( "labeled", Json.Encode.bool <| pull.labeled )
         , ( "unlabeled", Json.Encode.bool <| pull.unlabeled )
->>>>>>> de6be28d
         ]
 
 
@@ -1061,11 +833,8 @@
     | PullSynchronize
     | PullEdited
     | PullReopened
-<<<<<<< HEAD
-=======
     | PullLabeled
     | PullUnlabeled
->>>>>>> de6be28d
     | PushBranch
     | PushTag
     | PushDeleteBranch
@@ -1094,7 +863,6 @@
             { payload
                 | allowEvents = { events | push = { push | branch = val } }
             }
-<<<<<<< HEAD
 
         PushTag ->
             { payload
@@ -1131,6 +899,16 @@
                 | allowEvents = { events | pull = { pull | reopened = val } }
             }
 
+        PullLabeled ->
+            { payload
+                | allowEvents = { events | pull = { pull | labeled = val } }
+            }
+
+        PullUnlabeled ->
+            { payload
+                | allowEvents = { events | pull = { pull | unlabeled = val } }
+            }
+
         DeployCreated ->
             { payload
                 | allowEvents = { events | deploy = { deploy | created = val } }
@@ -1149,55 +927,9 @@
         ScheduleRun ->
             { payload
                 | allowEvents = { events | schedule = { schedule | run = val } }
-=======
-
-        PushTag ->
-            { payload
-                | allowEvents = { events | push = { push | tag = val } }
             }
 
-        PushDeleteBranch ->
-            { payload
-                | allowEvents = { events | push = { push | deleteBranch = val } }
-            }
-
-        PushDeleteTag ->
-            { payload
-                | allowEvents = { events | push = { push | deleteTag = val } }
-            }
-
-        PullOpened ->
-            { payload
-                | allowEvents = { events | pull = { pull | opened = val } }
-            }
-
-        PullSynchronize ->
-            { payload
-                | allowEvents = { events | pull = { pull | synchronize = val } }
-            }
-
-        PullEdited ->
-            { payload
-                | allowEvents = { events | pull = { pull | edited = val } }
-            }
-
-        PullReopened ->
-            { payload
-                | allowEvents = { events | pull = { pull | reopened = val } }
-            }
-
-        PullLabeled ->
-            { payload
-                | allowEvents = { events | pull = { pull | labeled = val } }
->>>>>>> de6be28d
-            }
-
-        PullUnlabeled ->
-            { payload
-                | allowEvents = { events | pull = { pull | unlabeled = val } }
-            }
-
-<<<<<<< HEAD
+
 getAllowEventField :
     AllowEventsField
     -> AllowEvents
@@ -1228,6 +960,12 @@
         PullReopened ->
             events.pull.reopened
 
+        PullLabeled ->
+            events.pull.labeled
+
+        PullUnlabeled ->
+            events.pull.unlabeled
+
         DeployCreated ->
             events.deploy.created
 
@@ -1239,106 +977,6 @@
 
         ScheduleRun ->
             events.schedule.run
-
-
-allowEventsToList : AllowEvents -> List ( Bool, String )
-allowEventsToList events =
-    [ ( events.push.branch, "push" )
-    , ( events.push.tag, "tag" )
-    , ( events.push.deleteBranch, "delete:branch" )
-    , ( events.push.deleteTag, "delete:tag" )
-    , ( events.pull.opened, "pull_request:opened" )
-    , ( events.pull.synchronize, "pull_request:synchronize" )
-    , ( events.pull.edited, "pull_request:edited" )
-    , ( events.pull.reopened, "pull_request:reopened" )
-    , ( events.deploy.created, "deployment" )
-    , ( events.comment.created, "comment:created" )
-    , ( events.comment.edited, "comment:edited" )
-    , ( events.schedule.run, "schedule" )
-    ]
-
-
-allowEventsFilterQueryKeys : List String
-allowEventsFilterQueryKeys =
-    [ "all"
-    , "push"
-    , "pull_request"
-    , "tag"
-    , "deployment"
-    , "schedule"
-    , "comment"
-    , "delete"
-    ]
-=======
-        DeployCreated ->
-            { payload
-                | allowEvents = { events | deploy = { deploy | created = val } }
-            }
-
-        CommentCreated ->
-            { payload
-                | allowEvents = { events | comment = { comment | created = val } }
-            }
-
-        CommentEdited ->
-            { payload
-                | allowEvents = { events | comment = { comment | edited = val } }
-            }
-
-        ScheduleRun ->
-            { payload
-                | allowEvents = { events | schedule = { schedule | run = val } }
-            }
-
-
-getAllowEventField :
-    AllowEventsField
-    -> AllowEvents
-    -> Bool
-getAllowEventField field events =
-    case field of
-        PushBranch ->
-            events.push.branch
-
-        PushTag ->
-            events.push.tag
-
-        PushDeleteBranch ->
-            events.push.deleteBranch
-
-        PushDeleteTag ->
-            events.push.deleteTag
-
-        PullOpened ->
-            events.pull.opened
-
-        PullSynchronize ->
-            events.pull.synchronize
-
-        PullEdited ->
-            events.pull.edited
-
-        PullReopened ->
-            events.pull.reopened
-
-        PullLabeled ->
-            events.pull.labeled
-
-        PullUnlabeled ->
-            events.pull.unlabeled
-
-        DeployCreated ->
-            events.deploy.created
-
-        CommentCreated ->
-            events.comment.created
-
-        CommentEdited ->
-            events.comment.edited
-
-        ScheduleRun ->
-            events.schedule.run
->>>>>>> de6be28d
 
 
 allowEventsToList : AllowEvents -> List ( Bool, String )
@@ -1372,14 +1010,11 @@
     , "delete"
     ]
 
-<<<<<<< HEAD
-=======
 
 
 -- PIPELINE
 
 
->>>>>>> de6be28d
 type alias PipelineConfig =
     { rawData : String
     , decodedData : String
@@ -1519,11 +1154,7 @@
 
 type alias BuildGraph =
     { buildID : Int
-<<<<<<< HEAD
-    , buildNumber : Int
-=======
     , build : Int
->>>>>>> de6be28d
     , org : Org
     , repo : Repo
     , nodes : Dict Int BuildGraphNode
@@ -2002,10 +1633,7 @@
     , type_ : SecretType
     , images : List String
     , allowCommand : Bool
-<<<<<<< HEAD
-=======
     , allowSubstitution : Bool
->>>>>>> de6be28d
     , allowEvents : AllowEvents
     }
 
@@ -2091,10 +1719,7 @@
         |> optional "type" secretTypeDecoder RepoSecret
         |> optional "images" (Json.Decode.list string) []
         |> optional "allow_command" bool False
-<<<<<<< HEAD
-=======
         |> optional "allow_substitution" bool False
->>>>>>> de6be28d
         |> optional "allow_events" decodeAllowEvents defaultAllowEvents
 
 
@@ -2113,10 +1738,7 @@
     , events : Maybe (List String)
     , images : Maybe (List String)
     , allowCommand : Maybe Bool
-<<<<<<< HEAD
-=======
     , allowSubstitution : Maybe Bool
->>>>>>> de6be28d
     , allowEvents : Maybe AllowEvents
     }
 
@@ -2132,10 +1754,7 @@
     , events = Nothing
     , images = Nothing
     , allowCommand = Nothing
-<<<<<<< HEAD
-=======
     , allowSubstitution = Nothing
->>>>>>> de6be28d
     , allowEvents = Nothing
     }
 
@@ -2151,10 +1770,7 @@
         , ( "value", encodeOptional Json.Encode.string secret.value )
         , ( "images", encodeOptionalList Json.Encode.string secret.images )
         , ( "allow_command", encodeOptional Json.Encode.bool secret.allowCommand )
-<<<<<<< HEAD
-=======
         , ( "allow_substitution", encodeOptional Json.Encode.bool secret.allowSubstitution )
->>>>>>> de6be28d
         , ( "allow_events", encodeOptional encodeAllowEvents secret.allowEvents )
         ]
 
