--- conflicted
+++ resolved
@@ -111,12 +111,8 @@
     )
 
 import Dict exposing (Dict)
-<<<<<<< HEAD
+import Errors exposing (Error)
 import Json.Decode as Decode exposing (Decoder, andThen, bool, field, int, string, succeed)
-=======
-import Errors exposing (Error)
-import Json.Decode as Decode exposing (Decoder, andThen, bool, dict, int, list, string, succeed)
->>>>>>> 7a9b792d
 import Json.Decode.Pipeline exposing (hardcoded, optional, required)
 import Json.Encode as Encode
 import LinkHeader exposing (WebLink)
