{--
Copyright (c) 2019 Target Brands, Inc. All rights reserved.
Use of this source code is governed by the LICENSE file in this repository.
--}


module Vela exposing
    ( AddRepositoryPayload
    , AuthParams
    , Build
    , BuildNumber
    , Builds
    , BuildsModel
    , Log
    , Logs
    , Org
    , Repo
    , Repositories
    , Repository
    , Session
    , SourceRepoUpdateFunction
    , SourceRepositories
    , Status(..)
    , Step
    , StepNumber
    , Steps
    , UpdateRepositoryPayload
    , User
    , decodeBuild
    , decodeBuilds
    , decodeLog
    , decodeRepositories
    , decodeRepository
    , decodeSession
    , decodeSourceRepositories
    , decodeStep
    , decodeSteps
    , decodeUser
    , defaultAddRepositoryPayload
    , defaultBuilds
    , defaultRepository
<<<<<<< HEAD
    , defaultUpdateRepositoryPayload
    , defaultUser
    , encodeAddRepository
    , encodeUpdateRepository
    , encodeUser
=======
    , defaultSession
    , defaultUser
    , encodeAddRepository
    , encodeSession
>>>>>>> 3ea0ea9d
    )

import Dict exposing (Dict)
import Json.Decode as Decode exposing (Decoder, andThen, bool, dict, int, string, succeed)
import Json.Decode.Pipeline exposing (hardcoded, optional, required)
import Json.Encode as Encode
import RemoteData exposing (RemoteData(..), WebData)



-- COMMON


type alias Org =
    String


type alias Repo =
    String


type alias BuildNumber =
    String


type alias StepNumber =
    String



-- SESSION


type alias Session =
    { username : String
    , token : String
    , entrypoint : String
    }


defaultSession : Session
defaultSession =
    Session "" "" ""


decodeSession : Decoder Session
decodeSession =
    Decode.succeed Session
        |> required "username" string
        |> required "token" string
        |> required "entrypoint" string


encodeSession : Session -> Encode.Value
encodeSession session =
    Encode.object
        [ ( "username", Encode.string <| session.username )
        , ( "token", Encode.string <| session.token )
        , ( "entrypoint", Encode.string <| session.entrypoint )
        ]



-- USER


type alias User =
    { username : String
    , token : String
    }


defaultUser : User
defaultUser =
    User "" ""


decodeUser : Decoder User
decodeUser =
    Decode.succeed User
        |> required "username" string
        |> required "token" string



-- AUTH


type alias AuthParams =
    { code : Maybe String
    , state : Maybe String
    }



-- REPOSITORY


type alias Repository =
    { id : Int
    , user_id : Int
    , org : String
    , name : String
    , full_name : String
    , link : String
    , clone : String
    , branch : String
    , timeout : Int
    , visibility : String
    , private : Bool
    , trusted : Bool
    , active : Bool
    , allow_pr : Bool
    , allow_push : Bool
    , allow_deploy : Bool
    , allow_tag : Bool
    , added : WebData Bool
    , removed : WebData Bool
    }


defaultRepository : Repository
defaultRepository =
    Repository -1 -1 "" "" "" "" "" "" -1 "" False False False False False False False NotAsked NotAsked


decodeRepository : Decoder Repository
decodeRepository =
    Decode.succeed Repository
        |> optional "id" int -1
        |> optional "user_id" int -1
        |> required "org" string
        |> required "name" string
        |> optional "full_name" string ""
        |> optional "link" string ""
        |> optional "clone" string ""
        |> optional "branch" string ""
        |> optional "timeout" int -1
        |> optional "visibility" string ""
        |> optional "private" bool False
        |> optional "trusted" bool False
        |> optional "active" bool False
        |> optional "allow_pr" bool False
        |> optional "allow_push" bool False
        |> optional "allow_deploy" bool False
        |> optional "allow_tag" bool False
        -- "added"
        |> hardcoded NotAsked
        -- "removed"
        |> hardcoded NotAsked


decodeRepositories : Decoder Repositories
decodeRepositories =
    Decode.list decodeRepository


decodeSourceRepositories : Decoder SourceRepositories
decodeSourceRepositories =
    Decode.dict (Decode.list decodeRepository)


{-| Repositories : type alias for list of added repositories
-}
type alias Repositories =
    List Repository


{-| SourceRepositories : type alias for repositories available for creation
-}
type alias SourceRepositories =
    Dict String Repositories


{-| SourceRepoUpdateFunction : function alias for updating source repositories via org or repo name
-}
type alias SourceRepoUpdateFunction =
    Repository -> WebData Bool -> Repositories -> Repositories


encodeAddRepository : AddRepositoryPayload -> Encode.Value
encodeAddRepository repo =
    Encode.object
        [ ( "org", Encode.string <| repo.org )
        , ( "name", Encode.string <| repo.name )
        , ( "full_name", Encode.string <| repo.full_name )
        , ( "link", Encode.string <| repo.link )
        , ( "clone", Encode.string <| repo.clone )
        , ( "timeout", Encode.int <| repo.timeout )
        , ( "private", Encode.bool <| repo.private )
        , ( "trusted", Encode.bool <| repo.trusted )
        , ( "active", Encode.bool <| repo.active )
        , ( "allow_pull", Encode.bool <| repo.allow_pull )
        , ( "allow_push", Encode.bool <| repo.allow_push )
        , ( "allow_deploy", Encode.bool <| repo.allow_deploy )
        , ( "allow_tag", Encode.bool <| repo.allow_tag )
        ]


type alias AddRepositoryPayload =
    { org : String
    , name : String
    , full_name : String
    , link : String
    , clone : String
    , timeout : Int
    , private : Bool
    , trusted : Bool
    , active : Bool
    , allow_pull : Bool
    , allow_push : Bool
    , allow_deploy : Bool
    , allow_tag : Bool
    }


defaultAddRepositoryPayload : AddRepositoryPayload
defaultAddRepositoryPayload =
    AddRepositoryPayload "" "" "" "" "" 60 False True True True True False False


type alias UpdateRepositoryPayload =
    { active : Maybe Bool
    , allow_pull : Maybe Bool
    , allow_push : Maybe Bool
    , allow_deploy : Maybe Bool
    , allow_tag : Maybe Bool
    }


defaultUpdateRepositoryPayload : UpdateRepositoryPayload
defaultUpdateRepositoryPayload =
    UpdateRepositoryPayload Nothing Nothing Nothing Nothing Nothing


encodeUpdateRepository : UpdateRepositoryPayload -> Encode.Value
encodeUpdateRepository repo =
    Encode.object
        [ ( "active", optionalBool repo.active )
        , ( "allow_pull", optionalBool repo.allow_pull )
        , ( "allow_push", optionalBool repo.allow_push )
        , ( "allow_deploy", optionalBool repo.allow_deploy )
        , ( "allow_tag", optionalBool repo.allow_tag )
        ]


optionalBool : Maybe Bool -> Encode.Value
optionalBool b =
    case b of
        Just b_ ->
            Encode.bool b_

        Nothing ->
            Encode.null



-- BUILDS


type alias BuildsModel =
    { org : Org
    , repo : Repo
    , builds : WebData Builds
    }


{-| Build : record type for vela build
-}
type alias Build =
    { id : Int
    , repository_id : Int
    , number : Int
    , parent : Int
    , event : String
    , status : Status
    , error : String
    , enqueued : Int
    , created : Int
    , started : Int
    , finished : Int
    , deploy : String
    , clone : String
    , source : String
    , title : String
    , message : String
    , commit : String
    , sender : String
    , author : String
    , branch : String
    , ref : String
    , base_ref : String
    , host : String
    , runtime : String
    , distribution : String
    }


decodeBuild : Decoder Build
decodeBuild =
    Decode.succeed Build
        |> optional "id" int -1
        |> optional "repository_id" int -1
        |> optional "number" int -1
        |> optional "parent" int -1
        |> optional "event" string ""
        |> optional "status" buildStatusDecoder Pending
        |> optional "error" string ""
        |> optional "enqueued" int -1
        |> optional "created" int -1
        |> optional "started" int -1
        |> optional "finished" int -1
        |> optional "deploy" string ""
        |> optional "clone" string ""
        |> optional "source" string ""
        |> optional "title" string ""
        |> optional "message" string ""
        |> optional "commit" string ""
        |> optional "sender" string ""
        |> optional "author" string ""
        |> optional "branch" string ""
        |> optional "ref" string ""
        |> optional "base_ref" string ""
        |> optional "host" string ""
        |> optional "runtime" string ""
        |> optional "distribution" string ""


{-| toBuildStatus : decodes json from vela into list of builds
-}
decodeBuilds : Decoder Builds
decodeBuilds =
    Decode.list decodeBuild


{-| buildStatusDecoder : decodes string field "status" to the union type BuildStatus
-}
buildStatusDecoder : Decoder Status
buildStatusDecoder =
    string |> andThen toStatus


defaultBuilds : BuildsModel
defaultBuilds =
    BuildsModel "" "" RemoteData.NotAsked


type alias Builds =
    List Build


{-| Status : type enum to represent the possible statuses a vela object can be in
-}
type Status
    = Pending
    | Running
    | Success
    | Failure
    | Error


{-| toStatus : helper to decode string to Status
-}
toStatus : String -> Decoder Status
toStatus status =
    case status of
        "pending" ->
            succeed Pending

        "running" ->
            succeed Running

        "success" ->
            succeed Success

        "failure" ->
            succeed Failure

        "error" ->
            succeed Error

        _ ->
            succeed Error



-- STEP


type alias Step =
    { id : Int
    , build_id : Int
    , repo_id : Int
    , number : Int
    , name : String
    , stage : String
    , status : Status
    , error : String
    , exit_code : Int
    , created : Int
    , started : Int
    , finished : Int
    , host : String
    , runtime : String
    , distribution : String
    }


{-| decodeStep : decodes json from vela into step
-}
decodeStep : Decoder Step
decodeStep =
    Decode.succeed Step
        |> optional "id" int -1
        |> optional "build_id" int -1
        |> optional "repo_id" int -1
        |> optional "number" int -1
        |> optional "name" string ""
        |> optional "stage" string ""
        |> optional "status" buildStatusDecoder Pending
        |> optional "error" string ""
        |> optional "exit_code" int -1
        |> optional "created" int -1
        |> optional "started" int -1
        |> optional "finished" int -1
        |> optional "host" string ""
        |> optional "runtime" string ""
        |> optional "distribution" string ""


{-| decodeSteps : decodes json from vela into list of steps
-}
decodeSteps : Decoder Steps
decodeSteps =
    Decode.list decodeStep


type alias Steps =
    List Step



-- LOG


type alias Log =
    { id : Int
    , step_id : Int
    , build_id : Int
    , repository_id : Int
    , data : String
    }


{-| decodeLog : decodes json from vela into log
-}
decodeLog : Decoder Log
decodeLog =
    Decode.succeed Log
        |> optional "id" int -1
        |> optional "step_id" int -1
        |> optional "build_id" int -1
        |> optional "repository_id" int -1
        |> optional "data" string ""


type alias Logs =
    List Log<|MERGE_RESOLUTION|>--- conflicted
+++ resolved
@@ -39,18 +39,12 @@
     , defaultAddRepositoryPayload
     , defaultBuilds
     , defaultRepository
-<<<<<<< HEAD
+    , defaultSession
     , defaultUpdateRepositoryPayload
     , defaultUser
     , encodeAddRepository
+    , encodeSession
     , encodeUpdateRepository
-    , encodeUser
-=======
-    , defaultSession
-    , defaultUser
-    , encodeAddRepository
-    , encodeSession
->>>>>>> 3ea0ea9d
     )
 
 import Dict exposing (Dict)
