--- conflicted
+++ resolved
@@ -127,13 +127,10 @@
     , toSecretType
     , updateBuild
     , updateBuildNumber
-<<<<<<< HEAD
     , updateBuildServices
     , updateBuildServicesFocusFragment
     , updateBuildServicesFollowing
     , updateBuildServicesLogs
-=======
->>>>>>> c2fd1552
     , updateBuildSteps
     , updateBuildStepsFocusFragment
     , updateBuildStepsFollowing
@@ -402,10 +399,7 @@
     { buildNumber : BuildNumber
     , build : WebData Build
     , steps : StepsModel
-<<<<<<< HEAD
     , services : ServicesModel
-=======
->>>>>>> c2fd1552
     }
 
 
@@ -427,11 +421,7 @@
 
 defaultBuildModel : BuildModel
 defaultBuildModel =
-<<<<<<< HEAD
     BuildModel "" NotAsked defaultStepsModel defaultServicesModel
-=======
-    BuildModel "" NotAsked defaultStepsModel
->>>>>>> c2fd1552
 
 
 defaultRepoModel : RepoModel
@@ -444,14 +434,11 @@
     StepsModel NotAsked [] Nothing 0
 
 
-<<<<<<< HEAD
 defaultServicesModel : ServicesModel
 defaultServicesModel =
     ServicesModel NotAsked [] Nothing 0
 
 
-=======
->>>>>>> c2fd1552
 updateRepoModel : RepoModel -> { a | repo : RepoModel } -> { a | repo : RepoModel }
 updateRepoModel update m =
     let
@@ -619,7 +606,6 @@
     let
         b =
             rm.build
-<<<<<<< HEAD
 
         s =
             b.steps
@@ -673,13 +659,6 @@
             b.services
     in
     { rm | build = { b | services = { s | logs = update } } }
-=======
-
-        s =
-            b.steps
-    in
-    { rm | build = { b | steps = { s | steps = update } } }
->>>>>>> c2fd1552
 
 
 updateHooksModel : HooksModel -> RepoModel -> RepoModel
