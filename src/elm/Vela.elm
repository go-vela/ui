--- conflicted
+++ resolved
@@ -999,11 +999,7 @@
 
 defaultEnableRepositoryPayload : EnableRepositoryPayload
 defaultEnableRepositoryPayload =
-<<<<<<< HEAD
-    EnableRepositoryPayload "" "" "" "" "" False False True True True False False False
-=======
-    EnableRepositoryPayload "" "" "" "" "" False True True False True False False False
->>>>>>> 885efce3
+    EnableRepositoryPayload "" "" "" "" "" False False True False True False False False
 
 
 type alias UpdateRepositoryPayload =
