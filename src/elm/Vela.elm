{--
Copyright (c) 2019 Target Brands, Inc. All rights reserved.
Use of this source code is governed by the LICENSE file in this repository.
--}


module Vela exposing
    ( AddRepositoryPayload
    , AuthParams
    , Build
    , BuildIdentifier
    , BuildNumber
    , Builds
    , BuildsModel
    , Field
    , Hook
    , HookBuilds
    , Hooks
<<<<<<< HEAD
    , LineFocus
=======
    , HooksModel
>>>>>>> 862b3f78
    , Log
    , Logs
    , Org
    , Repo
    , Repositories
    , Repository
    , Session
    , SourceRepoUpdateFunction
    , SourceRepositories
    , Status(..)
    , Step
    , StepNumber
    , Steps
    , UpdateRepositoryPayload
    , User
    , Viewing
    , buildUpdateRepoBoolPayload
    , buildUpdateRepoIntPayload
    , buildUpdateRepoStringPayload
    , decodeBuild
    , decodeBuilds
    , decodeHook
    , decodeHooks
    , decodeLog
    , decodeRepositories
    , decodeRepository
    , decodeSession
    , decodeSourceRepositories
    , decodeStep
    , decodeSteps
    , decodeUser
    , defaultAddRepositoryPayload
    , defaultBuilds
    , defaultHooks
    , defaultRepository
    , defaultSession
    , defaultUpdateRepositoryPayload
    , defaultUser
    , encodeAddRepository
    , encodeSession
    , encodeUpdateRepository
    )

import Dict exposing (Dict)
import Json.Decode as Decode exposing (Decoder, andThen, bool, dict, int, string, succeed)
import Json.Decode.Pipeline exposing (hardcoded, optional, required)
import Json.Encode as Encode
import LinkHeader exposing (WebLink)
import RemoteData exposing (RemoteData(..), WebData)



-- COMMON


type alias Org =
    String


type alias Repo =
    String


type alias BuildNumber =
    String


type alias StepNumber =
    String



-- SESSION


type alias Session =
    { username : String
    , token : String
    , entrypoint : String
    }


defaultSession : Session
defaultSession =
    Session "" "" ""


decodeSession : Decoder Session
decodeSession =
    Decode.succeed Session
        |> required "username" string
        |> required "token" string
        |> required "entrypoint" string


encodeSession : Session -> Encode.Value
encodeSession session =
    Encode.object
        [ ( "username", Encode.string <| session.username )
        , ( "token", Encode.string <| session.token )
        , ( "entrypoint", Encode.string <| session.entrypoint )
        ]



-- USER


type alias User =
    { username : String
    , token : String
    }


defaultUser : User
defaultUser =
    User "" ""


decodeUser : Decoder User
decodeUser =
    Decode.succeed User
        |> required "username" string
        |> required "token" string



-- AUTH


type alias AuthParams =
    { code : Maybe String
    , state : Maybe String
    }



-- REPOSITORY


type alias Repository =
    { id : Int
    , user_id : Int
    , org : String
    , name : String
    , full_name : String
    , link : String
    , clone : String
    , branch : String
    , timeout : Int
    , visibility : String
    , private : Bool
    , trusted : Bool
    , active : Bool
    , allow_pull : Bool
    , allow_push : Bool
    , allow_deploy : Bool
    , allow_tag : Bool
    , added : WebData Bool
    , removed : WebData Bool
    }


defaultRepository : Repository
defaultRepository =
    Repository -1 -1 "" "" "" "" "" "" 0 "" False False False False False False False NotAsked NotAsked


decodeRepository : Decoder Repository
decodeRepository =
    Decode.succeed Repository
        |> optional "id" int -1
        |> optional "user_id" int -1
        |> required "org" string
        |> required "name" string
        |> optional "full_name" string ""
        |> optional "link" string ""
        |> optional "clone" string ""
        |> optional "branch" string ""
        |> optional "timeout" int 0
        |> optional "visibility" string ""
        |> optional "private" bool False
        |> optional "trusted" bool False
        |> optional "active" bool False
        |> optional "allow_pull" bool False
        |> optional "allow_push" bool False
        |> optional "allow_deploy" bool False
        |> optional "allow_tag" bool False
        -- "added"
        |> hardcoded NotAsked
        -- "removed"
        |> hardcoded NotAsked


decodeRepositories : Decoder Repositories
decodeRepositories =
    Decode.list decodeRepository


decodeSourceRepositories : Decoder SourceRepositories
decodeSourceRepositories =
    Decode.dict (Decode.list decodeRepository)


{-| Repositories : type alias for list of added repositories
-}
type alias Repositories =
    List Repository


{-| SourceRepositories : type alias for repositories available for creation
-}
type alias SourceRepositories =
    Dict String Repositories


{-| SourceRepoUpdateFunction : function alias for updating source repositories via org or repo name
-}
type alias SourceRepoUpdateFunction =
    Repository -> WebData Bool -> Repositories -> Repositories


encodeAddRepository : AddRepositoryPayload -> Encode.Value
encodeAddRepository repo =
    Encode.object
        [ ( "org", Encode.string <| repo.org )
        , ( "name", Encode.string <| repo.name )
        , ( "full_name", Encode.string <| repo.full_name )
        , ( "link", Encode.string <| repo.link )
        , ( "clone", Encode.string <| repo.clone )
        , ( "timeout", Encode.int <| repo.timeout )
        , ( "private", Encode.bool <| repo.private )
        , ( "trusted", Encode.bool <| repo.trusted )
        , ( "active", Encode.bool <| repo.active )
        , ( "allow_pull", Encode.bool <| repo.allow_pull )
        , ( "allow_push", Encode.bool <| repo.allow_push )
        , ( "allow_deploy", Encode.bool <| repo.allow_deploy )
        , ( "allow_tag", Encode.bool <| repo.allow_tag )
        ]


type alias AddRepositoryPayload =
    { org : String
    , name : String
    , full_name : String
    , link : String
    , clone : String
    , timeout : Int
    , private : Bool
    , trusted : Bool
    , active : Bool
    , allow_pull : Bool
    , allow_push : Bool
    , allow_deploy : Bool
    , allow_tag : Bool
    }


defaultAddRepositoryPayload : AddRepositoryPayload
defaultAddRepositoryPayload =
    AddRepositoryPayload "" "" "" "" "" 60 False True True True True False False


type alias UpdateRepositoryPayload =
    { private : Maybe Bool
    , trusted : Maybe Bool
    , active : Maybe Bool
    , allow_pull : Maybe Bool
    , allow_push : Maybe Bool
    , allow_deploy : Maybe Bool
    , allow_tag : Maybe Bool
    , visibility : Maybe String
    , timeout : Maybe Int
    }


type alias Field =
    String


defaultUpdateRepositoryPayload : UpdateRepositoryPayload
defaultUpdateRepositoryPayload =
    UpdateRepositoryPayload Nothing Nothing Nothing Nothing Nothing Nothing Nothing Nothing Nothing


encodeUpdateRepository : UpdateRepositoryPayload -> Encode.Value
encodeUpdateRepository repo =
    Encode.object
        [ ( "active", encodeOptional Encode.bool repo.active )
        , ( "private", encodeOptional Encode.bool repo.private )
        , ( "trusted", encodeOptional Encode.bool repo.trusted )
        , ( "allow_pull", encodeOptional Encode.bool repo.allow_pull )
        , ( "allow_push", encodeOptional Encode.bool repo.allow_push )
        , ( "allow_deploy", encodeOptional Encode.bool repo.allow_deploy )
        , ( "allow_tag", encodeOptional Encode.bool repo.allow_tag )
        , ( "visibility", encodeOptional Encode.string repo.visibility )
        , ( "timeout", encodeOptional Encode.int repo.timeout )
        ]


encodeOptional : (a -> Encode.Value) -> Maybe a -> Encode.Value
encodeOptional encoder value =
    case value of
        Just value_ ->
            encoder value_

        Nothing ->
            Encode.null


buildUpdateRepoBoolPayload : Field -> Bool -> UpdateRepositoryPayload
buildUpdateRepoBoolPayload field value =
    case field of
        "private" ->
            { defaultUpdateRepositoryPayload | private = Just value }

        "trusted" ->
            { defaultUpdateRepositoryPayload | trusted = Just value }

        "active" ->
            { defaultUpdateRepositoryPayload | active = Just value }

        "allow_pull" ->
            { defaultUpdateRepositoryPayload | allow_pull = Just value }

        "allow_push" ->
            { defaultUpdateRepositoryPayload | allow_push = Just value }

        "allow_deploy" ->
            { defaultUpdateRepositoryPayload | allow_deploy = Just value }

        "allow_tag" ->
            { defaultUpdateRepositoryPayload | allow_tag = Just value }

        _ ->
            defaultUpdateRepositoryPayload


buildUpdateRepoStringPayload : Field -> String -> UpdateRepositoryPayload
buildUpdateRepoStringPayload field value =
    case field of
        "visibility" ->
            { defaultUpdateRepositoryPayload | visibility = Just value }

        _ ->
            defaultUpdateRepositoryPayload


buildUpdateRepoIntPayload : Field -> Int -> UpdateRepositoryPayload
buildUpdateRepoIntPayload field value =
    case field of
        "timeout" ->
            { defaultUpdateRepositoryPayload | timeout = Just value }

        _ ->
            defaultUpdateRepositoryPayload



-- BUILDS


type alias BuildsModel =
    { org : Org
    , repo : Repo
    , builds : WebData Builds
    , pager : List WebLink
    }


{-| Build : record type for vela build
-}
type alias Build =
    { id : Int
    , repository_id : Int
    , number : Int
    , parent : Int
    , event : String
    , status : Status
    , error : String
    , enqueued : Int
    , created : Int
    , started : Int
    , finished : Int
    , deploy : String
    , clone : String
    , source : String
    , title : String
    , message : String
    , commit : String
    , sender : String
    , author : String
    , branch : String
    , ref : String
    , base_ref : String
    , host : String
    , runtime : String
    , distribution : String
    }


decodeBuild : Decoder Build
decodeBuild =
    Decode.succeed Build
        |> optional "id" int -1
        |> optional "repository_id" int -1
        |> optional "number" int -1
        |> optional "parent" int -1
        |> optional "event" string ""
        |> optional "status" buildStatusDecoder Pending
        |> optional "error" string ""
        |> optional "enqueued" int -1
        |> optional "created" int -1
        |> optional "started" int -1
        |> optional "finished" int -1
        |> optional "deploy" string ""
        |> optional "clone" string ""
        |> optional "source" string ""
        |> optional "title" string ""
        |> optional "message" string ""
        |> optional "commit" string ""
        |> optional "sender" string ""
        |> optional "author" string ""
        |> optional "branch" string ""
        |> optional "ref" string ""
        |> optional "base_ref" string ""
        |> optional "host" string ""
        |> optional "runtime" string ""
        |> optional "distribution" string ""


{-| toBuildStatus : decodes json from vela into list of builds
-}
decodeBuilds : Decoder Builds
decodeBuilds =
    Decode.list decodeBuild


{-| buildStatusDecoder : decodes string field "status" to the union type BuildStatus
-}
buildStatusDecoder : Decoder Status
buildStatusDecoder =
    string |> andThen toStatus


defaultBuilds : BuildsModel
defaultBuilds =
    BuildsModel "" "" RemoteData.NotAsked []


type alias Builds =
    List Build


{-| Status : type enum to represent the possible statuses a vela object can be in
-}
type Status
    = Pending
    | Running
    | Success
    | Failure
    | Error


{-| toStatus : helper to decode string to Status
-}
toStatus : String -> Decoder Status
toStatus status =
    case status of
        "pending" ->
            succeed Pending

        "running" ->
            succeed Running

        "success" ->
            succeed Success

        "failure" ->
            succeed Failure

        "error" ->
            succeed Error

        _ ->
            succeed Error



-- STEP


type alias Step =
    { id : Int
    , build_id : Int
    , repo_id : Int
    , number : Int
    , name : String
    , stage : String
    , status : Status
    , error : String
    , exit_code : Int
    , created : Int
    , started : Int
    , finished : Int
    , host : String
    , runtime : String
    , distribution : String
    , viewing : Bool
<<<<<<< HEAD
    , lineFocus : Maybe Int
=======
>>>>>>> 862b3f78
    }


{-| decodeStep : decodes json from vela into step
-}
decodeStep : Decoder Step
decodeStep =
    Decode.succeed Step
        |> optional "id" int -1
        |> optional "build_id" int -1
        |> optional "repo_id" int -1
        |> optional "number" int -1
        |> optional "name" string ""
        |> optional "stage" string ""
        |> optional "status" buildStatusDecoder Pending
        |> optional "error" string ""
        |> optional "exit_code" int -1
        |> optional "created" int -1
        |> optional "started" int -1
        |> optional "finished" int -1
        |> optional "host" string ""
        |> optional "runtime" string ""
        |> optional "distribution" string ""
<<<<<<< HEAD
        -- "viewing"
        |> hardcoded False
        -- "lineFocus"
        |> hardcoded Nothing
=======
        |> optional "viewing" bool False
>>>>>>> 862b3f78


{-| decodeSteps : decodes json from vela into list of steps
-}
decodeSteps : Decoder Steps
decodeSteps =
    Decode.list decodeStep


type alias Steps =
    List Step



-- LOG


type alias Log =
    { id : Int
    , step_id : Int
    , build_id : Int
    , repository_id : Int
    , data : String
    }


{-| decodeLog : decodes json from vela into log
-}
decodeLog : Decoder Log
decodeLog =
    Decode.succeed Log
        |> optional "id" int -1
        |> optional "step_id" int -1
        |> optional "build_id" int -1
        |> optional "repository_id" int -1
        |> optional "data" string ""


type alias Logs =
    List (WebData Log)
<<<<<<< HEAD


type alias LineFocus =
    Maybe String
=======
>>>>>>> 862b3f78



-- HOOKS


type alias HooksModel =
    { hooks : WebData Hooks
    , pager : List WebLink
    }


defaultHooks : HooksModel
defaultHooks =
    HooksModel RemoteData.NotAsked []


{-| Hook : record type for vela repo hooks
-}
type alias Hook =
    { id : Int
    , repo_id : Int
    , build_id : Int
    , source_id : String
    , created : Int
    , host : String
    , event : String
    , branch : String
    , error : String
    , status : String
    , link : String
    }


decodeHook : Decoder Hook
decodeHook =
    Decode.succeed Hook
        |> optional "id" int -1
        |> optional "repo_id" int -1
        |> optional "build_id" int -1
        |> optional "source_id" string ""
        |> optional "created" int -1
        |> optional "host" string ""
        |> optional "event" string ""
        |> optional "branch" string ""
        |> optional "error" string ""
        |> optional "status" string ""
        |> optional "link" string ""


{-| decodeHooks : decodes json from vela into list of hooks
-}
decodeHooks : Decoder Hooks
decodeHooks =
    Decode.list decodeHook


type alias Hooks =
    List Hook


type alias Viewing =
    Bool


type alias HookBuilds =
    Dict BuildIdentifier ( WebData Build, Viewing )


type alias BuildIdentifier =
    ( Org, Repo, BuildNumber )<|MERGE_RESOLUTION|>--- conflicted
+++ resolved
@@ -16,11 +16,8 @@
     , Hook
     , HookBuilds
     , Hooks
-<<<<<<< HEAD
+    , HooksModel
     , LineFocus
-=======
-    , HooksModel
->>>>>>> 862b3f78
     , Log
     , Logs
     , Org
@@ -530,10 +527,7 @@
     , runtime : String
     , distribution : String
     , viewing : Bool
-<<<<<<< HEAD
     , lineFocus : Maybe Int
-=======
->>>>>>> 862b3f78
     }
 
 
@@ -557,14 +551,10 @@
         |> optional "host" string ""
         |> optional "runtime" string ""
         |> optional "distribution" string ""
-<<<<<<< HEAD
         -- "viewing"
         |> hardcoded False
         -- "lineFocus"
         |> hardcoded Nothing
-=======
-        |> optional "viewing" bool False
->>>>>>> 862b3f78
 
 
 {-| decodeSteps : decodes json from vela into list of steps
@@ -605,13 +595,10 @@
 
 type alias Logs =
     List (WebData Log)
-<<<<<<< HEAD
 
 
 type alias LineFocus =
     Maybe String
-=======
->>>>>>> 862b3f78
 
 
 
