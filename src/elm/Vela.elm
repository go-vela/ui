--- conflicted
+++ resolved
@@ -9,11 +9,12 @@
     , Build
     , BuildModel
     , BuildNumber
+    , BuildView
     , Builds
     , BuildsModel
     , ChownRepo
     , Commit
-    , Copy,updateBuildServices
+    , Copy
     , CurrentUser
     , DisableRepo
     , EnableRepo
@@ -22,7 +23,7 @@
     , Enabled
     , Enabling(..)
     , Engine
-    , Event, toBuildView
+    , Event
     , Favicon
     , Favorites
     , Field
@@ -35,7 +36,7 @@
     , LogFocus
     , Logs
     , Name
-    , Org,BuildView
+    , Org
     , PipelineConfig
     , PipelineModel
     , PipelineTemplates
@@ -120,11 +121,13 @@
     , secretsErrorLabel
     , statusToFavicon
     , stringToTheme
+    , toBuildView
     , toMaybeSecretType
     , toSecretType
     , updateBuild
     , updateBuildFocusFragment
     , updateBuildLogs
+    , updateBuildServices
     , updateBuildStepFollowing
     , updateBuildSteps
     , updateBuilds
@@ -396,27 +399,32 @@
     , focusFragment : FocusFragment
     }
 
+
 toBuildView : String -> BuildView
-toBuildView s = 
-    case String.toLower <| String.trim <| s of 
+toBuildView s =
+    case String.toLower <| String.trim <| s of
         "steps" ->
             Steps
+
         "services" ->
-            Services 
+            Services
+
         "pipeline" ->
             Pipeline
+
         _ ->
             Steps
 
-type BuildView = 
-    Steps 
+
+type BuildView
+    = Steps
     | Services
     | Pipeline
 
 
 defaultBuildModel : BuildModel
 defaultBuildModel =
-    BuildModel "" NotAsked NotAsked  NotAsked [] 0 0 Nothing
+    BuildModel "" NotAsked NotAsked NotAsked [] 0 0 Nothing
 
 
 defaultRepoModel : RepoModel
@@ -462,24 +470,21 @@
     { rm | build = { b | build = update } }
 
 
-<<<<<<< HEAD
 updateBuildFocusFragment : RepoModel -> FocusFragment -> RepoModel
 updateBuildFocusFragment rm update =
-=======
+    let
+        b =
+            rm.build
+    in
+    { rm | build = { b | focusFragment = update } }
+
+
 updateBuildStepFollowing : Int -> RepoModel -> RepoModel
 updateBuildStepFollowing update rm =
->>>>>>> e3c809b1
     let
         b =
             rm.build
     in
-<<<<<<< HEAD
-    { rm | build = { b | focusFragment = update } }
-
-
-updateBuilds : RepoModel -> BuildsModel -> RepoModel
-updateBuilds rm update =
-=======
     { rm | build = { b | followingStep = update } }
 
 
@@ -533,7 +538,6 @@
 
 updateBuildsModel : BuildsModel -> RepoModel -> RepoModel
 updateBuildsModel update rm =
->>>>>>> e3c809b1
     { rm | builds = update }
 
 
@@ -546,10 +550,8 @@
     { rm | build = { b | steps = update } }
 
 
-<<<<<<< HEAD
-
-updateBuildServices : RepoModel -> WebData Services -> RepoModel
-updateBuildServices rm update =
+updateBuildServices :  WebData Services ->RepoModel -> RepoModel
+updateBuildServices  update rm =
     let
         b =
             rm.build
@@ -557,12 +559,8 @@
     { rm | build = { b | services = update } }
 
 
-updateBuildLogs : RepoModel -> Logs -> RepoModel
-updateBuildLogs rm update =
-=======
-updateBuildLogs : Logs -> RepoModel -> RepoModel
-updateBuildLogs update rm =
->>>>>>> e3c809b1
+updateBuildLogs :Logs ->  RepoModel -> RepoModel
+updateBuildLogs  update rm =
     let
         b =
             rm.build
