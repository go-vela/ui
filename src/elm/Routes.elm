--- conflicted
+++ resolved
@@ -43,12 +43,7 @@
     | OrgBuilds Org (Maybe Pagination.Page) (Maybe Pagination.PerPage) (Maybe Event)
     | Build Org Repo BuildNumber FocusFragment
     | BuildServices Org Repo BuildNumber FocusFragment
-<<<<<<< HEAD
     | BuildPipeline Org Repo BuildNumber (Maybe ExpandTemplatesQuery) FocusFragment
-    | Pipeline Org Repo Ref (Maybe ExpandTemplatesQuery) FocusFragment
-=======
-    | BuildPipeline Org Repo BuildNumber Ref (Maybe ExpandTemplatesQuery) FocusFragment
->>>>>>> fd610e51
     | Settings
     | Login
     | Logout
