{--
SPDX-License-Identifier: Apache-2.0
--}


module Layouts.Default.Org exposing (Model, Msg, Props, layout, map)

import Components.Crumbs
import Components.Help
import Components.Nav
import Components.Tabs
import Components.Util
import Dict exposing (Dict)
import Effect exposing (Effect)
import Html exposing (Html, a, main_, text)
import Html.Attributes exposing (class)
import Layout exposing (Layout)
import Layouts.Default
import Route exposing (Route)
import Route.Path
import Shared
import Url exposing (Url)
import Utils.Favicons as Favicons
import Utils.Helpers as Util
import View exposing (View)


type alias Props contentMsg =
    { navButtons : List (Html contentMsg)
    , utilButtons : List (Html contentMsg)
    , helpCommands : List Components.Help.Command
    , crumbs : List Components.Crumbs.Crumb
    , org : String
    }


map : (msg1 -> msg2) -> Props msg1 -> Props msg2
map fn props =
    { navButtons = List.map (Html.map fn) props.navButtons
    , utilButtons = List.map (Html.map fn) props.navButtons
    , helpCommands = props.helpCommands
    , crumbs = props.crumbs
    , org = props.org
    }


layout : Props contentMsg -> Shared.Model -> Route () -> Layout Layouts.Default.Props Model Msg contentMsg
layout props shared route =
    Layout.new
        { init = init shared route
        , update = update shared route
        , view = view props shared route
        , subscriptions = subscriptions
        }
        |> Layout.withOnUrlChanged OnUrlChanged
        |> Layout.withParentProps
            { helpCommands = props.helpCommands
            }



-- MODEL


type alias Model =
    { tabHistory : Dict String Url }


init : Shared.Model -> Route () -> () -> ( Model, Effect Msg )
init shared route _ =
    ( { tabHistory = Dict.empty
      }
<<<<<<< HEAD
    , Effect.getCurrentUserShared {}
=======
    , Effect.batch
        [ Effect.updateFavicon { favicon = Favicons.defaultFavicon }
        , Effect.getCurrentUser {}
        ]
>>>>>>> 6df227df
    )



-- UPDATE


type Msg
    = OnUrlChanged { from : Route (), to : Route () }


update : Shared.Model -> Route () -> Msg -> Model -> ( Model, Effect Msg )
update shared route msg model =
    case msg of
        -- BROWSER
        OnUrlChanged options ->
            ( { model
                | tabHistory =
                    model.tabHistory |> Dict.insert (Route.Path.toString options.to.path) options.to.url
              }
            , Effect.replaceRouteRemoveTabHistorySkipDomFocus route
            )


subscriptions : Model -> Sub Msg
subscriptions model =
    Sub.none



-- VIEW


view : Props contentMsg -> Shared.Model -> Route () -> { toContentMsg : Msg -> contentMsg, content : View contentMsg, model : Model } -> View contentMsg
view props shared route { toContentMsg, model, content } =
    { title = props.org ++ " " ++ content.title
    , body =
        [ Components.Nav.view shared
            route
            { buttons =
                props.navButtons
                    ++ [ a
                            [ class "button"
                            , class "-outline"
                            , Util.testAttribute "source-repos"
                            , Route.Path.href Route.Path.Account_SourceRepos
                            ]
                            [ text "Source Repositories" ]
                       ]
            , crumbs = Components.Crumbs.view route.path props.crumbs
            }
        , main_ [ class "content-wrap" ]
            (Components.Util.view
                shared
                route
                (Components.Tabs.viewOrgTabs
                    shared
                    { org = props.org
                    , currentPath = route.path
                    , tabHistory = model.tabHistory
                    }
                    :: props.utilButtons
                )
                :: content.body
            )
        ]
    }<|MERGE_RESOLUTION|>--- conflicted
+++ resolved
@@ -70,14 +70,10 @@
 init shared route _ =
     ( { tabHistory = Dict.empty
       }
-<<<<<<< HEAD
-    , Effect.getCurrentUserShared {}
-=======
     , Effect.batch
         [ Effect.updateFavicon { favicon = Favicons.defaultFavicon }
-        , Effect.getCurrentUser {}
+        , Effect.getCurrentUserShared {}
         ]
->>>>>>> 6df227df
     )
 
 
