{--
Copyright (c) 2020 Target Brands, Inc. All rights reserved.
Use of this source code is governed by the LICENSE file in this repository.
--}


module Main exposing (buildMsgs, main)

import Alerts exposing (Alert)
import Api
import Api.Endpoint
import Api.Pagination as Pagination
import Browser exposing (Document, UrlRequest)
import Browser.Dom as Dom
import Browser.Events exposing (Visibility(..))
import Browser.Navigation as Navigation
import Dict
import Errors exposing (Error, addErrorString, detailedErrorToString, toFailure)
import Favorites exposing (toFavorite, updateFavorites)
import FeatherIcons
import File.Download as Download
import Focus exposing (ExpandTemplatesQuery, Fragment, RefQuery, focusFragmentToFocusId, lineRangeId, parseFocusFragment, resourceFocusFragment)
import Help.Commands
import Help.View
import Html
    exposing
        ( Html
        , a
        , button
        , details
        , div
        , footer
        , h1
        , header
        , input
        , label
        , li
        , main_
        , nav
        , p
        , summary
        , text
        , ul
        )
import Html.Attributes
    exposing
        ( attribute
        , checked
        , class
        , classList
        , for
        , href
        , id
        , name
        , type_
        )
import Html.Events exposing (onClick)
import Html.Lazy exposing (lazy, lazy2, lazy3, lazy4, lazy5, lazy6, lazy7)
import Http
import Http.Detailed
import Interop
import Json.Decode as Decode exposing (string)
import Json.Encode as Encode
import List.Extra exposing (updateIf)
import Maybe
import Nav exposing (viewNav, viewUtil)
import Pager
import Pages exposing (Page(..))
import Pages.Build.Logs
    exposing
        ( bottomTrackerFocusId
<<<<<<< HEAD
=======
        , clickResource
        , expandActive
>>>>>>> c2fd1552
        , focusAndClear
        , getCurrentResource
        , isViewing
        , setAllViews
        )
import Pages.Build.Model
<<<<<<< HEAD
import Pages.Build.Update exposing (clickResource, expandActive, isViewing, setAllViews)
=======
>>>>>>> c2fd1552
import Pages.Build.View
import Pages.Builds exposing (view)
import Pages.Home
import Pages.Hooks
import Pages.Pipeline.Model
import Pages.Pipeline.View
import Pages.RepoSettings exposing (enableUpdate)
import Pages.Secrets.Model
import Pages.Secrets.Update
import Pages.Secrets.View
import Pages.Settings
import Pages.SourceRepos
import RemoteData exposing (RemoteData(..), WebData)
import Routes exposing (Route(..))
import String.Extra
import SvgBuilder exposing (velaLogo)
import Task exposing (perform, succeed)
import Time
    exposing
        ( Posix
        , Zone
        , every
        , here
        , millisToPosix
        , utc
        )
import Toasty as Alerting exposing (Stack)
import Url exposing (Url)
import Url.Builder as UB exposing (QueryParameter)
import Util
import Vela
    exposing
        ( AuthParams
        , Build
        , BuildNumber
        , Builds
        , BuildsModel
        , ChownRepo
        , CurrentUser
        , EnableRepo
        , EnableRepos
        , EnableRepositoryPayload
        , Enabling(..)
        , Engine
        , Event
        , Favicon
        , Field
        , FocusFragment
        , Hooks
        , HooksModel
        , Key
        , Log
        , Logs
        , Name
        , Org
        , PipelineConfig
        , PipelineModel
        , PipelineTemplates
        , Ref
        , RepairRepo
        , Repo
        , RepoModel
        , RepoResourceIdentifier
        , RepoSearchFilters
        , Repositories
        , Repository
        , Secret
        , SecretType(..)
        , Secrets
        , Service
        , ServiceNumber
        , Services
        , Session
        , SourceRepositories
        , Step
        , StepNumber
        , Steps
        , Team
        , Templates
        , Theme(..)
        , Type
        , UpdateRepositoryPayload
        , UpdateUserPayload
        , User
        , buildUpdateFavoritesPayload
        , buildUpdateRepoBoolPayload
        , buildUpdateRepoIntPayload
        , buildUpdateRepoStringPayload
        , decodeSession
        , decodeTheme
        , defaultBuilds
        , defaultEnableRepositoryPayload
        , defaultFavicon
        , defaultHooks
        , defaultPipeline
        , defaultPipelineTemplates
        , defaultRepoModel
        , defaultRepository
        , defaultSession
        , defaultStepsModel
        , encodeEnableRepository
        , encodeSession
        , encodeTheme
        , encodeUpdateRepository
        , encodeUpdateUser
        , isComplete
        , secretTypeToString
        , statusToFavicon
        , stringToTheme
        , updateBuild
        , updateBuildNumber
<<<<<<< HEAD
        , updateBuildServices
        , updateBuildServicesFocusFragment
        , updateBuildServicesFollowing
        , updateBuildServicesLogs
=======
>>>>>>> c2fd1552
        , updateBuildSteps
        , updateBuildStepsFocusFragment
        , updateBuildStepsFollowing
        , updateBuildStepsLogs
        , updateBuilds
        , updateBuildsEvent
        , updateBuildsModel
        , updateBuildsPage
        , updateBuildsPager
        , updateBuildsPerPage
        , updateHooks
        , updateHooksModel
        , updateHooksPage
        , updateHooksPager
        , updateHooksPerPage
        , updateOrgRepo
        , updateRepo
        , updateRepoEnabling
        , updateRepoInitialized
        , updateRepoModel
        , updateRepoTimeout
        )



-- TYPES


type alias Flags =
    { isDev : Bool
    , velaAPI : String
    , velaFeedbackURL : String
    , velaDocsURL : String
    , velaSession : Maybe Session
    , velaTheme : String
    }


type alias Model =
    { page : Page
    , session : Maybe Session
    , user : WebData CurrentUser
    , toasties : Stack Alert
    , sourceRepos : WebData SourceRepositories
    , repo : RepoModel
    , velaAPI : String
    , velaFeedbackURL : String
    , velaDocsURL : String
    , navigationKey : Navigation.Key
    , zone : Zone
    , time : Posix
    , filters : RepoSearchFilters
    , favoritesFilter : String
    , entryURL : Url
    , theme : Theme
    , shift : Bool
    , visibility : Visibility
    , showHelp : Bool
    , showIdentity : Bool
    , favicon : Favicon
    , secretsModel : Pages.Secrets.Model.Model Msg
    , pipeline : PipelineModel
    , templates : PipelineTemplates
    }


type Interval
    = OneSecond
    | OneSecondHidden
    | FiveSecond RefreshData
    | FiveSecondHidden RefreshData


type alias RefreshData =
    { org : Org
    , repo : Repo
    , build_number : Maybe BuildNumber
    , steps : Maybe Steps
    }


init : Flags -> Url -> Navigation.Key -> ( Model, Cmd Msg )
init flags url navKey =
    let
        model : Model
        model =
            { page = Pages.Overview
            , session = flags.velaSession
            , user = NotAsked
            , sourceRepos = NotAsked
            , velaAPI = flags.velaAPI
            , velaFeedbackURL = flags.velaFeedbackURL
            , velaDocsURL = flags.velaDocsURL
            , navigationKey = navKey
            , toasties = Alerting.initialState
            , zone = utc
            , time = millisToPosix 0
            , filters = Dict.empty
            , favoritesFilter = ""
            , repo = defaultRepoModel
            , entryURL = url
            , theme = stringToTheme flags.velaTheme
            , shift = False
            , visibility = Visible
            , showHelp = False
            , showIdentity = False
            , favicon = defaultFavicon
            , secretsModel = initSecretsModel
            , pipeline = defaultPipeline
            , templates = defaultPipelineTemplates
            }

        ( newModel, newPage ) =
            setNewPage (Routes.match url) model

        setTimeZone =
            Task.perform AdjustTimeZone here

        setTime =
            Task.perform AdjustTime Time.now
    in
    ( newModel
    , Cmd.batch
        [ newPage

        -- for themes, we rely on ports to apply the class on <body>
        , Interop.setTheme <| encodeTheme model.theme
        , setTimeZone
        , setTime
        ]
    )



-- UPDATE


type Msg
    = -- User events
      NewRoute Routes.Route
    | ClickedLink UrlRequest
    | SearchSourceRepos Org String
    | SearchFavorites String
    | ChangeRepoTimeout String
    | RefreshSettings Org Repo
    | RefreshHooks Org Repo
    | RefreshSecrets Engine SecretType Org Repo
    | FocusLineNumber Int
    | FilterBuildEventBy (Maybe Event) Org Repo
    | SetTheme Theme
    | GotoPage Pagination.Page
    | ShowHideHelp (Maybe Bool)
    | ShowHideIdentity (Maybe Bool)
    | Copy String
    | DownloadFile String String String
    | ExpandAllSteps Org Repo BuildNumber
    | CollapseAllSteps
    | ExpandStep Org Repo BuildNumber StepNumber
    | FollowStep Int
<<<<<<< HEAD
    | ExpandAllServices Org Repo BuildNumber
    | CollapseAllServices
    | ExpandService Org Repo BuildNumber ServiceNumber
    | FollowService Int
    | ShowHideTemplates
=======
    | ShowHideTemplates
    | FocusPipelineConfigLineNumber Int
>>>>>>> c2fd1552
      -- Outgoing HTTP requests
    | SignInRequested
    | FetchSourceRepositories
    | ToggleFavorite Org (Maybe Repo)
    | EnableRepos Repositories
    | EnableRepo Repository
    | DisableRepo Repository
    | ChownRepo Repository
    | RepairRepo Repository
    | UpdateRepoEvent Org Repo Field Bool
    | UpdateRepoAccess Org Repo Field String
    | UpdateRepoTimeout Org Repo Field Int
    | RestartBuild Org Repo BuildNumber
<<<<<<< HEAD
    | GetPipelineConfig Org Repo (Maybe BuildNumber) (Maybe String) FocusFragment Bool
    | ExpandPipelineConfig Org Repo (Maybe BuildNumber) (Maybe String) FocusFragment Bool
=======
    | GetPipelineConfig Org Repo (Maybe BuildNumber) (Maybe Ref) FocusFragment Bool
    | ExpandPipelineConfig Org Repo (Maybe BuildNumber) (Maybe Ref) FocusFragment Bool
>>>>>>> c2fd1552
      -- Inbound HTTP responses
    | UserResponse (Result (Http.Detailed.Error String) ( Http.Metadata, User ))
    | CurrentUserResponse (Result (Http.Detailed.Error String) ( Http.Metadata, CurrentUser ))
    | SourceRepositoriesResponse (Result (Http.Detailed.Error String) ( Http.Metadata, SourceRepositories ))
    | RepoFavoritedResponse String Bool (Result (Http.Detailed.Error String) ( Http.Metadata, CurrentUser ))
    | RepoResponse (Result (Http.Detailed.Error String) ( Http.Metadata, Repository ))
    | RepoEnabledResponse Repository (Result (Http.Detailed.Error String) ( Http.Metadata, Repository ))
    | RepoDisabledResponse Repository (Result (Http.Detailed.Error String) ( Http.Metadata, String ))
    | RepoUpdatedResponse Field (Result (Http.Detailed.Error String) ( Http.Metadata, Repository ))
    | RepoChownedResponse Repository (Result (Http.Detailed.Error String) ( Http.Metadata, String ))
    | RepoRepairedResponse Repository (Result (Http.Detailed.Error String) ( Http.Metadata, String ))
    | RestartedBuildResponse Org Repo BuildNumber (Result (Http.Detailed.Error String) ( Http.Metadata, Build ))
    | BuildsResponse Org Repo (Result (Http.Detailed.Error String) ( Http.Metadata, Builds ))
    | HooksResponse Org Repo (Result (Http.Detailed.Error String) ( Http.Metadata, Hooks ))
    | BuildResponse Org Repo BuildNumber (Result (Http.Detailed.Error String) ( Http.Metadata, Build ))
    | StepsResponse Org Repo BuildNumber FocusFragment Bool (Result (Http.Detailed.Error String) ( Http.Metadata, Steps ))
    | StepResponse Org Repo BuildNumber StepNumber (Result (Http.Detailed.Error String) ( Http.Metadata, Step ))
    | StepLogResponse StepNumber FocusFragment Bool (Result (Http.Detailed.Error String) ( Http.Metadata, Log ))
<<<<<<< HEAD
    | ServicesResponse Org Repo BuildNumber (Maybe String) Bool (Result (Http.Detailed.Error String) ( Http.Metadata, Services ))
    | ServiceLogResponse ServiceNumber FocusFragment Bool (Result (Http.Detailed.Error String) ( Http.Metadata, Log ))
=======
>>>>>>> c2fd1552
    | GetPipelineConfigResponse Org Repo (Maybe Ref) FocusFragment Bool (Result (Http.Detailed.Error String) ( Http.Metadata, String ))
    | ExpandPipelineConfigResponse Org Repo (Maybe Ref) FocusFragment Bool (Result (Http.Detailed.Error String) ( Http.Metadata, String ))
    | GetPipelineTemplatesResponse Org Repo FocusFragment (Result (Http.Detailed.Error String) ( Http.Metadata, Templates ))
    | SecretResponse (Result (Http.Detailed.Error String) ( Http.Metadata, Secret ))
    | AddSecretResponse (Result (Http.Detailed.Error String) ( Http.Metadata, Secret ))
    | UpdateSecretResponse (Result (Http.Detailed.Error String) ( Http.Metadata, Secret ))
    | RepoSecretsResponse (Result (Http.Detailed.Error String) ( Http.Metadata, Secrets ))
    | OrgSecretsResponse (Result (Http.Detailed.Error String) ( Http.Metadata, Secrets ))
    | SharedSecretsResponse (Result (Http.Detailed.Error String) ( Http.Metadata, Secrets ))
    | DeleteSecretResponse (Result (Http.Detailed.Error String) ( Http.Metadata, String ))
      -- Time
    | AdjustTimeZone Zone
    | AdjustTime Posix
    | Tick Interval Posix
      -- Components
    | AddSecretUpdate Engine Pages.Secrets.Model.Msg
      -- Other
    | HandleError Error
    | AlertsUpdate (Alerting.Msg Alert)
    | SessionChanged (Maybe Session)
    | FocusOn String
    | FocusResult (Result Dom.Error ())
    | OnKeyDown String
    | OnKeyUp String
    | VisibilityChanged Visibility
    | PushUrl String
      -- NoOp
    | NoOp


update : Msg -> Model -> ( Model, Cmd Msg )
update msg model =
    let
        rm =
            model.repo

        pipeline =
            model.pipeline
    in
    case msg of
        -- User events
        NewRoute route ->
            setNewPage route model

        ClickedLink urlRequest ->
            case urlRequest of
                Browser.Internal url ->
                    ( model, Navigation.pushUrl model.navigationKey <| Url.toString url )

                Browser.External url ->
                    ( model, Navigation.load url )

        SearchSourceRepos org searchBy ->
            let
                filters =
                    Dict.update org (\_ -> Just searchBy) model.filters
            in
            ( { model | filters = filters }, Cmd.none )

        SearchFavorites searchBy ->
            ( { model | favoritesFilter = searchBy }, Cmd.none )

        ChangeRepoTimeout timeout ->
            let
                newTimeout =
                    case String.toInt timeout of
                        Just t ->
                            Just t

                        Nothing ->
                            Just 0
            in
            ( { model | repo = updateRepoTimeout newTimeout rm }, Cmd.none )

        RefreshSettings org repo ->
            ( { model
                | repo =
                    rm
                        |> updateRepoTimeout Nothing
                        |> updateRepo Loading
              }
            , Api.try RepoResponse <| Api.getRepo model org repo
            )

        RefreshHooks org repo ->
            ( { model | repo = updateHooks Loading rm }, getHooks model org repo Nothing Nothing )

        RefreshSecrets engine type_ org key ->
            let
                secretsModel =
                    model.secretsModel
            in
            case type_ of
                Vela.RepoSecret ->
                    ( { model | secretsModel = { secretsModel | repoSecrets = Loading } }
                    , getRepoSecrets model Nothing Nothing engine org key
                    )

                Vela.OrgSecret ->
                    ( { model | secretsModel = { secretsModel | orgSecrets = Loading } }
                    , getOrgSecrets model Nothing Nothing engine org
                    )

                Vela.SharedSecret ->
                    ( { model | secretsModel = { secretsModel | sharedSecrets = Loading } }
                    , getSharedSecrets model Nothing Nothing engine org key
                    )

        FilterBuildEventBy maybeEvent org repo ->
            ( { model
                | repo =
                    rm
                        |> updateBuilds Loading
                        |> updateBuildsPager []
              }
            , Navigation.pushUrl model.navigationKey <| Routes.routeToUrl <| Routes.RepositoryBuilds org repo Nothing Nothing maybeEvent
            )

        FocusLineNumber line ->
            let
                url =
                    lineRangeId "config" "0" line pipeline.lineFocus model.shift
            in
            ( { model
                | pipeline =
                    { pipeline
                        | lineFocus = pipeline.lineFocus
                    }
              }
            , Navigation.pushUrl model.navigationKey <| url
            )

        SetTheme theme ->
            if theme == model.theme then
                ( model, Cmd.none )

            else
                ( { model | theme = theme }, Interop.setTheme <| encodeTheme theme )

        GotoPage pageNumber ->
            case model.page of
                Pages.RepositoryBuilds org repo _ maybePerPage maybeEvent ->
                    ( { model | repo = updateBuilds Loading rm }
                    , Navigation.pushUrl model.navigationKey <| Routes.routeToUrl <| Routes.RepositoryBuilds org repo (Just pageNumber) maybePerPage maybeEvent
                    )

                Pages.Hooks org repo _ maybePerPage ->
                    ( { model | repo = updateHooks Loading rm }
                    , Navigation.pushUrl model.navigationKey <| Routes.routeToUrl <| Routes.Hooks org repo (Just pageNumber) maybePerPage
                    )

                Pages.RepoSecrets engine org repo _ maybePerPage ->
                    let
                        currentSecrets =
                            model.secretsModel

                        loadingSecrets =
                            { currentSecrets | repoSecrets = Loading }
                    in
                    ( { model | secretsModel = loadingSecrets }
                    , Navigation.pushUrl model.navigationKey <| Routes.routeToUrl <| Routes.RepoSecrets engine org repo (Just pageNumber) maybePerPage
                    )

                Pages.OrgSecrets engine org _ maybePerPage ->
                    let
                        currentSecrets =
                            model.secretsModel

                        loadingSecrets =
                            { currentSecrets | orgSecrets = Loading }
                    in
                    ( { model | secretsModel = loadingSecrets }
                    , Navigation.pushUrl model.navigationKey <| Routes.routeToUrl <| Routes.OrgSecrets engine org (Just pageNumber) maybePerPage
                    )

                Pages.SharedSecrets engine org team _ maybePerPage ->
                    let
                        currentSecrets =
                            model.secretsModel

                        loadingSecrets =
                            { currentSecrets | sharedSecrets = Loading }
                    in
                    ( { model | secretsModel = loadingSecrets }
                    , Navigation.pushUrl model.navigationKey <| Routes.routeToUrl <| Routes.SharedSecrets engine org team (Just pageNumber) maybePerPage
                    )

                _ ->
                    ( model, Cmd.none )

        ShowHideHelp show ->
            ( { model
                | showHelp =
                    case show of
                        Just s ->
                            s

                        Nothing ->
                            not model.showHelp
              }
            , Cmd.none
            )

        ShowHideIdentity show ->
            ( { model
                | showIdentity =
                    case show of
                        Just s ->
                            s

                        Nothing ->
                            not model.showIdentity
              }
            , Cmd.none
            )

        Copy content ->
            ( model, Cmd.none )
                |> Alerting.addToast Alerts.successConfig
                    AlertsUpdate
                    (Alerts.Success ""
                        ("Copied " ++ wrapAlertMessage content ++ "to your clipboard.")
                        Nothing
                    )

        DownloadFile ext filename content ->
            ( model
            , Download.string filename ext content
            )

        ExpandAllSteps org repo buildNumber ->
            let
                build =
                    rm.build

                steps =
                    RemoteData.unwrap build.steps.steps
                        (\steps_ -> steps_ |> setAllViews True |> RemoteData.succeed)
                        build.steps.steps

                -- refresh logs for expanded steps
                action =
                    getBuildStepsLogs model org repo buildNumber (RemoteData.withDefault [] steps) Nothing True
            in
            ( { model | repo = updateBuildSteps steps rm }
            , action
            )

        CollapseAllSteps ->
            let
                build =
                    rm.build

                steps =
                    build.steps.steps
                        |> RemoteData.unwrap build.steps.steps
                            (\steps_ -> steps_ |> setAllViews False |> RemoteData.succeed)
            in
            ( { model | repo = rm |> updateBuildSteps steps |> updateBuildStepsFollowing 0 }
            , Cmd.none
            )

        ExpandStep org repo buildNumber stepNumber ->
            let
                build =
                    rm.build

                ( steps, fetchStepLogs ) =
                    clickResource build.steps.steps stepNumber

                action =
                    if fetchStepLogs then
                        getBuildStepLogs model org repo buildNumber stepNumber Nothing True

                    else
                        Cmd.none

                stepOpened =
                    isViewing steps stepNumber

                -- step clicked is step being followed
                onFollowedStep =
                    build.steps.followingStep == (Maybe.withDefault -1 <| String.toInt stepNumber)

                follow =
                    if onFollowedStep && not stepOpened then
                        -- stop following a step when collapsed
                        0

                    else
                        build.steps.followingStep
            in
            ( { model | repo = rm |> updateBuildSteps steps |> updateBuildStepsFollowing follow }
            , Cmd.batch <|
                [ action
                , if stepOpened then
                    Navigation.pushUrl model.navigationKey <| resourceFocusFragment "step" stepNumber []

                  else
                    Cmd.none
                ]
            )

        FollowStep follow ->
            ( { model | repo = updateBuildStepsFollowing follow rm }
            , Cmd.none
            )

<<<<<<< HEAD
        -- services
        ExpandAllServices org repo buildNumber ->
            let
                build =
                    rm.build

                services =
                    RemoteData.unwrap build.services.services
                        (\services_ -> services_ |> setAllViews True |> RemoteData.succeed)
                        build.services.services

                -- refresh logs for expanded steps
                action =
                    getBuildServicesLogs model org repo buildNumber (RemoteData.withDefault [] services) Nothing True
            in
            ( { model | repo = updateBuildServices services rm }
            , action
            )

        CollapseAllServices ->
            let
                build =
                    rm.build

                services =
                    build.services.services
                        |> RemoteData.unwrap build.services.services
                            (\services_ -> services_ |> setAllViews False |> RemoteData.succeed)
            in
            ( { model | repo = rm |> updateBuildServices services |> updateBuildServicesFollowing 0 }
            , Cmd.none
            )

        ExpandService org repo buildNumber serviceNumber ->
            let
                build =
                    rm.build

                ( services, fetchServiceLogs ) =
                    clickResource build.services.services serviceNumber

                action =
                    if fetchServiceLogs then
                        getBuildServiceLogs model org repo buildNumber serviceNumber Nothing True

                    else
                        Cmd.none

                serviceOpened =
                    isViewing services serviceNumber

                -- step clicked is step being followed
                onFollowedService =
                    build.services.followingService == (Maybe.withDefault -1 <| String.toInt serviceNumber)

                follow =
                    if onFollowedService && not serviceOpened then
                        -- stop following a step when collapsed
                        0

                    else
                        build.services.followingService
            in
            ( { model | repo = rm |> updateBuildServices services |> updateBuildServicesFollowing follow }
            , Cmd.batch <|
                [ action
                , if serviceOpened then
                    Navigation.pushUrl model.navigationKey <| resourceFocusFragment "service" serviceNumber []

                  else
                    Cmd.none
                ]
            )

        FollowService follow ->
            ( { model | repo = updateBuildServicesFollowing follow rm }
            , Cmd.none
            )

=======
>>>>>>> c2fd1552
        ShowHideTemplates ->
            let
                templates =
                    model.templates
            in
            ( { model | templates = { templates | show = not templates.show } }, Cmd.none )

<<<<<<< HEAD
=======
        FocusPipelineConfigLineNumber line ->
            let
                url =
                    lineRangeId "config" "0" line pipeline.lineFocus model.shift
            in
            ( { model
                | pipeline =
                    { pipeline
                        | lineFocus = pipeline.lineFocus
                    }
              }
            , Navigation.pushUrl model.navigationKey <| url
            )

>>>>>>> c2fd1552
        -- Outgoing HTTP requests
        SignInRequested ->
            ( model, Navigation.load <| Api.Endpoint.toUrl model.velaAPI Api.Endpoint.Login )

        FetchSourceRepositories ->
            ( { model | sourceRepos = Loading, filters = Dict.empty }, Api.try SourceRepositoriesResponse <| Api.getSourceRepositories model )

        ToggleFavorite org repo ->
            let
                favorite =
                    toFavorite org repo

                ( favorites, favorited ) =
                    updateFavorites model.user favorite

                payload : UpdateUserPayload
                payload =
                    buildUpdateFavoritesPayload favorites

                body : Http.Body
                body =
                    Http.jsonBody <| encodeUpdateUser payload
            in
            ( model
            , Api.try (RepoFavoritedResponse favorite favorited) (Api.updateCurrentUser model body)
            )

        EnableRepos repos ->
            ( model
            , Cmd.batch <| List.map (Util.dispatch << EnableRepo) repos
            )

        EnableRepo repo ->
            let
                payload : EnableRepositoryPayload
                payload =
                    buildEnableRepositoryPayload repo

                body : Http.Body
                body =
                    Http.jsonBody <| encodeEnableRepository payload

                currentRepo =
                    RemoteData.withDefault defaultRepository rm.repo
            in
            ( { model
                | sourceRepos = enableUpdate repo Loading model.sourceRepos
                , repo = updateRepoEnabling Vela.Enabling rm
              }
            , Api.try (RepoEnabledResponse repo) <| Api.enableRepository model body
            )

        DisableRepo repo ->
            let
                ( status, action ) =
                    case repo.enabling of
                        Vela.Enabled ->
                            ( Vela.ConfirmDisable, Cmd.none )

                        Vela.ConfirmDisable ->
                            ( Vela.Disabling, Api.try (RepoDisabledResponse repo) <| Api.deleteRepo model repo )

                        _ ->
                            ( repo.enabling, Cmd.none )
            in
            ( { model
                | repo = updateRepoEnabling status rm
              }
            , action
            )

        ChownRepo repo ->
            ( model, Api.try (RepoChownedResponse repo) <| Api.chownRepo model repo )

        RepairRepo repo ->
            ( model, Api.try (RepoRepairedResponse repo) <| Api.repairRepo model repo )

        UpdateRepoEvent org repo field value ->
            let
                payload : UpdateRepositoryPayload
                payload =
                    buildUpdateRepoBoolPayload field value

                body : Http.Body
                body =
                    Http.jsonBody <| encodeUpdateRepository payload

                cmd =
                    if Pages.RepoSettings.validEventsUpdate rm.repo payload then
                        Api.try (RepoUpdatedResponse field) (Api.updateRepository model org repo body)

                    else
                        addErrorString "Could not disable webhook event. At least one event must be active." HandleError
            in
            ( model
            , cmd
            )

        UpdateRepoAccess org repo field value ->
            let
                payload : UpdateRepositoryPayload
                payload =
                    buildUpdateRepoStringPayload field value

                body : Http.Body
                body =
                    Http.jsonBody <| encodeUpdateRepository payload

                cmd =
                    if Pages.RepoSettings.validAccessUpdate rm.repo payload then
                        Api.try (RepoUpdatedResponse field) (Api.updateRepository model org repo body)

                    else
                        Cmd.none
            in
            ( model
            , cmd
            )

        UpdateRepoTimeout org repo field value ->
            let
                payload : UpdateRepositoryPayload
                payload =
                    buildUpdateRepoIntPayload field value

                body : Http.Body
                body =
                    Http.jsonBody <| encodeUpdateRepository payload
            in
            ( model
            , Api.try (RepoUpdatedResponse field) (Api.updateRepository model org repo body)
            )

        RestartBuild org repo buildNumber ->
            ( model
            , restartBuild model org repo buildNumber
            )

        GetPipelineConfig org repo buildNumber ref lineFocus refresh ->
            ( { model
                | pipeline =
                    { pipeline
                        | expanding = True
                    }
              }
            , Cmd.batch
                [ getPipelineConfig model org repo ref lineFocus refresh
                , Navigation.replaceUrl model.navigationKey <| Routes.routeToUrl <| Routes.Pipeline org repo ref Nothing lineFocus
                ]
            )

        ExpandPipelineConfig org repo buildNumber ref lineFocus refresh ->
            ( { model
                | pipeline =
                    { pipeline
                        | expanding = True
                    }
              }
            , Cmd.batch
                [ expandPipelineConfig model org repo ref lineFocus refresh
                , Navigation.replaceUrl model.navigationKey <| Routes.routeToUrl <| Routes.Pipeline org repo ref (Just "true") lineFocus
                ]
            )

        -- Inbound HTTP responses
        UserResponse response ->
            case response of
                Ok ( _, user ) ->
                    let
                        currentSession : Session
                        currentSession =
                            Maybe.withDefault defaultSession model.session

                        session : Session
                        session =
                            { currentSession | username = user.username, token = user.token }

                        redirectTo : String
                        redirectTo =
                            case session.entrypoint of
                                "" ->
                                    Routes.routeToUrl Routes.Overview

                                _ ->
                                    session.entrypoint
                    in
                    ( { model | session = Just session }
                    , Cmd.batch
                        [ Interop.storeSession <| encodeSession session
                        , Navigation.pushUrl model.navigationKey redirectTo
                        ]
                    )

                Err error ->
                    ( { model | session = Nothing }
                    , Cmd.batch
                        [ addError error
                        , Navigation.pushUrl model.navigationKey <| Routes.routeToUrl Routes.Login
                        ]
                    )

        CurrentUserResponse response ->
            case response of
                Ok ( _, user ) ->
                    ( { model | user = RemoteData.succeed user }
                    , Cmd.none
                    )

                Err error ->
                    ( { model | user = toFailure error }, addError error )

        SourceRepositoriesResponse response ->
            case response of
                Ok ( _, repositories ) ->
                    ( { model | sourceRepos = RemoteData.succeed repositories }, Util.dispatch <| FocusOn "global-search-input" )

                Err error ->
                    ( { model | sourceRepos = toFailure error }, addError error )

        RepoFavoritedResponse favorite favorited response ->
            case response of
                Ok ( _, user ) ->
                    ( { model | user = RemoteData.succeed user }
                    , Cmd.none
                    )
                        |> (if favorited then
                                Alerting.addToast Alerts.successConfig AlertsUpdate (Alerts.Success "Success" (favorite ++ " added to favorites.") Nothing)

                            else
                                Alerting.addToast Alerts.successConfig AlertsUpdate (Alerts.Success "Success" (favorite ++ " removed from favorites.") Nothing)
                           )

                Err error ->
                    ( { model | user = toFailure error }, addError error )

        RepoResponse response ->
            case response of
                Ok ( _, repoResponse ) ->
                    ( { model | repo = updateRepo (RemoteData.succeed repoResponse) rm }, Cmd.none )

                Err error ->
                    ( { model | repo = updateRepo (toFailure error) rm }, addError error )

        RepoEnabledResponse repo response ->
            case response of
                Ok ( _, enabledRepo ) ->
                    ( { model
                        | sourceRepos = enableUpdate enabledRepo (RemoteData.succeed True) model.sourceRepos
                        , repo = updateRepoEnabling Vela.Enabled rm
                      }
                    , Util.dispatch <| ToggleFavorite repo.org <| Just repo.name
                    )
                        |> Alerting.addToastIfUnique Alerts.successConfig AlertsUpdate (Alerts.Success "Success" (enabledRepo.full_name ++ " enabled.") Nothing)

                Err error ->
                    let
                        ( sourceRepos, action ) =
                            repoEnabledError model.sourceRepos repo error
                    in
                    ( { model | sourceRepos = sourceRepos }, action )

        RepoDisabledResponse repo response ->
            case response of
                Ok _ ->
                    ( { model
                        | repo = updateRepoEnabling Vela.Disabled rm
                        , sourceRepos = enableUpdate repo NotAsked model.sourceRepos
                      }
                    , Cmd.none
                    )
                        |> Alerting.addToastIfUnique Alerts.successConfig AlertsUpdate (Alerts.Success "Success" (repo.full_name ++ " disabled.") Nothing)

                Err error ->
                    ( model, addError error )

        RepoUpdatedResponse field response ->
            case response of
                Ok ( _, updatedRepo ) ->
                    ( { model | repo = updateRepo (RemoteData.succeed updatedRepo) rm }, Cmd.none )
                        |> Alerting.addToast Alerts.successConfig AlertsUpdate (Alerts.Success "Success" (Pages.RepoSettings.alert field updatedRepo) Nothing)

                Err error ->
                    ( { model | repo = updateRepo (toFailure error) rm }, addError error )

        RepoChownedResponse repo response ->
            case response of
                Ok _ ->
                    ( model, Cmd.none )
                        |> Alerting.addToastIfUnique Alerts.successConfig AlertsUpdate (Alerts.Success "Success" ("You are now the owner of " ++ repo.full_name) Nothing)

                Err error ->
                    ( model, addError error )

        RepoRepairedResponse repo response ->
            case response of
                Ok _ ->
                    -- TODO: could 'refresh' settings page instead
                    ( { model
                        | sourceRepos = enableUpdate repo (RemoteData.succeed True) model.sourceRepos
                        , repo = updateRepoEnabling Vela.Enabled rm
                      }
                    , Cmd.none
                    )
                        |> Alerting.addToastIfUnique Alerts.successConfig AlertsUpdate (Alerts.Success "Success" (repo.full_name ++ " has been repaired.") Nothing)

                Err error ->
                    ( model, addError error )

        RestartedBuildResponse org repo buildNumber response ->
            case response of
                Ok ( _, build ) ->
                    let
                        restartedBuild =
                            "Build " ++ String.join "/" [ org, repo, buildNumber ]

                        newBuildNumber =
                            String.fromInt <| build.number

                        newBuild =
                            String.join "/" [ "", org, repo, newBuildNumber ]
                    in
                    ( model
                    , getBuilds model org repo Nothing Nothing Nothing
                    )
                        |> Alerting.addToastIfUnique Alerts.successConfig AlertsUpdate (Alerts.Success "Success" (restartedBuild ++ " restarted.") (Just ( "View Build #" ++ newBuildNumber, newBuild )))

                Err error ->
                    ( model, addError error )

        BuildsResponse org repo response ->
            case response of
                Ok ( meta, builds ) ->
                    ( { model
                        | repo =
                            rm
                                |> updateOrgRepo org repo
                                |> updateBuilds (RemoteData.succeed builds)
                                |> updateBuildsPager (Pagination.get meta.headers)
                      }
                    , Cmd.none
                    )

                Err error ->
                    ( { model | repo = updateBuilds (toFailure error) rm }, addError error )

        HooksResponse _ _ response ->
            case response of
                Ok ( meta, hooks ) ->
                    ( { model
                        | repo =
                            rm
                                |> updateHooks (RemoteData.succeed hooks)
                                |> updateHooksPager (Pagination.get meta.headers)
                      }
                    , Cmd.none
                    )

                Err error ->
                    ( { model | repo = updateHooks (toFailure error) rm }, addError error )

        BuildResponse org repo _ response ->
            case response of
                Ok ( _, build ) ->
                    ( { model
                        | repo =
                            rm
                                |> updateOrgRepo org repo
                                |> updateBuild (RemoteData.succeed build)
                        , favicon = statusToFavicon build.status
                      }
                    , Interop.setFavicon <| Encode.string <| statusToFavicon build.status
                    )

                Err error ->
                    ( { model | repo = updateBuild (toFailure error) rm }, addError error )

        StepsResponse org repo buildNumber logFocus refresh response ->
            case response of
                Ok ( _, steps ) ->
                    let
                        mergedSteps =
                            steps
                                |> List.sortBy .number
<<<<<<< HEAD
                                |> Pages.Build.Update.merge logFocus refresh rm.build.steps.steps
=======
                                |> Pages.Build.Logs.merge logFocus refresh rm.build.steps.steps
>>>>>>> c2fd1552

                        updatedModel =
                            { model | repo = updateBuildSteps (RemoteData.succeed mergedSteps) rm }

                        cmd =
                            getBuildStepsLogs updatedModel org repo buildNumber mergedSteps logFocus refresh
                    in
                    ( updatedModel, cmd )

                Err error ->
                    ( model, addError error )

        StepResponse _ _ _ _ response ->
            case response of
                Ok ( _, step ) ->
                    ( updateStep model step, Cmd.none )

                Err error ->
                    ( model, addError error )

        StepLogResponse stepNumber logFocus refresh response ->
            case response of
                Ok ( _, incomingLog ) ->
                    let
                        following =
                            rm.build.steps.followingStep /= 0

                        onFollowedStep =
                            rm.build.steps.followingStep == (Maybe.withDefault -1 <| String.toInt stepNumber)

                        ( steps, focusId ) =
                            if following && refresh && onFollowedStep then
                                ( rm.build.steps.steps
                                    |> RemoteData.unwrap rm.build.steps.steps
                                        (\s -> expandActive stepNumber s |> RemoteData.succeed)
                                , bottomTrackerFocusId "step" <| String.fromInt rm.build.steps.followingStep
<<<<<<< HEAD
                                )

                            else if not refresh then
                                ( rm.build.steps.steps, Util.extractFocusIdFromRange <| focusFragmentToFocusId "step" logFocus )

                            else
                                ( rm.build.steps.steps, "" )

                        cmd =
                            if not <| String.isEmpty focusId then
                                Util.dispatch <| FocusOn <| focusId

                            else
                                Cmd.none
                    in
                    ( updateStepLogs { model | repo = updateBuildSteps steps rm } incomingLog
                    , cmd
                    )

                Err error ->
                    ( model, addError error )

        ServicesResponse org repo buildNumber logFocus refresh response ->
            case response of
                Ok ( _, services ) ->
                    let
                        mergedServices =
                            services
                                |> List.sortBy .number
                                |> Pages.Build.Update.merge logFocus refresh rm.build.services.services

                        updatedModel =
                            { model | repo = updateBuildServices (RemoteData.succeed mergedServices) rm }

                        cmd =
                            getBuildServicesLogs updatedModel org repo buildNumber mergedServices logFocus refresh
                    in
                    ( updatedModel, cmd )

                Err error ->
                    ( model, addError error )

        ServiceLogResponse serviceNumber logFocus refresh response ->
            case response of
                Ok ( _, incomingLog ) ->
                    let
                        following =
                            rm.build.services.followingService /= 0

                        onFollowedService =
                            rm.build.services.followingService == (Maybe.withDefault -1 <| String.toInt serviceNumber)

                        ( services, focusId ) =
                            if following && refresh && onFollowedService then
                                ( rm.build.services.services
                                    |> RemoteData.unwrap rm.build.services.services
                                        (\s -> expandActive serviceNumber s |> RemoteData.succeed)
                                , bottomTrackerFocusId "service" <| String.fromInt rm.build.services.followingService
                                )

                            else if not refresh then
                                ( rm.build.services.services, Util.extractFocusIdFromRange <| focusFragmentToFocusId "service" logFocus )

                            else
                                ( rm.build.services.services, "" )
=======
                                )

                            else if not refresh then
                                ( rm.build.steps.steps, Util.extractFocusIdFromRange <| focusFragmentToFocusId "step" logFocus )

                            else
                                ( rm.build.steps.steps, "" )
>>>>>>> c2fd1552

                        cmd =
                            if not <| String.isEmpty focusId then
                                Util.dispatch <| FocusOn <| focusId

                            else
                                Cmd.none
                    in
<<<<<<< HEAD
                    ( updateServiceLogs { model | repo = updateBuildServices services rm } incomingLog
=======
                    ( updateStepLogs { model | repo = updateBuildSteps steps rm } incomingLog
>>>>>>> c2fd1552
                    , cmd
                    )

                Err error ->
                    ( model, addError error )

        GetPipelineConfigResponse org repo ref lineFocus refresh response ->
            case response of
                Ok ( meta, config ) ->
                    let
                        focusId =
                            Util.extractFocusIdFromRange <| focusFragmentToFocusId "config" lineFocus

                        cmd =
                            if not refresh then
                                if not <| String.isEmpty focusId then
                                    Util.dispatch <| FocusOn <| focusId

                                else
                                    Cmd.none

                            else
                                Cmd.none
                    in
                    ( { model
                        | pipeline =
                            { pipeline
                                | config = ( RemoteData.succeed { data = config }, "" )
                                , expanded = False
                                , expanding = False
                            }
                      }
                    , cmd
                    )

                Err error ->
                    ( { model
                        | pipeline =
                            { pipeline
                                | config = ( toFailure error, detailedErrorToString error )
                            }
                      }
                    , Errors.addError error HandleError
                    )

        ExpandPipelineConfigResponse org repo ref lineFocus refresh response ->
            case response of
                Ok ( _, config ) ->
                    let
                        focusId =
                            Util.extractFocusIdFromRange <| focusFragmentToFocusId "config" lineFocus

                        cmd =
                            if not refresh then
                                if not <| String.isEmpty focusId then
                                    Util.dispatch <| FocusOn <| focusId

                                else
                                    Cmd.none

                            else
                                Cmd.none
                    in
                    ( { model
                        | pipeline =
                            { pipeline
                                | config = ( RemoteData.succeed { data = config }, "" )
                                , expanded = True
                                , expanding = False
                            }
                      }
                    , cmd
                    )

                Err error ->
                    ( { model
                        | pipeline =
                            { pipeline
                                | config = ( Errors.toFailure error, detailedErrorToString error )
                                , expanding = False
                                , expanded = True
                            }
                      }
                    , addError error
                    )

        GetPipelineTemplatesResponse org repo lineFocus response ->
            case response of
                Ok ( meta, templates ) ->
                    ( { model
                        | templates = { data = RemoteData.succeed templates, error = "", show = model.templates.show }
                      }
                    , Util.dispatch <| FocusOn <| Util.extractFocusIdFromRange <| focusFragmentToFocusId "config" lineFocus
                    )

                Err error ->
                    ( { model | templates = { data = toFailure error, error = detailedErrorToString error, show = model.templates.show } }, addError error )

        SecretResponse response ->
            case response of
                Ok ( _, secret ) ->
                    let
                        secretsModel =
                            model.secretsModel

                        updatedSecretsModel =
                            Pages.Secrets.Update.reinitializeSecretUpdate secretsModel secret
                    in
                    ( { model | secretsModel = updatedSecretsModel }
                    , Cmd.none
                    )

                Err error ->
                    ( model, addError error )

        AddSecretResponse response ->
            case response of
                Ok ( _, secret ) ->
                    let
                        secretsModel =
                            model.secretsModel

                        updatedSecretsModel =
                            Pages.Secrets.Update.reinitializeSecretAdd secretsModel
                    in
                    ( { model | secretsModel = updatedSecretsModel }
                    , Cmd.none
                    )
                        |> addSecretResponseAlert secret

                Err error ->
                    ( model, addError error )

        UpdateSecretResponse response ->
            case response of
                Ok ( _, secret ) ->
                    let
                        secretsModel =
                            model.secretsModel

                        updatedSecretsModel =
                            Pages.Secrets.Update.reinitializeSecretUpdate secretsModel secret
                    in
                    ( { model | secretsModel = updatedSecretsModel }
                    , Cmd.none
                    )
                        |> updateSecretResponseAlert secret

                Err error ->
                    ( model, addError error )

        RepoSecretsResponse response ->
            receiveSecrets model response Vela.RepoSecret

        OrgSecretsResponse response ->
            receiveSecrets model response Vela.OrgSecret

        SharedSecretsResponse response ->
            receiveSecrets model response Vela.SharedSecret

        DeleteSecretResponse response ->
            case response of
                Ok ( _, r_string ) ->
                    let
                        secretsModel =
                            model.secretsModel

                        secretsType =
                            secretTypeToString secretsModel.type_

                        alertMessage =
                            secretsModel.form.name ++ " removed from " ++ secretsType ++ " secrets."

                        redirectTo =
                            Pages.Secrets.Update.deleteSecretRedirect secretsModel
                    in
                    ( model, Navigation.pushUrl model.navigationKey redirectTo )
                        |> Alerting.addToastIfUnique Alerts.successConfig AlertsUpdate (Alerts.Success "Success" alertMessage Nothing)

                Err error ->
                    ( model, addError error )

        -- Time
        AdjustTimeZone newZone ->
            ( { model | zone = newZone }
            , Cmd.none
            )

        AdjustTime newTime ->
            ( { model | time = newTime }
            , Cmd.none
            )

        Tick interval time ->
            case interval of
                OneSecond ->
                    let
                        ( favicon, cmd ) =
                            refreshFavicon model.page model.favicon rm.build.build
                    in
                    ( { model | time = time, favicon = favicon }, cmd )

                FiveSecond _ ->
                    ( model, refreshPage model )

                OneSecondHidden ->
                    let
                        ( favicon, cmd ) =
                            refreshFavicon model.page model.favicon rm.build.build
                    in
                    ( { model | time = time, favicon = favicon }, cmd )

                FiveSecondHidden data ->
                    ( model, refreshPageHidden model data )

        -- Components
        AddSecretUpdate engine m ->
            let
                ( newModel, action ) =
                    Pages.Secrets.Update.update model m
            in
            ( newModel
            , action
            )

        -- Other
        HandleError error ->
            ( model, Cmd.none )
                |> Alerting.addToastIfUnique Alerts.errorConfig AlertsUpdate (Alerts.Error "Error" error)

        AlertsUpdate subMsg ->
            Alerting.update Alerts.successConfig AlertsUpdate subMsg model

        SessionChanged newSession ->
            ( { model | session = newSession }, Cmd.none )

        FocusOn id ->
            let
                _ =
                    Debug.log "focus" id
            in
            ( model, Dom.focus id |> Task.attempt FocusResult )

        FocusResult result ->
            -- handle success or failure here
            case result of
                Err (Dom.NotFound id) ->
                    -- unable to find dom 'id'
                    ( model, Cmd.none )

                Ok ok ->
                    -- successfully focus the dom
                    ( model, Cmd.none )

        OnKeyDown key ->
            let
                m =
                    if key == "Shift" then
                        { model | shift = True }

                    else
                        model
            in
            ( m, Cmd.none )

        OnKeyUp key ->
            let
                m =
                    if key == "Shift" then
                        { model | shift = False }

                    else
                        model
            in
            ( m, Cmd.none )

        VisibilityChanged visibility ->
            let
                cmd =
                    case visibility of
                        Visible ->
                            refreshPage model

                        Hidden ->
                            Cmd.none
            in
            ( { model | visibility = visibility, shift = False }, cmd )

        PushUrl url ->
            ( model
            , Navigation.pushUrl model.navigationKey url
            )

        -- NoOp
        NoOp ->
            ( model, Cmd.none )


{-| addSecretResponseAlert : takes secret and produces Toasty alert for when adding a secret
-}
addSecretResponseAlert :
    Secret
    -> ( { m | toasties : Stack Alert }, Cmd Msg )
    -> ( { m | toasties : Stack Alert }, Cmd Msg )
addSecretResponseAlert secret =
    let
        type_ =
            secretTypeToString secret.type_

        msg =
            secret.name ++ " added to " ++ type_ ++ " secrets."
    in
    Alerting.addToast Alerts.successConfig AlertsUpdate (Alerts.Success "Success" msg Nothing)


{-| updateSecretResponseAlert : takes secret and produces Toasty alert for when updating a secret
-}
updateSecretResponseAlert :
    Secret
    -> ( { m | toasties : Stack Alert }, Cmd Msg )
    -> ( { m | toasties : Stack Alert }, Cmd Msg )
updateSecretResponseAlert secret =
    let
        type_ =
            secretTypeToString secret.type_

        msg =
            String.Extra.toSentenceCase <| type_ ++ " secret " ++ secret.name ++ " updated."
    in
    Alerting.addToast Alerts.successConfig AlertsUpdate (Alerts.Success "Success" msg Nothing)



-- SUBSCRIPTIONS


keyDecoder : Decode.Decoder String
keyDecoder =
    Decode.field "key" Decode.string


subscriptions : Model -> Sub Msg
subscriptions model =
    Sub.batch <|
        [ Interop.onSessionChange decodeOnSessionChange
        , Interop.onThemeChange decodeOnThemeChange
        , onMouseDown "contextual-help" model ShowHideHelp
        , onMouseDown "identity" model ShowHideIdentity
        , Browser.Events.onKeyDown (Decode.map OnKeyDown keyDecoder)
        , Browser.Events.onKeyUp (Decode.map OnKeyUp keyDecoder)
        , Browser.Events.onVisibilityChange VisibilityChanged
        , refreshSubscriptions model
        ]


decodeOnSessionChange : Decode.Value -> Msg
decodeOnSessionChange sessionJson =
    case Decode.decodeValue decodeSession sessionJson of
        Ok session ->
            if String.isEmpty session.token then
                NewRoute Routes.Login

            else
                SessionChanged (Just session)

        Err _ ->
            -- typically you end up here when getting logged out where we return null
            SessionChanged Nothing


decodeOnThemeChange : Decode.Value -> Msg
decodeOnThemeChange inTheme =
    case Decode.decodeValue decodeTheme inTheme of
        Ok theme ->
            SetTheme theme

        Err _ ->
            SetTheme Dark


{-| refreshSubscriptions : takes model and returns the subscriptions for automatically refreshing page data
-}
refreshSubscriptions : Model -> Sub Msg
refreshSubscriptions model =
    Sub.batch <|
        case model.visibility of
            Visible ->
                [ every Util.oneSecondMillis <| Tick OneSecond
                , every Util.fiveSecondsMillis <| Tick (FiveSecond <| refreshData model)
                ]

            Hidden ->
                [ every Util.oneSecondMillis <| Tick OneSecondHidden
                , every Util.fiveSecondsMillis <| Tick (FiveSecondHidden <| refreshData model)
                ]


{-| refreshFavicon : takes page and restores the favicon to the default when not viewing the build page
-}
refreshFavicon : Page -> Favicon -> WebData Build -> ( Favicon, Cmd Msg )
refreshFavicon page currentFavicon build =
    case page of
        Pages.Build _ _ _ _ ->
            case build of
                RemoteData.Success b ->
                    let
                        newFavicon =
                            statusToFavicon b.status
                    in
                    if currentFavicon /= newFavicon then
                        ( newFavicon, Interop.setFavicon <| Encode.string newFavicon )

                    else
                        ( currentFavicon, Cmd.none )

                _ ->
                    ( currentFavicon, Cmd.none )

        _ ->
            if currentFavicon /= defaultFavicon then
                ( defaultFavicon, Interop.setFavicon <| Encode.string defaultFavicon )

            else
                ( currentFavicon, Cmd.none )


{-| refreshPage : refreshes Vela data based on current page and build status
-}
refreshPage : Model -> Cmd Msg
refreshPage model =
    let
        page =
            model.page
    in
    case page of
        Pages.RepositoryBuilds org repo maybePage maybePerPage maybeEvent ->
            getBuilds model org repo maybePage maybePerPage maybeEvent

        Pages.Build org repo buildNumber focusFragment ->
            Cmd.batch
                [ getBuilds model org repo Nothing Nothing Nothing
                , refreshBuild model org repo buildNumber
                , refreshBuildSteps model org repo buildNumber focusFragment
                , refreshStepLogs model org repo buildNumber model.repo.build.steps.steps Nothing
                ]

        Pages.Hooks org repo maybePage maybePerPage ->
            Cmd.batch
                [ getHooks model org repo maybePage maybePerPage
                ]

        Pages.OrgSecrets engine org maybePage maybePerPage ->
            Cmd.batch
                [ getOrgSecrets model maybePage maybePerPage engine org
                ]

        Pages.RepoSecrets engine org repo maybePage maybePerPage ->
            Cmd.batch
                [ getRepoSecrets model maybePage maybePerPage engine org repo
                ]

        Pages.SharedSecrets engine org team maybePage maybePerPage ->
            Cmd.batch
                [ getSharedSecrets model maybePage maybePerPage engine org team
                ]

        _ ->
            Cmd.none


{-| refreshPageHidden : refreshes Vela data based on current page and build status when tab is not visible
-}
refreshPageHidden : Model -> RefreshData -> Cmd Msg
refreshPageHidden model _ =
    let
        page =
            model.page
    in
    case page of
        Pages.Build org repo buildNumber _ ->
            Cmd.batch
                [ refreshBuild model org repo buildNumber
                ]

        _ ->
            Cmd.none


{-| refreshData : takes model and extracts data needed to refresh the page
-}
refreshData : Model -> RefreshData
refreshData model =
    let
        rm =
            model.repo

        buildNumber =
            case rm.build.build of
                Success build ->
                    Just <| String.fromInt build.number

                _ ->
                    Nothing
    in
    { org = rm.org, repo = rm.name, build_number = buildNumber, steps = Nothing }


{-| refreshBuild : takes model org repo and build number and refreshes the build status
-}
refreshBuild : Model -> Org -> Repo -> BuildNumber -> Cmd Msg
refreshBuild model org repo buildNumber =
    let
        refresh =
            getBuild model org repo buildNumber
    in
    if shouldRefresh model.repo.build.build then
        refresh

    else
        Cmd.none


{-| refreshBuildSteps : takes model org repo and build number and refreshes the build steps based on step status
-}
refreshBuildSteps : Model -> Org -> Repo -> BuildNumber -> FocusFragment -> Cmd Msg
refreshBuildSteps model org repo buildNumber focusFragment =
    if shouldRefresh model.repo.build.build then
        getAllBuildSteps model org repo buildNumber focusFragment True

    else
        Cmd.none


{-| refreshBuildServices : takes model org repo and build number and refreshes the build services based on service status
-}
refreshBuildServices : Model -> Org -> Repo -> BuildNumber -> FocusFragment -> Cmd Msg
refreshBuildServices model org repo buildNumber focusFragment =
    if shouldRefresh model.repo.build.build then
        getAllBuildServices model org repo buildNumber focusFragment True

    else
        Cmd.none


{-| shouldRefresh : takes build and returns true if a refresh is required
-}
shouldRefresh : WebData Build -> Bool
shouldRefresh build =
    case build of
        Success bld ->
            not <| isComplete bld.status

        NotAsked ->
            True

        -- Do not refresh a Failed or Loading build
        Failure _ ->
            False

        Loading ->
            False


{-| refreshStepLogs : takes model org repo and build number and steps and refreshes the build step logs depending on their status
-}
refreshStepLogs : Model -> Org -> Repo -> BuildNumber -> WebData Steps -> FocusFragment -> Cmd Msg
refreshStepLogs model org repo buildNumber inSteps focusFragment =
    let
        stepsToRefresh =
            case inSteps of
                Success s ->
                    -- Do not refresh logs for a step in success or failure state
                    List.filter (\step -> step.status /= Vela.Success && step.status /= Vela.Failure) s

                _ ->
                    []

        refresh =
            getBuildStepsLogs model org repo buildNumber stepsToRefresh focusFragment True
    in
    if shouldRefresh model.repo.build.build then
        refresh

    else
        Cmd.none


{-| refreshServiceLogs : takes model org repo and build number and services and refreshes the build service logs depending on their status
-}
refreshServiceLogs : Model -> Org -> Repo -> BuildNumber -> WebData Services -> FocusFragment -> Cmd Msg
refreshServiceLogs model org repo buildNumber inServices focusFragment =
    let
        servicesToRefresh =
            case inServices of
                Success s ->
                    -- Do not refresh logs for a service in success or failure state
                    List.filter (\service -> service.status /= Vela.Success && service.status /= Vela.Failure) s

                _ ->
                    []

        refresh =
            getBuildServicesLogs model org repo buildNumber servicesToRefresh focusFragment True
    in
    if shouldRefresh model.repo.build.build then
        refresh

    else
        Cmd.none


{-| onMouseDown : takes model and returns subscriptions for handling onMouseDown events at the browser level
-}
onMouseDown : String -> Model -> (Maybe Bool -> Msg) -> Sub Msg
onMouseDown targetId model triggerMsg =
    if model.showHelp then
        Browser.Events.onMouseDown (outsideTarget targetId <| triggerMsg <| Just False)

    else if model.showIdentity then
        Browser.Events.onMouseDown (outsideTarget targetId <| triggerMsg <| Just False)

    else
        Sub.none


{-| outsideTarget : returns decoder for handling clicks that occur from outside the currently focused/open dropdown
-}
outsideTarget : String -> Msg -> Decode.Decoder Msg
outsideTarget targetId msg =
    Decode.field "target" (isOutsideTarget targetId)
        |> Decode.andThen
            (\isOutside ->
                if isOutside then
                    Decode.succeed msg

                else
                    Decode.fail "inside dropdown"
            )


{-| isOutsideTarget : returns decoder for determining if click target occurred from within a specified element
-}
isOutsideTarget : String -> Decode.Decoder Bool
isOutsideTarget targetId =
    Decode.oneOf
        [ Decode.field "id" Decode.string
            |> Decode.andThen
                (\id ->
                    if targetId == id then
                        -- found match by id
                        Decode.succeed False

                    else
                        -- try next decoder
                        Decode.fail "continue"
                )
        , Decode.lazy (\_ -> isOutsideTarget targetId |> Decode.field "parentNode")

        -- fallback if all previous decoders failed
        , Decode.succeed True
        ]



-- VIEW


view : Model -> Document Msg
view model =
    let
        ( title, content ) =
            viewContent model
    in
    { title = "Vela - " ++ title
    , body =
        [ lazy2 viewHeader model.session { feedbackLink = model.velaFeedbackURL, docsLink = model.velaDocsURL, theme = model.theme, help = helpArgs model, showId = model.showIdentity }
        , lazy2 Nav.viewNav model navMsgs
        , main_ [ class "content-wrap" ]
            [ viewUtil model
            , content
            ]
        , footer [] [ lazy viewAlerts model.toasties ]
        ]
    }


viewContent : Model -> ( String, Html Msg )
viewContent model =
    case model.page of
        Pages.Overview ->
            ( "Overview"
            , lazy3 Pages.Home.view model.user model.favoritesFilter homeMsgs
            )

        Pages.SourceRepositories ->
            ( "Source Repositories"
            , lazy2 Pages.SourceRepos.view
                { user = model.user
                , sourceRepos = model.sourceRepos
                , filters = model.filters
                }
                sourceReposMsgs
            )

        Pages.Hooks org repo maybePage _ ->
            let
                page : String
                page =
                    case maybePage of
                        Nothing ->
                            ""

                        Just p ->
                            " (page " ++ String.fromInt p ++ ")"
            in
            ( String.join "/" [ org, repo ] ++ " hooks" ++ page
            , div []
                [ Pager.view model.repo.hooks.pager Pager.defaultLabels GotoPage
                , lazy Pages.Hooks.view
                    { hooks = model.repo.hooks
                    , time = model.time
                    }
                , Pager.view model.repo.hooks.pager Pager.defaultLabels GotoPage
                ]
            )

        Pages.RepoSettings org repo ->
            ( String.join "/" [ org, repo ] ++ " settings"
            , lazy4 Pages.RepoSettings.view model.repo.repo repoSettingsMsgs model.velaAPI (Url.toString model.entryURL)
            )

        Pages.RepoSecrets engine org repo _ _ ->
            ( String.join "/" [ org, repo ] ++ " " ++ engine ++ " repo secrets"
            , div []
                [ Html.map (\_ -> NoOp) <| lazy Pages.Secrets.View.viewRepoSecrets model
                , Html.map (\_ -> NoOp) <| lazy3 Pages.Secrets.View.viewOrgSecrets model True False
                ]
            )

        Pages.OrgSecrets engine org maybePage _ ->
            let
                page : String
                page =
                    case maybePage of
                        Nothing ->
                            ""

                        Just p ->
                            " (page " ++ String.fromInt p ++ ")"
            in
            ( String.join "/" [ org ] ++ " " ++ engine ++ " org secrets" ++ page
            , div []
                [ Html.map (\_ -> NoOp) <| lazy3 Pages.Secrets.View.viewOrgSecrets model False True
                , Pager.view model.secretsModel.orgSecretsPager { previousLabel = "prev", nextLabel = "next" } GotoPage
                ]
            )

        Pages.SharedSecrets engine org team _ _ ->
            ( String.join "/" [ org, team ] ++ " " ++ engine ++ " shared secrets"
            , div []
                [ Pager.view model.secretsModel.sharedSecretsPager { previousLabel = "prev", nextLabel = "next" } GotoPage
                , Html.map (\_ -> NoOp) <| lazy Pages.Secrets.View.viewSharedSecrets model
                , Pager.view model.secretsModel.sharedSecretsPager { previousLabel = "prev", nextLabel = "next" } GotoPage
                ]
            )

        Pages.AddOrgSecret engine _ ->
            ( "add " ++ engine ++ " org secret"
            , Html.map (\m -> AddSecretUpdate engine m) <| lazy Pages.Secrets.View.addSecret model
            )

        Pages.AddRepoSecret engine _ _ ->
            ( "add " ++ engine ++ " repo secret"
            , Html.map (\m -> AddSecretUpdate engine m) <| lazy Pages.Secrets.View.addSecret model
            )

        Pages.AddSharedSecret engine _ _ ->
            ( "add " ++ engine ++ " shared secret"
            , Html.map (\m -> AddSecretUpdate engine m) <| lazy Pages.Secrets.View.addSecret model
            )

        Pages.OrgSecret engine org name ->
            ( String.join "/" [ org, name ] ++ " update " ++ engine ++ " org secret"
            , Html.map (\m -> AddSecretUpdate engine m) <| lazy Pages.Secrets.View.editSecret model
            )

        Pages.RepoSecret engine org repo name ->
            ( String.join "/" [ org, repo, name ] ++ " update " ++ engine ++ " repo secret"
            , Html.map (\m -> AddSecretUpdate engine m) <| lazy Pages.Secrets.View.editSecret model
            )

        Pages.SharedSecret engine org team name ->
            ( String.join "/" [ org, team, name ] ++ " update " ++ engine ++ " shared secret"
            , Html.map (\m -> AddSecretUpdate engine m) <| lazy Pages.Secrets.View.editSecret model
            )

        Pages.RepositoryBuilds org repo maybePage maybePerPage maybeEvent ->
            let
                page : String
                page =
                    case maybePage of
                        Nothing ->
                            ""

                        Just p ->
                            " (page " ++ String.fromInt p ++ ")"

                shouldRenderFilter : Bool
                shouldRenderFilter =
                    case ( model.repo.builds.builds, maybeEvent ) of
                        ( Success result, Nothing ) ->
                            not <| List.length result == 0

                        ( Success _, _ ) ->
                            True

                        ( Loading, _ ) ->
                            True

                        _ ->
                            False
            in
            ( String.join "/" [ org, repo ] ++ " builds" ++ page
            , div []
                [ viewBuildsFilter shouldRenderFilter org repo maybeEvent
                , Pager.view model.repo.builds.pager Pager.defaultLabels GotoPage
                , lazy6 Pages.Builds.view model.repo.builds model.time model.zone org repo maybeEvent
                , Pager.view model.repo.builds.pager Pager.defaultLabels GotoPage
                ]
            )

        Pages.Build org repo buildNumber _ ->
            ( "Build #" ++ buildNumber ++ " - " ++ String.join "/" [ org, repo ]
            , Pages.Build.View.viewBuild
                model
                buildMsgs
                org
                repo
            )

        Pages.Pipeline org repo ref expand lineFocus ->
            ( "Pipeline " ++ String.join "/" [ org, repo ]
            , Pages.Pipeline.View.viewPipeline
                model
                pipelineMsgs
                ref
            )

        Pages.Settings ->
            ( "Settings"
            , Pages.Settings.view model.session (Pages.Settings.Msgs Copy)
            )

        Pages.Login ->
            ( "Login"
            , viewLogin
            )

        Pages.Logout ->
            ( "Logout"
            , h1 [] [ text "Logging out" ]
            )

        Pages.Authenticate _ ->
            ( "Authentication"
            , h1 [ Util.testAttribute "page-h1" ] [ text "Authenticating..." ]
            )

        Pages.NotFound ->
            -- TODO: make this page more helpful
            ( "404"
            , h1 [] [ text "Not Found" ]
            )


viewBuildsFilter : Bool -> Org -> Repo -> Maybe Event -> Html Msg
viewBuildsFilter shouldRender org repo maybeEvent =
    let
        eventEnum : List String
        eventEnum =
            [ "all", "push", "pull_request", "tag", "deployment", "comment" ]

        eventToMaybe : String -> Maybe Event
        eventToMaybe event =
            case event of
                "all" ->
                    Nothing

                _ ->
                    Just event
    in
    if shouldRender then
        div [ class "form-controls", class "build-filters", Util.testAttribute "build-filter" ] <|
            div [] [ text "Filter by Event:" ]
                :: List.map
                    (\e ->
                        div [ class "form-control" ]
                            [ input
                                [ type_ "radio"
                                , id <| "filter-" ++ e
                                , name "build-filter"
                                , Util.testAttribute <| "build-filter-" ++ e
                                , checked <| maybeEvent == eventToMaybe e
                                , onClick <| FilterBuildEventBy (eventToMaybe e) org repo
                                , attribute "aria-label" <| "filter to show " ++ e ++ " events"
                                ]
                                []
                            , label
                                [ class "form-label"
                                , for <| "filter-" ++ e
                                ]
                                [ text <| String.replace "_" " " e ]
                            ]
                    )
                    eventEnum

    else
        text ""


viewLogin : Html Msg
viewLogin =
    div []
        [ h1 [] [ text "Authorize Via" ]
        , button [ class "button", onClick SignInRequested, Util.testAttribute "login-button" ]
            [ FeatherIcons.github
                |> FeatherIcons.withSize 20
                |> FeatherIcons.withClass "login-source-icon"
                |> FeatherIcons.toHtml [ attribute "aria-hidden" "true" ]
            , text "GitHub"
            ]
        , p [] [ text "You will be taken to Github to authenticate." ]
        ]


viewHeader : Maybe Session -> { feedbackLink : String, docsLink : String, theme : Theme, help : Help.Commands.Model Msg, showId : Bool } -> Html Msg
viewHeader maybeSession { feedbackLink, docsLink, theme, help, showId } =
    let
        session : Session
        session =
            Maybe.withDefault defaultSession maybeSession

        identityBaseClassList : Html.Attribute Msg
        identityBaseClassList =
            classList
                [ ( "details", True )
                , ( "-marker-right", True )
                , ( "-no-pad", True )
                , ( "identity-name", True )
                ]

        identityAttributeList : List (Html.Attribute Msg)
        identityAttributeList =
            attribute "role" "navigation" :: Util.open showId
    in
    header []
        [ div [ class "identity", id "identity", Util.testAttribute "identity" ]
            [ a [ Routes.href Routes.Overview, class "identity-logo-link", attribute "aria-label" "Home" ] [ velaLogo 24 ]
            , case session.username of
                "" ->
                    details (identityBaseClassList :: identityAttributeList)
                        [ summary [ class "summary", Util.onClickPreventDefault (ShowHideIdentity Nothing), Util.testAttribute "identity-summary" ] [ text "Vela" ] ]

                _ ->
                    details (identityBaseClassList :: identityAttributeList)
                        [ summary [ class "summary", Util.onClickPreventDefault (ShowHideIdentity Nothing), Util.testAttribute "identity-summary" ]
                            [ text session.username
                            , FeatherIcons.chevronDown |> FeatherIcons.withSize 20 |> FeatherIcons.withClass "details-icon-expand" |> FeatherIcons.toHtml []
                            ]
                        , ul [ class "identity-menu", attribute "aria-hidden" "true", attribute "role" "menu" ]
                            [ li [ class "identity-menu-item" ]
                                [ a [ Routes.href Routes.Settings, Util.testAttribute "settings-link", attribute "role" "menuitem" ] [ text "Settings" ] ]
                            , li [ class "identity-menu-item" ]
                                [ a [ Routes.href Routes.Logout, Util.testAttribute "logout-link", attribute "role" "menuitem" ] [ text "Logout" ] ]
                            ]
                        ]
            ]
        , nav [ class "help-links", attribute "role" "navigation" ]
            [ ul []
                [ li [] [ viewThemeToggle theme ]
                , li [] [ a [ href feedbackLink, attribute "aria-label" "go to feedback" ] [ text "feedback" ] ]
                , li [] [ a [ href docsLink, attribute "aria-label" "go to docs" ] [ text "docs" ] ]
                , Help.View.help help
                ]
            ]
        ]


helpArg : WebData a -> Help.Commands.Arg
helpArg arg =
    { success = Util.isSuccess arg, loading = Util.isLoading arg }


helpArgs : Model -> Help.Commands.Model Msg
helpArgs model =
    { user = helpArg model.user
    , sourceRepos = helpArg model.sourceRepos
    , builds = helpArg model.repo.builds.builds
    , build = helpArg model.repo.build.build
    , repo = helpArg model.repo.repo
    , hooks = helpArg model.repo.hooks.hooks
    , secrets = helpArg model.secretsModel.repoSecrets
    , show = model.showHelp
    , toggle = ShowHideHelp
    , copy = Copy
    , noOp = NoOp
    , page = model.page
    }


viewAlerts : Stack Alert -> Html Msg
viewAlerts toasties =
    div [ Util.testAttribute "alerts", class "alerts" ] [ Alerting.view Alerts.successConfig (Alerts.view Copy) AlertsUpdate toasties ]


wrapAlertMessage : String -> String
wrapAlertMessage message =
    if not <| String.isEmpty message then
        "`" ++ message ++ "` "

    else
        message


viewThemeToggle : Theme -> Html Msg
viewThemeToggle theme =
    let
        ( newTheme, themeAria ) =
            case theme of
                Dark ->
                    ( Light, "enable light mode" )

                Light ->
                    ( Dark, "enable dark mode" )
    in
    button [ class "button", class "-link", attribute "aria-label" themeAria, onClick (SetTheme newTheme) ] [ text "switch theme" ]



-- HELPERS


buildUrl : String -> List String -> List QueryParameter -> String
buildUrl base paths params =
    UB.crossOrigin base paths params


setNewPage : Routes.Route -> Model -> ( Model, Cmd Msg )
setNewPage route model =
    let
        sessionHasToken : Bool
        sessionHasToken =
            case model.session of
                Just session ->
                    String.length session.token > 0

                Nothing ->
                    False

        rm =
            model.repo

        build =
            rm.build
    in
    case ( route, sessionHasToken ) of
        -- Logged in and on auth flow pages - what are you doing here?
        ( Routes.Login, True ) ->
            ( model, Navigation.pushUrl model.navigationKey <| Routes.routeToUrl Routes.Overview )

        ( Routes.Authenticate _, True ) ->
            ( model, Navigation.pushUrl model.navigationKey <| Routes.routeToUrl Routes.Overview )

        -- "Not logged in" (yet) and on auth flow pages, continue on..
        ( Routes.Authenticate { code, state }, False ) ->
            ( { model | page = Pages.Authenticate <| AuthParams code state }
            , Api.try UserResponse <| Api.getUser model <| AuthParams code state
            )

        -- On the login page but not logged in.. good place to be
        ( Routes.Login, False ) ->
            ( { model | page = Pages.Login }, Cmd.none )

        -- "Normal" page handling below
        ( Routes.Overview, True ) ->
            loadOverviewPage model

        ( Routes.SourceRepositories, True ) ->
            loadSourceReposPage model

        ( Routes.Hooks org repo maybePage maybePerPage, True ) ->
            loadHooksPage model org repo maybePage maybePerPage

        ( Routes.RepoSettings org repo, True ) ->
            loadRepoSettingsPage model org repo

        ( Routes.OrgSecrets engine org maybePage maybePerPage, True ) ->
            loadOrgSecretsPage model maybePage maybePerPage engine org

        ( Routes.RepoSecrets engine org repo maybePage maybePerPage, True ) ->
            loadRepoSecretsPage model maybePage maybePerPage engine org repo

        ( Routes.SharedSecrets engine org team maybePage maybePerPage, True ) ->
            loadSharedSecretsPage model maybePage maybePerPage engine org team

        ( Routes.AddOrgSecret engine org, True ) ->
            loadAddOrgSecretPage model engine org

        ( Routes.AddRepoSecret engine org repo, True ) ->
            loadAddRepoSecretPage model engine org repo

        ( Routes.AddSharedSecret engine org team, True ) ->
            loadAddSharedSecretPage model engine org team

        ( Routes.OrgSecret engine org name, True ) ->
            loadUpdateOrgSecretPage model engine org name

        ( Routes.RepoSecret engine org repo name, True ) ->
            loadUpdateRepoSecretPage model engine org repo name

        ( Routes.SharedSecret engine org team name, True ) ->
            loadUpdateSharedSecretPage model engine org team name

        ( Routes.RepositoryBuilds org repo maybePage maybePerPage maybeEvent, True ) ->
            let
                currentSession : Session
                currentSession =
                    Maybe.withDefault defaultSession model.session
            in
            loadRepoBuildsPage model org repo currentSession maybePage maybePerPage maybeEvent

        ( Routes.Build org repo buildNumber lineFocus, True ) ->
            loadBuildPage model org repo buildNumber lineFocus

        ( Routes.Pipeline org repo ref expand lineFocus, True ) ->
            loadPipelinePage model org repo ref expand lineFocus

        ( Routes.Settings, True ) ->
            ( { model | page = Pages.Settings, showIdentity = False }, Cmd.none )

        ( Routes.Logout, True ) ->
            ( { model | session = Nothing }
            , Cmd.batch
                [ Interop.storeSession Encode.null
                , Navigation.pushUrl model.navigationKey <| Routes.routeToUrl Routes.Login
                ]
            )

        -- Not found page handling
        ( Routes.NotFound, True ) ->
            ( { model | page = Pages.NotFound }, Cmd.none )

        {--Hitting any page and not being logged in will load the login page content

           Note: we're not using .pushUrl to retain ability for user to use brower's back b
           utton
        --}
        ( _, False ) ->
            ( { model | page = Pages.Login }
            , Interop.storeSession <| encodeSession <| Session "" "" <| Url.toString model.entryURL
            )


setPipelineFocusFragment : FocusFragment -> ( Model, Cmd Msg ) -> ( Model, Cmd Msg )
setPipelineFocusFragment logFocus ( model, c ) =
    let
        p =
            model.pipeline
    in
    ( { model
        | pipeline =
            { p
                | focusFragment =
                    case logFocus of
                        Just l ->
                            Just <| "#" ++ l

                        Nothing ->
                            Nothing
            }
      }
    , c
    )


loadSourceReposPage : Model -> ( Model, Cmd Msg )
loadSourceReposPage model =
    case model.sourceRepos of
        NotAsked ->
            ( { model | page = Pages.SourceRepositories, sourceRepos = Loading }
            , Cmd.batch
                [ Api.try SourceRepositoriesResponse <| Api.getSourceRepositories model
                , getCurrentUser model
                ]
            )

        Failure _ ->
            ( { model | page = Pages.SourceRepositories, sourceRepos = Loading }
            , Cmd.batch
                [ Api.try SourceRepositoriesResponse <| Api.getSourceRepositories model
                , getCurrentUser model
                ]
            )

        _ ->
            ( { model | page = Pages.SourceRepositories }, getCurrentUser model )


loadOverviewPage : Model -> ( Model, Cmd Msg )
loadOverviewPage model =
    ( { model | page = Pages.Overview }
    , Cmd.batch
        [ getCurrentUser model
        ]
    )


{-| resourceChanged : takes two repo resource identifiers and returns if the build has changed
-}
resourceChanged : RepoResourceIdentifier -> RepoResourceIdentifier -> Bool
resourceChanged ( orgA, repoA, idA ) ( orgB, repoB, idB ) =
    not <| orgA == orgB && repoA == repoB && idA == idB


{-| loadRepoSubPage : takes model org repo and page destination

    updates the model based on app initialization state and loads repo page resources

-}
loadRepoSubPage : Model -> Org -> Repo -> Page -> ( Model, Cmd Msg )
loadRepoSubPage model org repo toPage =
    let
        rm =
            model.repo

        builds =
            rm.builds

        hooks =
            rm.hooks

        build =
            rm.build

        secretsModel =
            model.secretsModel

        fetchSecrets : Org -> Repo -> Cmd Msg
        fetchSecrets o r =
            Cmd.batch [ getAllRepoSecrets model "native" o r, getAllOrgSecrets model "native" o ]

        -- update model and dispatch cmds depending on initialization state and destination
        ( loadModel, loadCmd ) =
            -- repo data has not been initialized or org/repo has changed
            if not rm.initialized || resourceChanged ( rm.org, rm.name, "" ) ( org, repo, "" ) then
                ( { model
                    | secretsModel =
                        { secretsModel
                            | repoSecrets = Loading
                            , orgSecrets = Loading
                            , org = org
                            , repo = repo
                            , engine = "native"
                            , type_ = Vela.RepoSecret
                        }
                    , repo =
                        rm
                            |> updateOrgRepo org repo
                            |> updateRepoInitialized True
                            |> updateRepo Loading
                            |> updateBuilds Loading
                            |> updateBuildSteps NotAsked
                            -- update builds pagination
                            |> (\rm_ ->
                                    case toPage of
                                        Pages.RepositoryBuilds o r maybePage maybePerPage maybeEvent ->
                                            rm_
                                                |> updateBuildsPage maybePage
                                                |> updateBuildsPerPage maybePerPage
                                                |> updateBuildsEvent maybeEvent

                                        _ ->
                                            rm
                                                |> updateBuildsPage Nothing
                                                |> updateBuildsPerPage Nothing
                                                |> updateBuildsEvent Nothing
                               )
                            -- update hooks pagination
                            |> (\rm_ ->
                                    case toPage of
                                        Pages.Hooks o r maybePage maybePerPage ->
                                            rm_
                                                |> updateHooksPage maybePage
                                                |> updateHooksPerPage maybePerPage

                                        _ ->
                                            rm
                                                |> updateHooksPage Nothing
                                                |> updateHooksPerPage Nothing
                               )
                  }
                , Cmd.batch
                    [ getCurrentUser model
                    , getRepo model org repo
                    , case toPage of
                        Pages.RepositoryBuilds o r maybePage maybePerPage maybeEvent ->
                            getBuilds model o r maybePage maybePerPage maybeEvent

                        _ ->
                            getBuilds model org repo Nothing Nothing Nothing
                    , case toPage of
                        Pages.Hooks o r maybePage maybePerPage ->
                            getHooks model o r maybePage maybePerPage

                        _ ->
                            getHooks model org repo Nothing Nothing
                    , case toPage of
                        Pages.RepoSecrets engine o r maybePage maybePerPage ->
                            fetchSecrets o r

                        _ ->
                            fetchSecrets org repo
                    ]
                )

            else
                -- repo data has already been initialized and org/repo has not changed, aka tab switch
                case toPage of
                    Pages.RepositoryBuilds o r maybePage maybePerPage maybeEvent ->
                        ( { model
                            | repo =
                                { rm
                                    | builds =
                                        { builds | maybePage = maybePage, maybePerPage = maybePerPage, maybeEvent = maybeEvent }
                                }
                          }
                        , getBuilds model o r maybePage maybePerPage maybeEvent
                        )

                    Pages.RepoSecrets engine o r maybePage maybePerPage ->
                        ( model, fetchSecrets o r )

                    Pages.Hooks o r maybePage maybePerPage ->
                        ( { model
                            | repo =
                                rm
                                    |> updateHooksPage maybePage
                                    |> updateHooksPage maybePerPage
                          }
                        , getHooks model o r maybePage maybePerPage
                        )

                    Pages.RepoSettings o r ->
                        ( model, getRepo model o r )

                    -- page is not a repo subpage
                    _ ->
                        ( model, Cmd.none )
    in
    ( { loadModel | page = toPage }, loadCmd )


{-| loadRepoBuildsPage : takes model org and repo and loads the appropriate builds.

    loadRepoBuildsPage   Checks if the builds have already been loaded from the repo view. If not, fetches the builds from the Api.

-}
loadRepoBuildsPage : Model -> Org -> Repo -> Session -> Maybe Pagination.Page -> Maybe Pagination.PerPage -> Maybe Event -> ( Model, Cmd Msg )
loadRepoBuildsPage model org repo _ maybePage maybePerPage maybeEvent =
    loadRepoSubPage model org repo <| Pages.RepositoryBuilds org repo maybePage maybePerPage maybeEvent


{-| loadRepoSecretsPage : takes model org and repo and loads the page for managing repo secrets
-}
loadRepoSecretsPage :
    Model
    -> Maybe Pagination.Page
    -> Maybe Pagination.PerPage
    -> Engine
    -> Org
    -> Repo
    -> ( Model, Cmd Msg )
loadRepoSecretsPage model maybePage maybePerPage engine org repo =
    loadRepoSubPage model org repo <| Pages.RepoSecrets engine org repo maybePage maybePerPage


{-| loadHooksPage : takes model org and repo and loads the hooks page.
-}
loadHooksPage : Model -> Org -> Repo -> Maybe Pagination.Page -> Maybe Pagination.PerPage -> ( Model, Cmd Msg )
loadHooksPage model org repo maybePage maybePerPage =
    loadRepoSubPage model org repo <| Pages.Hooks org repo maybePage maybePerPage


{-| loadSettingsPage : takes model org and repo and loads the page for updating repo configurations
-}
loadRepoSettingsPage : Model -> Org -> Repo -> ( Model, Cmd Msg )
loadRepoSettingsPage model org repo =
    loadRepoSubPage model org repo <| Pages.RepoSettings org repo


{-| loadOrgSecretsPage : takes model org and loads the page for managing org secrets
-}
loadOrgSecretsPage :
    Model
    -> Maybe Pagination.Page
    -> Maybe Pagination.PerPage
    -> Engine
    -> Org
    -> ( Model, Cmd Msg )
loadOrgSecretsPage model maybePage maybePerPage engine org =
    -- Fetch secrets from Api
    let
        secretsModel =
            model.secretsModel
    in
    ( { model
        | page =
            Pages.OrgSecrets engine org maybePage maybePerPage
        , secretsModel =
            { secretsModel
                | orgSecrets = Loading
                , org = org
                , engine = engine
                , type_ = Vela.OrgSecret
            }
      }
    , Cmd.batch
        [ getCurrentUser model
        , getOrgSecrets model maybePage maybePerPage engine org
        ]
    )


{-| loadSharedSecretsPage : takes model org and team and loads the page for managing shared secrets
-}
loadSharedSecretsPage :
    Model
    -> Maybe Pagination.Page
    -> Maybe Pagination.PerPage
    -> Engine
    -> Org
    -> Team
    -> ( Model, Cmd Msg )
loadSharedSecretsPage model maybePage maybePerPage engine org team =
    -- Fetch secrets from Api
    let
        secretsModel =
            model.secretsModel
    in
    ( { model
        | page =
            Pages.SharedSecrets engine org team maybePage maybePerPage
        , secretsModel =
            { secretsModel
                | repoSecrets = Loading
                , org = org
                , team = team
                , engine = engine
                , type_ = Vela.SharedSecret
            }
      }
    , Cmd.batch
        [ getCurrentUser model
        , getSharedSecrets model maybePage maybePerPage engine org team
        ]
    )


{-| loadAddOrgSecretPage : takes model and engine loads the page for adding secrets
-}
loadAddOrgSecretPage : Model -> Engine -> Org -> ( Model, Cmd Msg )
loadAddOrgSecretPage model engine org =
    -- Fetch secrets from Api
    let
        secretsModel =
            Pages.Secrets.Update.reinitializeSecretAdd model.secretsModel
    in
    ( { model
        | page = Pages.AddOrgSecret engine org
        , secretsModel =
            { secretsModel
                | sharedSecrets = Loading
                , org = org
                , engine = engine
                , type_ = Vela.OrgSecret
            }
      }
    , Cmd.batch
        [ getCurrentUser model
        ]
    )


{-| loadAddRepoSecretPage : takes model engine org and repo and loads the page for adding secrets
-}
loadAddRepoSecretPage : Model -> Engine -> Org -> Repo -> ( Model, Cmd Msg )
loadAddRepoSecretPage model engine org repo =
    -- Fetch secrets from Api
    let
        secretsModel =
            Pages.Secrets.Update.reinitializeSecretAdd model.secretsModel
    in
    ( { model
        | page = Pages.AddRepoSecret engine org repo
        , secretsModel =
            { secretsModel
                | org = org
                , repo = repo
                , engine = engine
                , type_ = Vela.RepoSecret
            }
      }
    , Cmd.batch
        [ getCurrentUser model
        ]
    )


{-| loadAddSharedSecretPage : takes model engine org and team and loads the page for adding secrets
-}
loadAddSharedSecretPage : Model -> Engine -> Org -> Team -> ( Model, Cmd Msg )
loadAddSharedSecretPage model engine org team =
    -- Fetch secrets from Api
    let
        secretsModel =
            Pages.Secrets.Update.reinitializeSecretAdd model.secretsModel
    in
    ( { model
        | page = Pages.AddSharedSecret engine org team
        , secretsModel =
            { secretsModel
                | org = org
                , team = team
                , engine = engine
                , type_ = Vela.SharedSecret
                , form = secretsModel.form
            }
      }
    , Cmd.batch
        [ getCurrentUser model
        ]
    )


{-| loadUpdateOrgSecretPage : takes model org and name and loads the page for updating a repo secret
-}
loadUpdateOrgSecretPage : Model -> Engine -> Org -> Name -> ( Model, Cmd Msg )
loadUpdateOrgSecretPage model engine org name =
    -- Fetch secrets from Api
    let
        secretsModel =
            model.secretsModel
    in
    ( { model
        | page = Pages.OrgSecret engine org name
        , secretsModel =
            { secretsModel
                | org = org
                , engine = engine
                , type_ = Vela.OrgSecret
                , deleteState = Pages.Secrets.Model.NotAsked_
            }
      }
    , Cmd.batch
        [ getCurrentUser model
        , getSecret model engine "org" org "*" name
        ]
    )


{-| loadUpdateRepoSecretPage : takes model org, repo and name and loads the page for updating a repo secret
-}
loadUpdateRepoSecretPage : Model -> Engine -> Org -> Repo -> Name -> ( Model, Cmd Msg )
loadUpdateRepoSecretPage model engine org repo name =
    -- Fetch secrets from Api
    let
        secretsModel =
            model.secretsModel
    in
    ( { model
        | page = Pages.RepoSecret engine org repo name
        , secretsModel =
            { secretsModel
                | org = org
                , repo = repo
                , engine = engine
                , type_ = Vela.RepoSecret
                , deleteState = Pages.Secrets.Model.NotAsked_
            }
      }
    , Cmd.batch
        [ getCurrentUser model
        , getSecret model engine "repo" org repo name
        ]
    )


{-| loadUpdateSharedSecretPage : takes model org, team and name and loads the page for updating a shared secret
-}
loadUpdateSharedSecretPage : Model -> Engine -> Org -> Team -> Name -> ( Model, Cmd Msg )
loadUpdateSharedSecretPage model engine org team name =
    -- Fetch secrets from Api
    let
        secretsModel =
            model.secretsModel
    in
    ( { model
        | page = Pages.SharedSecret engine org team name
        , secretsModel =
            { secretsModel
                | org = org
                , team = team
                , engine = engine
                , type_ = Vela.SharedSecret
                , deleteState = Pages.Secrets.Model.NotAsked_
            }
      }
    , Cmd.batch
        [ getCurrentUser model
        , getSecret model engine "shared" org team name
        ]
    )


{-| loadBuildPage : takes model org, repo, and build number and loads the appropriate build.
-}
loadBuildPage : Model -> Org -> Repo -> BuildNumber -> FocusFragment -> ( Model, Cmd Msg )
loadBuildPage model org repo buildNumber lineFocus =
    let
        rm =
            model.repo

        sameBuild =
            isSameBuild ( org, repo, buildNumber ) model.page

        pageSet =
            { model | page = Pages.Build org repo buildNumber lineFocus }
    in
<<<<<<< HEAD
    -- Fetch build from Api
    ( if not sameBuild then
        resetBuild org repo buildNumber pageSet
=======
    -- load page depending on build change
    ( if not sameBuild then
        setBuild org repo buildNumber pageSet
>>>>>>> c2fd1552

      else
        { pageSet
            | repo =
                rm
                    |> updateBuildSteps
                        (RemoteData.unwrap Loading
                            (\steps_ ->
                                RemoteData.succeed <| focusAndClear steps_ lineFocus
                            )
                            rm.build.steps.steps
                        )
                    |> updateBuildStepsFollowing 0
                    |> updateBuildStepsFocusFragment
                        (case lineFocus of
                            Just l ->
                                Just <| "#" ++ l

                            Nothing ->
                                Nothing
                        )
<<<<<<< HEAD
                    |> updateBuildServicesFollowing 0
=======
>>>>>>> c2fd1552
        }
    , Cmd.batch <|
        [ getBuilds model org repo Nothing Nothing Nothing
        , getBuild model org repo buildNumber
        , getAllBuildSteps model org repo buildNumber lineFocus sameBuild
        ]
    )


{-| loadPipelinePage : takes model org, repo, and ref and loads the appropriate pipeline configuration resources.
-}
loadPipelinePage : Model -> Org -> Repo -> Maybe RefQuery -> Maybe ExpandTemplatesQuery -> Maybe Fragment -> ( Model, Cmd Msg )
loadPipelinePage model org repo ref expand lineFocus =
    let
<<<<<<< HEAD
=======
        -- get or expand the pipeline depending on expand query parameter
>>>>>>> c2fd1552
        getPipeline =
            case expand of
                Just e ->
                    if e == "true" then
                        expandPipelineConfig

                    else
                        getPipelineConfig

                Nothing ->
                    getPipelineConfig

        parsed =
            parseFocusFragment lineFocus

        rm =
            model.repo

        build =
            rm.build

        pipeline =
            model.pipeline

        sameRef =
            isSamePipelineRef ( org, repo, Maybe.withDefault "" ref ) model.page
    in
<<<<<<< HEAD
=======
    -- load page depending on ref change
>>>>>>> c2fd1552
    ( { model
        | page = Pages.Pipeline org repo ref expand lineFocus
        , pipeline =
            { config =
                if sameRef then
                    pipeline.config

                else
                    ( Loading, "" )
            , expanded = False
            , expanding = True
            , org = org
            , repo = repo
            , ref = ref
            , expand = expand
            , lineFocus = ( parsed.lineA, parsed.lineB )
            , focusFragment =
                case lineFocus of
                    Just l ->
                        Just <| "#" ++ l

                    Nothing ->
                        Nothing
            , buildNumber = Nothing
            }
        , templates =
            if sameRef then
                model.templates

            else
                { data = Loading, error = "", show = True }
      }
    , Cmd.batch
        [ getPipeline model org repo ref lineFocus False
        , getPipelineTemplates model org repo ref lineFocus
        ]
    )


<<<<<<< HEAD
=======
{-| isSameBuild : takes build identifier and current page and returns true if the build has not changed
-}
>>>>>>> c2fd1552
isSameBuild : RepoResourceIdentifier -> Page -> Bool
isSameBuild id currentPage =
    case currentPage of
        Pages.Build o r b _ ->
            not <| resourceChanged id ( o, r, b )

        _ ->
            False


<<<<<<< HEAD
=======
{-| isSamePipelineRef : takes pipeline ref identifier and current page and returns true if the pipeline ref has not changed
-}
>>>>>>> c2fd1552
isSamePipelineRef : RepoResourceIdentifier -> Page -> Bool
isSamePipelineRef id currentPage =
    case currentPage of
        Pages.Pipeline o r rf _ _ ->
            not <| resourceChanged id ( o, r, Maybe.withDefault "" rf )

        _ ->
            False


<<<<<<< HEAD
resetBuild : Org -> Repo -> BuildNumber -> Model -> Model
resetBuild org repo buildNumber model =
=======
{-| setBuild : takes new build information and sets the appropriate model state
-}
setBuild : Org -> Repo -> BuildNumber -> Model -> Model
setBuild org repo buildNumber model =
>>>>>>> c2fd1552
    let
        rm =
            model.repo

        pipeline =
            model.pipeline
    in
    { model
        | pipeline =
            { pipeline
                | focusFragment = Nothing
                , config = ( NotAsked, "" )
                , expand = Nothing
                , expanding = False
                , expanded = False
                , org = org
                , repo = repo
                , buildNumber = Just buildNumber
            }
        , templates = { data = NotAsked, error = "", show = True }
        , repo =
            rm
                |> updateBuild Loading
                |> updateOrgRepo org repo
                |> updateBuildNumber buildNumber
                |> updateBuildSteps NotAsked
                |> updateBuildStepsFollowing 0
                |> updateBuildStepsLogs []
                |> updateBuildStepsFocusFragment Nothing
    }


{-| repoEnabledError : takes model repo and error and updates the source repos within the model

    repoEnabledError : consumes 409 conflicts that result from the repo already being enabled

-}
repoEnabledError : WebData SourceRepositories -> Repository -> Http.Detailed.Error String -> ( WebData SourceRepositories, Cmd Msg )
repoEnabledError sourceRepos repo error =
    let
        ( enabled, action ) =
            case error of
                Http.Detailed.BadStatus metadata _ ->
                    case metadata.statusCode of
                        409 ->
                            ( RemoteData.succeed True, Cmd.none )

                        _ ->
                            ( toFailure error, addError error )

                _ ->
                    ( toFailure error, addError error )
    in
    ( enableUpdate repo enabled sourceRepos
    , action
    )


{-| buildEnableRepositoryPayload : builds the payload for adding a repository via the api
-}
buildEnableRepositoryPayload : Repository -> EnableRepositoryPayload
buildEnableRepositoryPayload repo =
    { defaultEnableRepositoryPayload
        | org = repo.org
        , name = repo.name
        , full_name = repo.org ++ "/" ++ repo.name
        , link = repo.link
        , clone = repo.clone
    }


{-| addError : takes a detailed http error and produces a Cmd Msg that invokes an action in the Errors module
-}
addError : Http.Detailed.Error String -> Cmd Msg
addError error =
    Errors.addError error HandleError


{-| stepsIds : extracts Ids from list of steps and returns List Int
-}
stepsIds : Steps -> List Int
stepsIds steps =
    List.map (\step -> step.number) steps


{-| logIds : extracts Ids from list of logs and returns List Int
-}
logIds : Logs -> List Int
logIds logs =
    List.map (\log -> log.id) <| Util.successful logs


{-| updateStep : takes model and incoming step and updates the list of steps if necessary
-}
updateStep : Model -> Step -> Model
updateStep model incomingStep =
    let
        rm =
            model.repo

        steps =
            case rm.build.steps.steps of
                Success s ->
                    s

                _ ->
                    []

        stepExists =
            List.member incomingStep.number <| stepsIds steps

        following =
            rm.build.steps.followingStep /= 0
    in
    if stepExists then
        { model
            | repo =
                updateBuildSteps
                    (steps
                        |> updateIf (\step -> incomingStep.number == step.number)
                            (\step ->
                                let
                                    shouldView =
                                        following
                                            && (step.status /= Vela.Pending)
                                            && (step.number == getCurrentResource steps)
                                in
                                { incomingStep
                                    | viewing = step.viewing || shouldView
                                }
                            )
                        |> RemoteData.succeed
                    )
                    rm
        }

    else
        { model | repo = updateBuildSteps (RemoteData.succeed <| incomingStep :: steps) rm }


{-| updateStepLogs : takes model and incoming log and updates the list of step logs if necessary
-}
updateStepLogs : Model -> Log -> Model
updateStepLogs model incomingLog =
    let
        rm =
            model.repo

        build =
            rm.build

        logs =
            build.steps.logs

        logExists =
            List.member incomingLog.id <| logIds logs
    in
    if logExists then
        { model | repo = updateBuildStepsLogs (updateLog incomingLog logs) rm }

    else if incomingLog.id /= 0 then
        { model | repo = updateBuildStepsLogs (addLog incomingLog logs) rm }
<<<<<<< HEAD

    else
        model


{-| updateServiceLogs : takes model and incoming log and updates the list of service logs if necessary
-}
updateServiceLogs : Model -> Log -> Model
updateServiceLogs model incomingLog =
    let
        rm =
            model.repo

        build =
            rm.build

        logs =
            build.services.logs

        logExists =
            List.member incomingLog.id <| logIds logs
    in
    if logExists then
        { model | repo = updateBuildServicesLogs (updateLog incomingLog logs) rm }

    else if incomingLog.id /= 0 then
        { model | repo = updateBuildServicesLogs (addLog incomingLog logs) rm }
=======
>>>>>>> c2fd1552

    else
        model


{-| updateLog : takes incoming log and logs and updates the appropriate log data
-}
updateLog : Log -> Logs -> Logs
updateLog incomingLog logs =
    updateIf
        (\log ->
            case log of
                Success log_ ->
                    incomingLog.id == log_.id && incomingLog.rawData /= log_.rawData

                _ ->
                    True
        )
        (\log -> RemoteData.succeed { incomingLog | decodedLogs = Util.base64Decode incomingLog.rawData })
        logs


receiveSecrets : Model -> Result (Http.Detailed.Error String) ( Http.Metadata, Secrets ) -> SecretType -> ( Model, Cmd Msg )
receiveSecrets model response type_ =
    let
        secretsModel =
            model.secretsModel

        currentSecrets =
            case type_ of
                Vela.RepoSecret ->
                    secretsModel.repoSecrets

                Vela.OrgSecret ->
                    secretsModel.orgSecrets

                Vela.SharedSecret ->
                    secretsModel.sharedSecrets
    in
    case response of
        Ok ( meta, secrets ) ->
            let
                mergedSecrets =
                    RemoteData.succeed <|
                        List.reverse <|
                            List.sortBy .id <|
                                case currentSecrets of
                                    Success s ->
                                        Util.mergeListsById s secrets

                                    _ ->
                                        secrets

                pager =
                    Pagination.get meta.headers

                sm =
                    case type_ of
                        Vela.RepoSecret ->
                            { secretsModel
                                | repoSecrets = mergedSecrets
                                , repoSecretsPager = pager
                            }

                        Vela.OrgSecret ->
                            { secretsModel
                                | orgSecrets = mergedSecrets
                                , orgSecretsPager = pager
                            }

                        Vela.SharedSecret ->
                            { secretsModel
                                | sharedSecrets = mergedSecrets
                                , sharedSecretsPager = pager
                            }
            in
            ( { model
                | secretsModel =
                    sm
              }
            , Cmd.none
            )

        Err error ->
            let
                e =
                    toFailure error

                sm =
                    case type_ of
                        Vela.RepoSecret ->
                            { secretsModel | repoSecrets = e }

                        Vela.OrgSecret ->
                            { secretsModel | orgSecrets = e }

                        Vela.SharedSecret ->
                            { secretsModel | sharedSecrets = e }
            in
            ( { model | secretsModel = sm }, addError error )


{-| addLog : takes incoming log and logs and adds log when not present
-}
addLog : Log -> Logs -> Logs
addLog incomingLog logs =
    RemoteData.succeed { incomingLog | decodedLogs = Util.base64Decode incomingLog.rawData } :: logs


{-| homeMsgs : prepares the input record required for the Home page to route Msgs back to Main.elm
-}
homeMsgs : Pages.Home.Msgs Msg
homeMsgs =
    Pages.Home.Msgs ToggleFavorite SearchFavorites


{-| navMsgs : prepares the input record required for the nav component to route Msgs back to Main.elm
-}
navMsgs : Nav.Msgs Msg
navMsgs =
    Nav.Msgs FetchSourceRepositories ToggleFavorite RefreshSettings RefreshHooks RefreshSecrets RestartBuild


{-| sourceReposMsgs : prepares the input record required for the SourceRepos page to route Msgs back to Main.elm
-}
sourceReposMsgs : Pages.SourceRepos.Msgs Msg
sourceReposMsgs =
    Pages.SourceRepos.Msgs SearchSourceRepos EnableRepo EnableRepos ToggleFavorite


{-| repoSettingsMsgs : prepares the input record required for the Settings page to route Msgs back to Main.elm
-}
repoSettingsMsgs : Pages.RepoSettings.Msgs Msg
repoSettingsMsgs =
    Pages.RepoSettings.Msgs UpdateRepoEvent UpdateRepoAccess UpdateRepoTimeout ChangeRepoTimeout DisableRepo EnableRepo Copy ChownRepo RepairRepo


{-| buildMsgs : prepares the input record required for the Build pages to route Msgs back to Main.elm
-}
buildMsgs : Pages.Build.Model.Msgs Msg
buildMsgs =
    { collapseAllSteps = CollapseAllSteps
    , expandAllSteps = ExpandAllSteps
    , expandStep = ExpandStep
<<<<<<< HEAD
    , collapseAllServices = CollapseAllServices
    , expandAllServices = ExpandAllServices
    , expandService = ExpandService
=======
>>>>>>> c2fd1552
    , logsMsgs =
        { focusLine = PushUrl
        , download = DownloadFile "text"
        , focusOn = FocusOn
        , followStep = FollowStep
<<<<<<< HEAD
        , followService = FollowService
=======
>>>>>>> c2fd1552
        }
    }


{-| pipelineMsgs : prepares the input record required for the Pipeline pages to route Msgs back to Main.elm
-}
pipelineMsgs : Pages.Pipeline.Model.Msgs Msg
pipelineMsgs =
    { get = GetPipelineConfig
    , expand = ExpandPipelineConfig
<<<<<<< HEAD
    , focusLineNumber = FocusLineNumber
=======
    , focusLineNumber = FocusPipelineConfigLineNumber
>>>>>>> c2fd1552
    , showHideTemplates = ShowHideTemplates
    , download = DownloadFile "text"
    }


initSecretsModel : Pages.Secrets.Model.Model Msg
initSecretsModel =
    Pages.Secrets.Update.init SecretResponse RepoSecretsResponse OrgSecretsResponse SharedSecretsResponse AddSecretResponse UpdateSecretResponse DeleteSecretResponse



-- API HELPERS


getCurrentUser : Model -> Cmd Msg
getCurrentUser model =
    Api.try CurrentUserResponse <| Api.getCurrentUser model


getHooks : Model -> Org -> Repo -> Maybe Pagination.Page -> Maybe Pagination.PerPage -> Cmd Msg
getHooks model org repo maybePage maybePerPage =
    Api.try (HooksResponse org repo) <| Api.getHooks model maybePage maybePerPage org repo


getRepo : Model -> Org -> Repo -> Cmd Msg
getRepo model org repo =
    Api.try RepoResponse <| Api.getRepo model org repo


getBuilds : Model -> Org -> Repo -> Maybe Pagination.Page -> Maybe Pagination.PerPage -> Maybe Event -> Cmd Msg
getBuilds model org repo maybePage maybePerPage maybeEvent =
    Api.try (BuildsResponse org repo) <| Api.getBuilds model maybePage maybePerPage maybeEvent org repo


getBuild : Model -> Org -> Repo -> BuildNumber -> Cmd Msg
getBuild model org repo buildNumber =
    Api.try (BuildResponse org repo buildNumber) <| Api.getBuild model org repo buildNumber


getAllBuildSteps : Model -> Org -> Repo -> BuildNumber -> FocusFragment -> Bool -> Cmd Msg
getAllBuildSteps model org repo buildNumber logFocus refresh =
    Api.tryAll (StepsResponse org repo buildNumber logFocus refresh) <| Api.getAllSteps model org repo buildNumber


getBuildStepLogs : Model -> Org -> Repo -> BuildNumber -> StepNumber -> FocusFragment -> Bool -> Cmd Msg
getBuildStepLogs model org repo buildNumber stepNumber logFocus refresh =
    Api.try (StepLogResponse stepNumber logFocus refresh) <| Api.getStepLogs model org repo buildNumber stepNumber


getBuildStepsLogs : Model -> Org -> Repo -> BuildNumber -> Steps -> FocusFragment -> Bool -> Cmd Msg
getBuildStepsLogs model org repo buildNumber steps logFocus refresh =
    Cmd.batch <|
        List.map
            (\step ->
                if step.viewing then
                    getBuildStepLogs model org repo buildNumber (String.fromInt step.number) logFocus refresh

                else
                    Cmd.none
            )
            steps


getAllBuildServices : Model -> Org -> Repo -> BuildNumber -> FocusFragment -> Bool -> Cmd Msg
getAllBuildServices model org repo buildNumber logFocus refresh =
    Api.tryAll (ServicesResponse org repo buildNumber logFocus refresh) <| Api.getAllServices model org repo buildNumber


getBuildServiceLogs : Model -> Org -> Repo -> BuildNumber -> StepNumber -> FocusFragment -> Bool -> Cmd Msg
getBuildServiceLogs model org repo buildNumber stepNumber logFocus refresh =
    Api.try (ServiceLogResponse stepNumber logFocus refresh) <| Api.getServiceLogs model org repo buildNumber stepNumber


getBuildServicesLogs : Model -> Org -> Repo -> BuildNumber -> Services -> FocusFragment -> Bool -> Cmd Msg
getBuildServicesLogs model org repo buildNumber services logFocus refresh =
    Cmd.batch <|
        List.map
            (\service ->
                if service.viewing then
                    getBuildServiceLogs model org repo buildNumber (String.fromInt service.number) logFocus refresh

                else
                    Cmd.none
            )
            services


restartBuild : Model -> Org -> Repo -> BuildNumber -> Cmd Msg
restartBuild model org repo buildNumber =
    Api.try (RestartedBuildResponse org repo buildNumber) <| Api.restartBuild model org repo buildNumber


getRepoSecrets :
    Model
    -> Maybe Pagination.Page
    -> Maybe Pagination.PerPage
    -> Engine
    -> Org
    -> Repo
    -> Cmd Msg
getRepoSecrets model maybePage maybePerPage engine org repo =
    Api.try RepoSecretsResponse <| Api.getSecrets model maybePage maybePerPage engine "repo" org repo


getAllRepoSecrets :
    Model
    -> Engine
    -> Org
    -> Repo
    -> Cmd Msg
getAllRepoSecrets model engine org repo =
    Api.tryAll RepoSecretsResponse <| Api.getAllSecrets model engine "repo" org repo


getOrgSecrets :
    Model
    -> Maybe Pagination.Page
    -> Maybe Pagination.PerPage
    -> Engine
    -> Org
    -> Cmd Msg
getOrgSecrets model maybePage maybePerPage engine org =
    Api.try OrgSecretsResponse <| Api.getSecrets model maybePage maybePerPage engine "org" org "*"


getAllOrgSecrets :
    Model
    -> Engine
    -> Org
    -> Cmd Msg
getAllOrgSecrets model engine org =
    Api.tryAll OrgSecretsResponse <| Api.getAllSecrets model engine "org" org "*"


getSharedSecrets :
    Model
    -> Maybe Pagination.Page
    -> Maybe Pagination.PerPage
    -> Engine
    -> Org
    -> Team
    -> Cmd Msg
getSharedSecrets model maybePage maybePerPage engine org team =
    Api.try SharedSecretsResponse <| Api.getSecrets model maybePage maybePerPage engine "shared" org team


getSecret : Model -> Engine -> Type -> Org -> Key -> Name -> Cmd Msg
getSecret model engine type_ org key name =
    Api.try SecretResponse <| Api.getSecret model engine type_ org key name


{-| getPipelineConfig : takes model, org, repo and ref and fetches a pipeline configuration from the API.
-}
getPipelineConfig : Model -> Org -> Repo -> Maybe Ref -> FocusFragment -> Bool -> Cmd Msg
getPipelineConfig model org repo ref lineFocus refresh =
    Api.tryString (GetPipelineConfigResponse org repo ref lineFocus refresh) <| Api.getPipelineConfig model org repo ref


{-| expandPipelineConfig : takes model, org, repo and ref and expands a pipeline configuration via the API.
-}
expandPipelineConfig : Model -> Org -> Repo -> Maybe Ref -> FocusFragment -> Bool -> Cmd Msg
expandPipelineConfig model org repo ref lineFocus refresh =
    Api.tryString (ExpandPipelineConfigResponse org repo ref lineFocus refresh) <| Api.expandPipelineConfig model org repo ref


{-| getPipelineTemplates : takes model, org, repo and ref and fetches templates used in a pipeline configuration from the API.
-}
getPipelineTemplates : Model -> Org -> Repo -> Maybe Ref -> FocusFragment -> Cmd Msg
getPipelineTemplates model org repo ref lineFocus =
    Api.try (GetPipelineTemplatesResponse org repo lineFocus) <| Api.getPipelineTemplates model org repo ref



-- MAIN


main : Program Flags Model Msg
main =
    Browser.application
        { init = init
        , view = view
        , update = update
        , subscriptions = subscriptions
        , onUrlRequest = ClickedLink
        , onUrlChange = Routes.match >> NewRoute
        }<|MERGE_RESOLUTION|>--- conflicted
+++ resolved
@@ -69,21 +69,14 @@
 import Pages.Build.Logs
     exposing
         ( bottomTrackerFocusId
-<<<<<<< HEAD
-=======
         , clickResource
         , expandActive
->>>>>>> c2fd1552
         , focusAndClear
         , getCurrentResource
         , isViewing
         , setAllViews
         )
 import Pages.Build.Model
-<<<<<<< HEAD
-import Pages.Build.Update exposing (clickResource, expandActive, isViewing, setAllViews)
-=======
->>>>>>> c2fd1552
 import Pages.Build.View
 import Pages.Builds exposing (view)
 import Pages.Home
@@ -195,13 +188,10 @@
         , stringToTheme
         , updateBuild
         , updateBuildNumber
-<<<<<<< HEAD
         , updateBuildServices
         , updateBuildServicesFocusFragment
         , updateBuildServicesFollowing
         , updateBuildServicesLogs
-=======
->>>>>>> c2fd1552
         , updateBuildSteps
         , updateBuildStepsFocusFragment
         , updateBuildStepsFollowing
@@ -361,16 +351,12 @@
     | CollapseAllSteps
     | ExpandStep Org Repo BuildNumber StepNumber
     | FollowStep Int
-<<<<<<< HEAD
     | ExpandAllServices Org Repo BuildNumber
     | CollapseAllServices
     | ExpandService Org Repo BuildNumber ServiceNumber
     | FollowService Int
     | ShowHideTemplates
-=======
-    | ShowHideTemplates
     | FocusPipelineConfigLineNumber Int
->>>>>>> c2fd1552
       -- Outgoing HTTP requests
     | SignInRequested
     | FetchSourceRepositories
@@ -384,13 +370,8 @@
     | UpdateRepoAccess Org Repo Field String
     | UpdateRepoTimeout Org Repo Field Int
     | RestartBuild Org Repo BuildNumber
-<<<<<<< HEAD
-    | GetPipelineConfig Org Repo (Maybe BuildNumber) (Maybe String) FocusFragment Bool
-    | ExpandPipelineConfig Org Repo (Maybe BuildNumber) (Maybe String) FocusFragment Bool
-=======
     | GetPipelineConfig Org Repo (Maybe BuildNumber) (Maybe Ref) FocusFragment Bool
     | ExpandPipelineConfig Org Repo (Maybe BuildNumber) (Maybe Ref) FocusFragment Bool
->>>>>>> c2fd1552
       -- Inbound HTTP responses
     | UserResponse (Result (Http.Detailed.Error String) ( Http.Metadata, User ))
     | CurrentUserResponse (Result (Http.Detailed.Error String) ( Http.Metadata, CurrentUser ))
@@ -409,11 +390,8 @@
     | StepsResponse Org Repo BuildNumber FocusFragment Bool (Result (Http.Detailed.Error String) ( Http.Metadata, Steps ))
     | StepResponse Org Repo BuildNumber StepNumber (Result (Http.Detailed.Error String) ( Http.Metadata, Step ))
     | StepLogResponse StepNumber FocusFragment Bool (Result (Http.Detailed.Error String) ( Http.Metadata, Log ))
-<<<<<<< HEAD
     | ServicesResponse Org Repo BuildNumber (Maybe String) Bool (Result (Http.Detailed.Error String) ( Http.Metadata, Services ))
     | ServiceLogResponse ServiceNumber FocusFragment Bool (Result (Http.Detailed.Error String) ( Http.Metadata, Log ))
-=======
->>>>>>> c2fd1552
     | GetPipelineConfigResponse Org Repo (Maybe Ref) FocusFragment Bool (Result (Http.Detailed.Error String) ( Http.Metadata, String ))
     | ExpandPipelineConfigResponse Org Repo (Maybe Ref) FocusFragment Bool (Result (Http.Detailed.Error String) ( Http.Metadata, String ))
     | GetPipelineTemplatesResponse Org Repo FocusFragment (Result (Http.Detailed.Error String) ( Http.Metadata, Templates ))
@@ -722,7 +700,6 @@
             , Cmd.none
             )
 
-<<<<<<< HEAD
         -- services
         ExpandAllServices org repo buildNumber ->
             let
@@ -802,8 +779,6 @@
             , Cmd.none
             )
 
-=======
->>>>>>> c2fd1552
         ShowHideTemplates ->
             let
                 templates =
@@ -811,8 +786,6 @@
             in
             ( { model | templates = { templates | show = not templates.show } }, Cmd.none )
 
-<<<<<<< HEAD
-=======
         FocusPipelineConfigLineNumber line ->
             let
                 url =
@@ -827,7 +800,6 @@
             , Navigation.pushUrl model.navigationKey <| url
             )
 
->>>>>>> c2fd1552
         -- Outgoing HTTP requests
         SignInRequested ->
             ( model, Navigation.load <| Api.Endpoint.toUrl model.velaAPI Api.Endpoint.Login )
@@ -1211,11 +1183,7 @@
                         mergedSteps =
                             steps
                                 |> List.sortBy .number
-<<<<<<< HEAD
-                                |> Pages.Build.Update.merge logFocus refresh rm.build.steps.steps
-=======
                                 |> Pages.Build.Logs.merge logFocus refresh rm.build.steps.steps
->>>>>>> c2fd1552
 
                         updatedModel =
                             { model | repo = updateBuildSteps (RemoteData.succeed mergedSteps) rm }
@@ -1252,7 +1220,6 @@
                                     |> RemoteData.unwrap rm.build.steps.steps
                                         (\s -> expandActive stepNumber s |> RemoteData.succeed)
                                 , bottomTrackerFocusId "step" <| String.fromInt rm.build.steps.followingStep
-<<<<<<< HEAD
                                 )
 
                             else if not refresh then
@@ -1282,7 +1249,7 @@
                         mergedServices =
                             services
                                 |> List.sortBy .number
-                                |> Pages.Build.Update.merge logFocus refresh rm.build.services.services
+                                |> Pages.Build.Logs.merge logFocus refresh rm.build.services.services
 
                         updatedModel =
                             { model | repo = updateBuildServices (RemoteData.succeed mergedServices) rm }
@@ -1318,15 +1285,6 @@
 
                             else
                                 ( rm.build.services.services, "" )
-=======
-                                )
-
-                            else if not refresh then
-                                ( rm.build.steps.steps, Util.extractFocusIdFromRange <| focusFragmentToFocusId "step" logFocus )
-
-                            else
-                                ( rm.build.steps.steps, "" )
->>>>>>> c2fd1552
 
                         cmd =
                             if not <| String.isEmpty focusId then
@@ -1335,11 +1293,7 @@
                             else
                                 Cmd.none
                     in
-<<<<<<< HEAD
                     ( updateServiceLogs { model | repo = updateBuildServices services rm } incomingLog
-=======
-                    ( updateStepLogs { model | repo = updateBuildSteps steps rm } incomingLog
->>>>>>> c2fd1552
                     , cmd
                     )
 
@@ -2978,15 +2932,9 @@
         pageSet =
             { model | page = Pages.Build org repo buildNumber lineFocus }
     in
-<<<<<<< HEAD
-    -- Fetch build from Api
-    ( if not sameBuild then
-        resetBuild org repo buildNumber pageSet
-=======
     -- load page depending on build change
     ( if not sameBuild then
         setBuild org repo buildNumber pageSet
->>>>>>> c2fd1552
 
       else
         { pageSet
@@ -3008,10 +2956,7 @@
                             Nothing ->
                                 Nothing
                         )
-<<<<<<< HEAD
                     |> updateBuildServicesFollowing 0
-=======
->>>>>>> c2fd1552
         }
     , Cmd.batch <|
         [ getBuilds model org repo Nothing Nothing Nothing
@@ -3026,10 +2971,7 @@
 loadPipelinePage : Model -> Org -> Repo -> Maybe RefQuery -> Maybe ExpandTemplatesQuery -> Maybe Fragment -> ( Model, Cmd Msg )
 loadPipelinePage model org repo ref expand lineFocus =
     let
-<<<<<<< HEAD
-=======
         -- get or expand the pipeline depending on expand query parameter
->>>>>>> c2fd1552
         getPipeline =
             case expand of
                 Just e ->
@@ -3057,10 +2999,7 @@
         sameRef =
             isSamePipelineRef ( org, repo, Maybe.withDefault "" ref ) model.page
     in
-<<<<<<< HEAD
-=======
     -- load page depending on ref change
->>>>>>> c2fd1552
     ( { model
         | page = Pages.Pipeline org repo ref expand lineFocus
         , pipeline =
@@ -3100,11 +3039,8 @@
     )
 
 
-<<<<<<< HEAD
-=======
 {-| isSameBuild : takes build identifier and current page and returns true if the build has not changed
 -}
->>>>>>> c2fd1552
 isSameBuild : RepoResourceIdentifier -> Page -> Bool
 isSameBuild id currentPage =
     case currentPage of
@@ -3115,11 +3051,8 @@
             False
 
 
-<<<<<<< HEAD
-=======
 {-| isSamePipelineRef : takes pipeline ref identifier and current page and returns true if the pipeline ref has not changed
 -}
->>>>>>> c2fd1552
 isSamePipelineRef : RepoResourceIdentifier -> Page -> Bool
 isSamePipelineRef id currentPage =
     case currentPage of
@@ -3130,15 +3063,10 @@
             False
 
 
-<<<<<<< HEAD
-resetBuild : Org -> Repo -> BuildNumber -> Model -> Model
-resetBuild org repo buildNumber model =
-=======
 {-| setBuild : takes new build information and sets the appropriate model state
 -}
 setBuild : Org -> Repo -> BuildNumber -> Model -> Model
 setBuild org repo buildNumber model =
->>>>>>> c2fd1552
     let
         rm =
             model.repo
@@ -3301,7 +3229,6 @@
 
     else if incomingLog.id /= 0 then
         { model | repo = updateBuildStepsLogs (addLog incomingLog logs) rm }
-<<<<<<< HEAD
 
     else
         model
@@ -3329,8 +3256,6 @@
 
     else if incomingLog.id /= 0 then
         { model | repo = updateBuildServicesLogs (addLog incomingLog logs) rm }
-=======
->>>>>>> c2fd1552
 
     else
         model
@@ -3475,21 +3400,15 @@
     { collapseAllSteps = CollapseAllSteps
     , expandAllSteps = ExpandAllSteps
     , expandStep = ExpandStep
-<<<<<<< HEAD
     , collapseAllServices = CollapseAllServices
     , expandAllServices = ExpandAllServices
     , expandService = ExpandService
-=======
->>>>>>> c2fd1552
     , logsMsgs =
         { focusLine = PushUrl
         , download = DownloadFile "text"
         , focusOn = FocusOn
         , followStep = FollowStep
-<<<<<<< HEAD
         , followService = FollowService
-=======
->>>>>>> c2fd1552
         }
     }
 
@@ -3500,11 +3419,7 @@
 pipelineMsgs =
     { get = GetPipelineConfig
     , expand = ExpandPipelineConfig
-<<<<<<< HEAD
-    , focusLineNumber = FocusLineNumber
-=======
     , focusLineNumber = FocusPipelineConfigLineNumber
->>>>>>> c2fd1552
     , showHideTemplates = ShowHideTemplates
     , download = DownloadFile "text"
     }
