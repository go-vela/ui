--- conflicted
+++ resolved
@@ -2091,11 +2091,7 @@
 -}
 repoSettingsMsgs : Pages.Settings.Msgs Msg
 repoSettingsMsgs =
-<<<<<<< HEAD
-    Pages.Settings.Msgs UpdateRepoEvent UpdateRepoAccess UpdateRepoTimeout ChangeRepoTimeout DisableRepo EnableRepo Copy
-=======
-    Pages.Settings.Msgs UpdateRepoEvent UpdateRepoAccess UpdateRepoTimeout ChangeRepoTimeout DisableRepo EnableRepo ChownRepo RepairRepo
->>>>>>> 4379797f
+    Pages.Settings.Msgs UpdateRepoEvent UpdateRepoAccess UpdateRepoTimeout ChangeRepoTimeout DisableRepo EnableRepo Copy ChownRepo RepairRepo
 
 
 
