--- conflicted
+++ resolved
@@ -837,7 +837,6 @@
                 Err error ->
                     ( model, addError error )
 
-<<<<<<< HEAD
         SecretsResponse response ->
             let
                 secretsModel =
@@ -859,8 +858,6 @@
                 Err error ->
                     ( { model | secretsModel = { secretsModel | secrets = toFailure error } }, addError error )
 
-=======
->>>>>>> d882626d
         UpdateRepoEvent org repo field value ->
             let
                 payload : UpdateRepositoryPayload
