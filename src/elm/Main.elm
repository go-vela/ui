--- conflicted
+++ resolved
@@ -505,14 +505,10 @@
     let
         rm =
             model.repo
-
-<<<<<<< HEAD
         wm =
             model.workers
-=======
         sm =
             model.schedulesModel
->>>>>>> 1ea607e9
 
         pipeline =
             model.pipeline
@@ -2348,7 +2344,6 @@
             getRepoSecrets model maybePage maybePerPage engine org repo
 
         Pages.SharedSecrets engine org team maybePage maybePerPage ->
-<<<<<<< HEAD
             Cmd.batch
                 [ getSharedSecrets model maybePage maybePerPage engine org team
                 ]
@@ -2357,9 +2352,6 @@
             Cmd.batch
                 [ getWorkers model
                 ]
-=======
-            getSharedSecrets model maybePage maybePerPage engine org team
->>>>>>> 1ea607e9
 
         _ ->
             Cmd.none
