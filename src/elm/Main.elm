--- conflicted
+++ resolved
@@ -1314,7 +1314,6 @@
                 Err error ->
                     ( { model | repo = updateBuilds (toFailure error) rm }, addError error )
 
-<<<<<<< HEAD
         OrgBuildsResponse org response ->
             case response of
                 Ok ( meta, builds ) ->
@@ -1324,7 +1323,13 @@
                                 |> updateOrgRepo org ""
                                 |> updateBuilds (RemoteData.succeed builds)
                                 |> updateBuildsPager (Pagination.get meta.headers)
-=======
+                      }
+                    , Cmd.none
+                    )
+
+                Err error ->
+                    ( { model | repo = updateBuilds (toFailure error) rm }, addError error )
+
         DeploymentsResponse org repo response ->
             case response of
                 Ok ( meta, deployments ) ->
@@ -1334,7 +1339,6 @@
                                 |> updateOrgRepo org repo
                                 |> updateDeployments (RemoteData.succeed deployments)
                                 |> updateDeploymentsPager (Pagination.get meta.headers)
->>>>>>> 45b11cfb
                       }
                     , Cmd.none
                     )
@@ -2348,13 +2352,6 @@
             , Html.map (\m -> AddSecretUpdate engine m) <| lazy Pages.Secrets.View.editSecret model
             )
 
-<<<<<<< HEAD
-        Pages.OrgBuilds org maybePage _ maybeEvent ->
-            let
-                repo =
-                    ""
-
-=======
         Pages.AddDeployment org repo ->
             ( String.join "/" [ org, repo ] ++ " add deployment"
             , Html.map (\m -> AddDeploymentUpdate m) <| lazy Pages.Deployments.View.addDeployment model
@@ -2367,7 +2364,6 @@
 
         Pages.RepositoryDeployments org repo maybePage _ ->
             let
->>>>>>> 45b11cfb
                 page : String
                 page =
                     case maybePage of
@@ -2376,7 +2372,27 @@
 
                         Just p ->
                             " (page " ++ String.fromInt p ++ ")"
-<<<<<<< HEAD
+            in
+            ( String.join "/" [ org, repo ] ++ " deployments" ++ page
+            , div []
+                [ lazy5 Pages.Deployments.View.viewDeployments model.repo.deployments model.time model.zone org repo
+                , Pager.view model.repo.deployments.pager Pager.defaultLabels GotoPage
+                ]
+            )
+
+        Pages.OrgBuilds org maybePage _ maybeEvent ->
+            let
+                repo =
+                    ""
+
+                page : String
+                page =
+                    case maybePage of
+                        Nothing ->
+                            ""
+
+                        Just p ->
+                            " (page " ++ String.fromInt p ++ ")"
 
                 shouldRenderFilter : Bool
                 shouldRenderFilter =
@@ -2399,13 +2415,6 @@
                 , Pager.view model.repo.builds.pager Pager.defaultLabels GotoPage
                 , lazy5 Pages.Organization.viewBuilds model.repo.builds model.time model.zone org maybeEvent
                 , Pager.view model.repo.builds.pager Pager.defaultLabels GotoPage
-=======
-            in
-            ( String.join "/" [ org, repo ] ++ " deployments" ++ page
-            , div []
-                [ lazy5 Pages.Deployments.View.viewDeployments model.repo.deployments model.time model.zone org repo
-                , Pager.view model.repo.deployments.pager Pager.defaultLabels GotoPage
->>>>>>> 45b11cfb
                 ]
             )
 
