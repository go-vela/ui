{--
Copyright (c) 2020 Target Brands, Inc. All rights reserved.
Use of this source code is governed by the LICENSE file in this repository.
--}


module Main exposing (main)

import Alerts exposing (Alert)
import Api
import Api.Endpoint
import Api.Pagination as Pagination
import Browser exposing (Document, UrlRequest)
import Browser.Dom as Dom
import Browser.Events exposing (Visibility(..))
import Browser.Navigation as Navigation
import Dict
import Errors exposing (Error, addErrorString, detailedErrorToString, toFailure)
import Favorites exposing (toFavorite, updateFavorites)
import FeatherIcons
import File.Download as Download
import Focus exposing (ExpandTemplatesQuery, Fragment, RefQuery, focusFragmentToFocusId, lineRangeId, parseFocusFragment, resourceFocusFragment)
import Help.Commands
import Help.View
import Html
    exposing
        ( Html
        , a
        , button
        , details
        , div
        , footer
        , h1
        , header
        , input
        , label
        , li
        , main_
        , nav
        , p
        , summary
        , text
        , ul
        )
import Html.Attributes
    exposing
        ( attribute
        , checked
        , class
        , classList
        , for
        , href
        , id
        , name
        , type_
        )
import Html.Events exposing (onClick)
import Html.Lazy exposing (lazy, lazy2, lazy3, lazy4, lazy5, lazy6, lazy7)
import Http
import Http.Detailed
import Interop
import Json.Decode as Decode exposing (string)
import Json.Encode as Encode
import List.Extra exposing (updateIf)
import Maybe
import Nav exposing (viewNav, viewUtil)
import Pager
import Pages exposing (Page(..))
import Pages.Build.Logs
    exposing
        ( bottomTrackerFocusId
<<<<<<< HEAD
=======
        , expandActive
        , focus
>>>>>>> 3629c9b3
        , focusAndClear
        , getCurrentResource
        )
import Pages.Build.Model
<<<<<<< HEAD
import Pages.Build.Update exposing (clickResource, expandActive, isViewing, setAllViews)
=======
import Pages.Build.Update
>>>>>>> 3629c9b3
import Pages.Build.View
import Pages.Builds exposing (view)
import Pages.Home
import Pages.Hooks
import Pages.Pipeline.Model
import Pages.Pipeline.View
import Pages.RepoSettings exposing (enableUpdate)
import Pages.Secrets.Model
import Pages.Secrets.Update
import Pages.Secrets.View
import Pages.Settings
import Pages.SourceRepos
import RemoteData exposing (RemoteData(..), WebData)
import Routes exposing (Route(..))
import String.Extra
import SvgBuilder exposing (velaLogo)
import Task exposing (perform, succeed)
import Time
    exposing
        ( Posix
        , Zone
        , every
        , here
        , millisToPosix
        , utc
        )
import Toasty as Alerting exposing (Stack)
import Url exposing (Url)
import Url.Builder as UB exposing (QueryParameter)
import Util
import Vela
    exposing
        ( AuthParams
        , Build
        , BuildNumber
        , Builds
        , BuildsModel
        , ChownRepo
        , CurrentUser
        , EnableRepo
        , EnableRepos
        , EnableRepositoryPayload
        , Enabling(..)
        , Engine
        , Event
        , Favicon
        , Field
        , FocusFragment
        , Hooks
        , HooksModel
        , Key
        , Log
        , Logs
        , Name
        , Org
        , PipelineConfig
        , PipelineModel
        , PipelineTemplates
        , Ref
        , RepairRepo
        , Repo
        , RepoModel
        , RepoResourceIdentifier
        , RepoSearchFilters
        , Repositories
        , Repository
        , Secret
        , SecretType(..)
        , Secrets
        , Service
        , ServiceNumber
        , Services
        , Session
        , SourceRepositories
        , Step
        , StepNumber
        , Steps
        , Team
        , Templates
        , Theme(..)
        , Type
        , UpdateRepositoryPayload
        , UpdateUserPayload
        , User
        , buildUpdateFavoritesPayload
        , buildUpdateRepoBoolPayload
        , buildUpdateRepoIntPayload
        , buildUpdateRepoStringPayload
        , decodeSession
        , decodeTheme
        , defaultBuilds
        , defaultEnableRepositoryPayload
        , defaultFavicon
        , defaultHooks
        , defaultPipeline
        , defaultPipelineTemplates
        , defaultRepoModel
        , defaultRepository
        , defaultSession
        , defaultStepsModel
        , encodeEnableRepository
        , encodeSession
        , encodeTheme
        , encodeUpdateRepository
        , encodeUpdateUser
        , isComplete
        , secretTypeToString
        , statusToFavicon
        , stringToTheme
        , updateBuild
<<<<<<< HEAD
        , updateBuildNumber
        , updateBuildSteps
        , updateBuildStepsFocusFragment
        , updateBuildStepsFollowing
=======
        , updateBuildSteps
>>>>>>> 3629c9b3
        , updateBuildStepsLogs
        , updateBuilds
        , updateBuildsEvent
        , updateBuildsModel
        , updateBuildsPage
        , updateBuildsPager
        , updateBuildsPerPage
        , updateHooks
        , updateHooksModel
        , updateHooksPage
        , updateHooksPager
        , updateHooksPerPage
        , updateOrgRepo
        , updateRepo
        , updateRepoEnabling
        , updateRepoInitialized
        , updateRepoModel
        , updateRepoTimeout
        )



-- TYPES


type alias Flags =
    { isDev : Bool
    , velaAPI : String
    , velaFeedbackURL : String
    , velaDocsURL : String
    , velaSession : Maybe Session
    , velaTheme : String
    }


type alias Model =
    { page : Page
    , session : Maybe Session
    , user : WebData CurrentUser
    , toasties : Stack Alert
    , sourceRepos : WebData SourceRepositories
    , repo : RepoModel
    , velaAPI : String
    , velaFeedbackURL : String
    , velaDocsURL : String
    , navigationKey : Navigation.Key
    , zone : Zone
    , time : Posix
    , filters : RepoSearchFilters
    , favoritesFilter : String
    , entryURL : Url
    , theme : Theme
    , shift : Bool
    , visibility : Visibility
    , showHelp : Bool
    , showIdentity : Bool
    , favicon : Favicon
    , secretsModel : Pages.Secrets.Model.Model Msg
    , pipeline : PipelineModel
    , templates : PipelineTemplates
    }


type Interval
    = OneSecond
    | OneSecondHidden
    | FiveSecond RefreshData
    | FiveSecondHidden RefreshData


type alias RefreshData =
    { org : Org
    , repo : Repo
    , build_number : Maybe BuildNumber
    , steps : Maybe Steps
    }


init : Flags -> Url -> Navigation.Key -> ( Model, Cmd Msg )
init flags url navKey =
    let
        model : Model
        model =
            { page = Pages.Overview
            , session = flags.velaSession
            , user = NotAsked
            , sourceRepos = NotAsked
            , velaAPI = flags.velaAPI
            , velaFeedbackURL = flags.velaFeedbackURL
            , velaDocsURL = flags.velaDocsURL
            , navigationKey = navKey
            , toasties = Alerting.initialState
            , zone = utc
            , time = millisToPosix 0
            , filters = Dict.empty
            , favoritesFilter = ""
            , repo = defaultRepoModel
            , entryURL = url
            , theme = stringToTheme flags.velaTheme
            , shift = False
            , visibility = Visible
            , showHelp = False
            , showIdentity = False
            , favicon = defaultFavicon
            , secretsModel = initSecretsModel
            , pipeline = defaultPipeline
            , templates = defaultPipelineTemplates
            }

        ( newModel, newPage ) =
            setNewPage (Routes.match url) model

        setTimeZone =
            Task.perform AdjustTimeZone here

        setTime =
            Task.perform AdjustTime Time.now
    in
    ( newModel
    , Cmd.batch
        [ newPage

        -- for themes, we rely on ports to apply the class on <body>
        , Interop.setTheme <| encodeTheme model.theme
        , setTimeZone
        , setTime
        ]
    )



-- UPDATE


type Msg
    = -- User events
      NewRoute Routes.Route
    | ClickedLink UrlRequest
    | SearchSourceRepos Org String
    | SearchFavorites String
    | ChangeRepoTimeout String
    | RefreshSettings Org Repo
    | RefreshHooks Org Repo
    | RefreshSecrets Engine SecretType Org Repo
    | FocusPipelineLineNumber Int
    | FilterBuildEventBy (Maybe Event) Org Repo
    | SetTheme Theme
    | GotoPage Pagination.Page
    | ShowHideHelp (Maybe Bool)
    | ShowHideIdentity (Maybe Bool)
    | Copy String
    | DownloadFile String String String
    | ExpandAllSteps Org Repo BuildNumber
    | CollapseAllSteps
    | ExpandStep Org Repo BuildNumber StepNumber
    | FollowStep Int
    | ShowHideTemplates
      -- Outgoing HTTP requests
    | SignInRequested
    | FetchSourceRepositories
    | ToggleFavorite Org (Maybe Repo)
    | EnableRepos Repositories
    | EnableRepo Repository
    | DisableRepo Repository
    | ChownRepo Repository
    | RepairRepo Repository
    | UpdateRepoEvent Org Repo Field Bool
    | UpdateRepoAccess Org Repo Field String
    | UpdateRepoTimeout Org Repo Field Int
    | RestartBuild Org Repo BuildNumber
    | GetPipelineConfig Org Repo (Maybe BuildNumber) (Maybe Ref) FocusFragment Bool
    | ExpandPipelineConfig Org Repo (Maybe BuildNumber) (Maybe Ref) FocusFragment Bool
      -- Inbound HTTP responses
    | UserResponse (Result (Http.Detailed.Error String) ( Http.Metadata, User ))
    | CurrentUserResponse (Result (Http.Detailed.Error String) ( Http.Metadata, CurrentUser ))
    | SourceRepositoriesResponse (Result (Http.Detailed.Error String) ( Http.Metadata, SourceRepositories ))
    | RepoFavoritedResponse String Bool (Result (Http.Detailed.Error String) ( Http.Metadata, CurrentUser ))
    | RepoResponse (Result (Http.Detailed.Error String) ( Http.Metadata, Repository ))
    | RepoEnabledResponse Repository (Result (Http.Detailed.Error String) ( Http.Metadata, Repository ))
    | RepoDisabledResponse Repository (Result (Http.Detailed.Error String) ( Http.Metadata, String ))
    | RepoUpdatedResponse Field (Result (Http.Detailed.Error String) ( Http.Metadata, Repository ))
    | RepoChownedResponse Repository (Result (Http.Detailed.Error String) ( Http.Metadata, String ))
    | RepoRepairedResponse Repository (Result (Http.Detailed.Error String) ( Http.Metadata, String ))
    | RestartedBuildResponse Org Repo BuildNumber (Result (Http.Detailed.Error String) ( Http.Metadata, Build ))
    | BuildsResponse Org Repo (Result (Http.Detailed.Error String) ( Http.Metadata, Builds ))
    | HooksResponse Org Repo (Result (Http.Detailed.Error String) ( Http.Metadata, Hooks ))
    | BuildResponse Org Repo BuildNumber (Result (Http.Detailed.Error String) ( Http.Metadata, Build ))
    | StepsResponse Org Repo BuildNumber FocusFragment Bool (Result (Http.Detailed.Error String) ( Http.Metadata, Steps ))
    | StepResponse Org Repo BuildNumber StepNumber (Result (Http.Detailed.Error String) ( Http.Metadata, Step ))
    | StepLogResponse StepNumber FocusFragment Bool (Result (Http.Detailed.Error String) ( Http.Metadata, Log ))
    | GetPipelineConfigResponse Org Repo (Maybe Ref) FocusFragment Bool (Result (Http.Detailed.Error String) ( Http.Metadata, String ))
    | ExpandPipelineConfigResponse Org Repo (Maybe Ref) FocusFragment Bool (Result (Http.Detailed.Error String) ( Http.Metadata, String ))
    | GetPipelineTemplatesResponse Org Repo FocusFragment (Result (Http.Detailed.Error String) ( Http.Metadata, Templates ))
    | SecretResponse (Result (Http.Detailed.Error String) ( Http.Metadata, Secret ))
    | AddSecretResponse (Result (Http.Detailed.Error String) ( Http.Metadata, Secret ))
    | UpdateSecretResponse (Result (Http.Detailed.Error String) ( Http.Metadata, Secret ))
    | RepoSecretsResponse (Result (Http.Detailed.Error String) ( Http.Metadata, Secrets ))
    | OrgSecretsResponse (Result (Http.Detailed.Error String) ( Http.Metadata, Secrets ))
    | SharedSecretsResponse (Result (Http.Detailed.Error String) ( Http.Metadata, Secrets ))
    | DeleteSecretResponse (Result (Http.Detailed.Error String) ( Http.Metadata, String ))
      -- Time
    | AdjustTimeZone Zone
    | AdjustTime Posix
    | Tick Interval Posix
      -- Components
    | AddSecretUpdate Engine Pages.Secrets.Model.Msg
      -- Other
    | HandleError Error
    | AlertsUpdate (Alerting.Msg Alert)
    | SessionChanged (Maybe Session)
    | FocusOn String
    | FocusResult (Result Dom.Error ())
    | OnKeyDown String
    | OnKeyUp String
    | VisibilityChanged Visibility
    | PushUrl String
      -- NoOp
    | NoOp


update : Msg -> Model -> ( Model, Cmd Msg )
update msg model =
    let
        rm =
            model.repo

        pipeline =
            model.pipeline
    in
    case msg of
        -- User events
        NewRoute route ->
            setNewPage route model

        ClickedLink urlRequest ->
            case urlRequest of
                Browser.Internal url ->
                    ( model, Navigation.pushUrl model.navigationKey <| Url.toString url )

                Browser.External url ->
                    ( model, Navigation.load url )

        SearchSourceRepos org searchBy ->
            let
                filters =
                    Dict.update org (\_ -> Just searchBy) model.filters
            in
            ( { model | filters = filters }, Cmd.none )

        SearchFavorites searchBy ->
            ( { model | favoritesFilter = searchBy }, Cmd.none )

        ChangeRepoTimeout timeout ->
            let
                newTimeout =
                    case String.toInt timeout of
                        Just t ->
                            Just t

                        Nothing ->
                            Just 0
            in
            ( { model | repo = updateRepoTimeout newTimeout rm }, Cmd.none )

        RefreshSettings org repo ->
            ( { model
                | repo =
                    rm
                        |> updateRepoTimeout Nothing
                        |> updateRepo Loading
              }
            , Api.try RepoResponse <| Api.getRepo model org repo
            )

        RefreshHooks org repo ->
            ( { model | repo = updateHooks Loading rm }, getHooks model org repo Nothing Nothing )

        RefreshSecrets engine type_ org key ->
            let
                secretsModel =
                    model.secretsModel
            in
            case type_ of
                Vela.RepoSecret ->
                    ( { model | secretsModel = { secretsModel | repoSecrets = Loading } }
                    , getRepoSecrets model Nothing Nothing engine org key
                    )

                Vela.OrgSecret ->
                    ( { model | secretsModel = { secretsModel | orgSecrets = Loading } }
                    , getOrgSecrets model Nothing Nothing engine org
                    )

                Vela.SharedSecret ->
                    ( { model | secretsModel = { secretsModel | sharedSecrets = Loading } }
                    , getSharedSecrets model Nothing Nothing engine org key
                    )

        FilterBuildEventBy maybeEvent org repo ->
            ( { model
                | repo =
                    rm
                        |> updateBuilds Loading
                        |> updateBuildsPager []
              }
            , Navigation.pushUrl model.navigationKey <| Routes.routeToUrl <| Routes.RepositoryBuilds org repo Nothing Nothing maybeEvent
            )

        FocusPipelineLineNumber line ->
            let
                url =
                    lineRangeId "config" "0" line pipeline.lineFocus model.shift
            in
            ( { model
                | pipeline =
                    { pipeline
                        | lineFocus = pipeline.lineFocus
                    }
              }
            , Navigation.pushUrl model.navigationKey <| url
            )

        SetTheme theme ->
            if theme == model.theme then
                ( model, Cmd.none )

            else
                ( { model | theme = theme }, Interop.setTheme <| encodeTheme theme )

        GotoPage pageNumber ->
            case model.page of
                Pages.RepositoryBuilds org repo _ maybePerPage maybeEvent ->
                    ( { model | repo = updateBuilds Loading rm }
                    , Navigation.pushUrl model.navigationKey <| Routes.routeToUrl <| Routes.RepositoryBuilds org repo (Just pageNumber) maybePerPage maybeEvent
                    )

                Pages.Hooks org repo _ maybePerPage ->
                    ( { model | repo = updateHooks Loading rm }
                    , Navigation.pushUrl model.navigationKey <| Routes.routeToUrl <| Routes.Hooks org repo (Just pageNumber) maybePerPage
                    )

                Pages.RepoSecrets engine org repo _ maybePerPage ->
                    let
                        currentSecrets =
                            model.secretsModel

                        loadingSecrets =
                            { currentSecrets | repoSecrets = Loading }
                    in
                    ( { model | secretsModel = loadingSecrets }
                    , Navigation.pushUrl model.navigationKey <| Routes.routeToUrl <| Routes.RepoSecrets engine org repo (Just pageNumber) maybePerPage
                    )

                Pages.OrgSecrets engine org _ maybePerPage ->
                    let
                        currentSecrets =
                            model.secretsModel

                        loadingSecrets =
                            { currentSecrets | orgSecrets = Loading }
                    in
                    ( { model | secretsModel = loadingSecrets }
                    , Navigation.pushUrl model.navigationKey <| Routes.routeToUrl <| Routes.OrgSecrets engine org (Just pageNumber) maybePerPage
                    )

                Pages.SharedSecrets engine org team _ maybePerPage ->
                    let
                        currentSecrets =
                            model.secretsModel

                        loadingSecrets =
                            { currentSecrets | sharedSecrets = Loading }
                    in
                    ( { model | secretsModel = loadingSecrets }
                    , Navigation.pushUrl model.navigationKey <| Routes.routeToUrl <| Routes.SharedSecrets engine org team (Just pageNumber) maybePerPage
                    )

                _ ->
                    ( model, Cmd.none )

        ShowHideHelp show ->
            ( { model
                | showHelp =
                    case show of
                        Just s ->
                            s

                        Nothing ->
                            not model.showHelp
              }
            , Cmd.none
            )

        ShowHideIdentity show ->
            ( { model
                | showIdentity =
                    case show of
                        Just s ->
                            s

                        Nothing ->
                            not model.showIdentity
              }
            , Cmd.none
            )

        Copy content ->
            ( model, Cmd.none )
                |> Alerting.addToast Alerts.successConfig
                    AlertsUpdate
                    (Alerts.Success ""
                        ("Copied " ++ wrapAlertMessage content ++ "to your clipboard.")
                        Nothing
                    )

        DownloadFile ext filename content ->
            ( model
            , Download.string filename ext content
            )

        ExpandAllSteps org repo buildNumber ->
            let
                build =
                    rm.build

                steps =
                    RemoteData.unwrap build.steps.steps
                        (\steps_ -> steps_ |> setAllViews True |> RemoteData.succeed)
                        build.steps.steps

                -- refresh logs for expanded steps
                action =
                    getBuildStepsLogs model org repo buildNumber (RemoteData.withDefault [] steps) Nothing True
            in
            ( { model | repo = updateBuildSteps steps rm }
            , action
            )

        CollapseAllSteps ->
            let
                build =
                    rm.build

                steps =
                    build.steps.steps
                        |> RemoteData.unwrap build.steps.steps
                            (\steps_ -> steps_ |> setAllViews False |> RemoteData.succeed)
            in
            ( { model | repo = rm |> updateBuildSteps steps |> updateBuildStepsFollowing 0 }
            , Cmd.none
            )

        ExpandStep org repo buildNumber stepNumber ->
            let
                build =
                    rm.build

                ( steps, fetchStepLogs ) =
                    clickResource build.steps.steps stepNumber

                action =
                    if fetchStepLogs then
                        getBuildStepLogs model org repo buildNumber stepNumber Nothing True

                    else
                        Cmd.none

                stepOpened =
                    isViewing steps stepNumber

                -- step clicked is step being followed
                onFollowedStep =
                    build.steps.followingStep == (Maybe.withDefault -1 <| String.toInt stepNumber)

                follow =
                    if onFollowedStep && not stepOpened then
                        -- stop following a step when collapsed
                        0

                    else
                        build.steps.followingStep
            in
            ( { model | repo = rm |> updateBuildSteps steps |> updateBuildStepsFollowing follow }
            , Cmd.batch <|
                [ action
                , if stepOpened then
                    Navigation.pushUrl model.navigationKey <| resourceFocusFragment "step" stepNumber []

                  else
                    Cmd.none
                ]
            )

        FollowStep follow ->
            ( { model | repo = updateBuildStepsFollowing follow rm }
            , Cmd.none
            )

        ShowHideTemplates ->
            let
                templates =
                    model.templates
            in
            ( { model | templates = { templates | show = not templates.show } }, Cmd.none )

        -- Outgoing HTTP requests
        SignInRequested ->
            ( model, Navigation.load <| Api.Endpoint.toUrl model.velaAPI Api.Endpoint.Login )

        FetchSourceRepositories ->
            ( { model | sourceRepos = Loading, filters = Dict.empty }, Api.try SourceRepositoriesResponse <| Api.getSourceRepositories model )

        ToggleFavorite org repo ->
            let
                favorite =
                    toFavorite org repo

                ( favorites, favorited ) =
                    updateFavorites model.user favorite

                payload : UpdateUserPayload
                payload =
                    buildUpdateFavoritesPayload favorites

                body : Http.Body
                body =
                    Http.jsonBody <| encodeUpdateUser payload
            in
            ( model
            , Api.try (RepoFavoritedResponse favorite favorited) (Api.updateCurrentUser model body)
            )

        EnableRepos repos ->
            ( model
            , Cmd.batch <| List.map (Util.dispatch << EnableRepo) repos
            )

        EnableRepo repo ->
            let
                payload : EnableRepositoryPayload
                payload =
                    buildEnableRepositoryPayload repo

                body : Http.Body
                body =
                    Http.jsonBody <| encodeEnableRepository payload

                currentRepo =
                    RemoteData.withDefault defaultRepository rm.repo
            in
            ( { model
                | sourceRepos = enableUpdate repo Loading model.sourceRepos
                , repo = updateRepoEnabling Vela.Enabling rm
              }
            , Api.try (RepoEnabledResponse repo) <| Api.enableRepository model body
            )

        DisableRepo repo ->
            let
                ( status, action ) =
                    case repo.enabling of
                        Vela.Enabled ->
                            ( Vela.ConfirmDisable, Cmd.none )

                        Vela.ConfirmDisable ->
                            ( Vela.Disabling, Api.try (RepoDisabledResponse repo) <| Api.deleteRepo model repo )

                        _ ->
                            ( repo.enabling, Cmd.none )
            in
            ( { model
                | repo = updateRepoEnabling status rm
              }
            , action
            )

        ChownRepo repo ->
            ( model, Api.try (RepoChownedResponse repo) <| Api.chownRepo model repo )

        RepairRepo repo ->
            ( model, Api.try (RepoRepairedResponse repo) <| Api.repairRepo model repo )

        UpdateRepoEvent org repo field value ->
            let
                payload : UpdateRepositoryPayload
                payload =
                    buildUpdateRepoBoolPayload field value

                body : Http.Body
                body =
                    Http.jsonBody <| encodeUpdateRepository payload

                cmd =
                    if Pages.RepoSettings.validEventsUpdate rm.repo payload then
                        Api.try (RepoUpdatedResponse field) (Api.updateRepository model org repo body)

                    else
                        addErrorString "Could not disable webhook event. At least one event must be active." HandleError
            in
            ( model
            , cmd
            )

        UpdateRepoAccess org repo field value ->
            let
                payload : UpdateRepositoryPayload
                payload =
                    buildUpdateRepoStringPayload field value

                body : Http.Body
                body =
                    Http.jsonBody <| encodeUpdateRepository payload

                cmd =
                    if Pages.RepoSettings.validAccessUpdate rm.repo payload then
                        Api.try (RepoUpdatedResponse field) (Api.updateRepository model org repo body)

                    else
                        Cmd.none
            in
            ( model
            , cmd
            )

        UpdateRepoTimeout org repo field value ->
            let
                payload : UpdateRepositoryPayload
                payload =
                    buildUpdateRepoIntPayload field value

                body : Http.Body
                body =
                    Http.jsonBody <| encodeUpdateRepository payload
            in
            ( model
            , Api.try (RepoUpdatedResponse field) (Api.updateRepository model org repo body)
            )

        RestartBuild org repo buildNumber ->
            ( model
            , restartBuild model org repo buildNumber
            )

        GetPipelineConfig org repo buildNumber ref lineFocus refresh ->
            ( { model
                | pipeline =
                    { pipeline
                        | expanding = True
                    }
              }
            , Cmd.batch
                [ getPipelineConfig model org repo ref lineFocus refresh
                , Navigation.replaceUrl model.navigationKey <| Routes.routeToUrl <| Routes.Pipeline org repo ref Nothing lineFocus
                ]
            )

        ExpandPipelineConfig org repo buildNumber ref lineFocus refresh ->
            ( { model
                | pipeline =
                    { pipeline
                        | expanding = True
                    }
              }
            , Cmd.batch
                [ expandPipelineConfig model org repo ref lineFocus refresh
                , Navigation.replaceUrl model.navigationKey <| Routes.routeToUrl <| Routes.Pipeline org repo ref (Just "true") lineFocus
                ]
            )

        -- Inbound HTTP responses
        UserResponse response ->
            case response of
                Ok ( _, user ) ->
                    let
                        currentSession : Session
                        currentSession =
                            Maybe.withDefault defaultSession model.session

                        session : Session
                        session =
                            { currentSession | username = user.username, token = user.token }

                        redirectTo : String
                        redirectTo =
                            case session.entrypoint of
                                "" ->
                                    Routes.routeToUrl Routes.Overview

                                _ ->
                                    session.entrypoint
                    in
                    ( { model | session = Just session }
                    , Cmd.batch
                        [ Interop.storeSession <| encodeSession session
                        , Navigation.pushUrl model.navigationKey redirectTo
                        ]
                    )

                Err error ->
                    ( { model | session = Nothing }
                    , Cmd.batch
                        [ addError error
                        , Navigation.pushUrl model.navigationKey <| Routes.routeToUrl Routes.Login
                        ]
                    )

        CurrentUserResponse response ->
            case response of
                Ok ( _, user ) ->
                    ( { model | user = RemoteData.succeed user }
                    , Cmd.none
                    )

                Err error ->
                    ( { model | user = toFailure error }, addError error )

        SourceRepositoriesResponse response ->
            case response of
                Ok ( _, repositories ) ->
                    ( { model | sourceRepos = RemoteData.succeed repositories }, Util.dispatch <| FocusOn "global-search-input" )

                Err error ->
                    ( { model | sourceRepos = toFailure error }, addError error )

        RepoFavoritedResponse favorite favorited response ->
            case response of
                Ok ( _, user ) ->
                    ( { model | user = RemoteData.succeed user }
                    , Cmd.none
                    )
                        |> (if favorited then
                                Alerting.addToast Alerts.successConfig AlertsUpdate (Alerts.Success "Success" (favorite ++ " added to favorites.") Nothing)

                            else
                                Alerting.addToast Alerts.successConfig AlertsUpdate (Alerts.Success "Success" (favorite ++ " removed from favorites.") Nothing)
                           )

                Err error ->
                    ( { model | user = toFailure error }, addError error )

        RepoResponse response ->
            case response of
                Ok ( _, repoResponse ) ->
                    ( { model | repo = updateRepo (RemoteData.succeed repoResponse) rm }, Cmd.none )

                Err error ->
                    ( { model | repo = updateRepo (toFailure error) rm }, addError error )

        RepoEnabledResponse repo response ->
            case response of
                Ok ( _, enabledRepo ) ->
                    ( { model
                        | sourceRepos = enableUpdate enabledRepo (RemoteData.succeed True) model.sourceRepos
                        , repo = updateRepoEnabling Vela.Enabled rm
                      }
                    , Util.dispatch <| ToggleFavorite repo.org <| Just repo.name
                    )
                        |> Alerting.addToastIfUnique Alerts.successConfig AlertsUpdate (Alerts.Success "Success" (enabledRepo.full_name ++ " enabled.") Nothing)

                Err error ->
                    let
                        ( sourceRepos, action ) =
                            repoEnabledError model.sourceRepos repo error
                    in
                    ( { model | sourceRepos = sourceRepos }, action )

        RepoDisabledResponse repo response ->
            case response of
                Ok _ ->
                    ( { model
                        | repo = updateRepoEnabling Vela.Disabled rm
                        , sourceRepos = enableUpdate repo NotAsked model.sourceRepos
                      }
                    , Cmd.none
                    )
                        |> Alerting.addToastIfUnique Alerts.successConfig AlertsUpdate (Alerts.Success "Success" (repo.full_name ++ " disabled.") Nothing)

                Err error ->
                    ( model, addError error )

        RepoUpdatedResponse field response ->
            case response of
                Ok ( _, updatedRepo ) ->
                    ( { model | repo = updateRepo (RemoteData.succeed updatedRepo) rm }, Cmd.none )
                        |> Alerting.addToast Alerts.successConfig AlertsUpdate (Alerts.Success "Success" (Pages.RepoSettings.alert field updatedRepo) Nothing)

                Err error ->
                    ( { model | repo = updateRepo (toFailure error) rm }, addError error )

        RepoChownedResponse repo response ->
            case response of
                Ok _ ->
                    ( model, Cmd.none )
                        |> Alerting.addToastIfUnique Alerts.successConfig AlertsUpdate (Alerts.Success "Success" ("You are now the owner of " ++ repo.full_name) Nothing)

                Err error ->
                    ( model, addError error )

        RepoRepairedResponse repo response ->
            case response of
                Ok _ ->
                    -- TODO: could 'refresh' settings page instead
                    ( { model
                        | sourceRepos = enableUpdate repo (RemoteData.succeed True) model.sourceRepos
                        , repo = updateRepoEnabling Vela.Enabled rm
                      }
                    , Cmd.none
                    )
                        |> Alerting.addToastIfUnique Alerts.successConfig AlertsUpdate (Alerts.Success "Success" (repo.full_name ++ " has been repaired.") Nothing)

                Err error ->
                    ( model, addError error )

        RestartedBuildResponse org repo buildNumber response ->
            case response of
                Ok ( _, build ) ->
                    let
                        restartedBuild =
                            "Build " ++ String.join "/" [ org, repo, buildNumber ]

                        newBuildNumber =
                            String.fromInt <| build.number

                        newBuild =
                            String.join "/" [ "", org, repo, newBuildNumber ]
                    in
                    ( model
                    , getBuilds model org repo Nothing Nothing Nothing
                    )
                        |> Alerting.addToastIfUnique Alerts.successConfig AlertsUpdate (Alerts.Success "Success" (restartedBuild ++ " restarted.") (Just ( "View Build #" ++ newBuildNumber, newBuild )))

                Err error ->
                    ( model, addError error )

        BuildsResponse org repo response ->
            case response of
                Ok ( meta, builds ) ->
                    ( { model
                        | repo =
                            rm
                                |> updateOrgRepo org repo
                                |> updateBuilds (RemoteData.succeed builds)
                                |> updateBuildsPager (Pagination.get meta.headers)
                      }
                    , Cmd.none
                    )

                Err error ->
                    ( { model | repo = updateBuilds (toFailure error) rm }, addError error )

        HooksResponse _ _ response ->
            case response of
                Ok ( meta, hooks ) ->
                    ( { model
                        | repo =
                            rm
                                |> updateHooks (RemoteData.succeed hooks)
                                |> updateHooksPager (Pagination.get meta.headers)
                      }
                    , Cmd.none
                    )

                Err error ->
                    ( { model | repo = updateHooks (toFailure error) rm }, addError error )

        BuildResponse org repo _ response ->
            case response of
                Ok ( _, build ) ->
                    ( { model
                        | repo =
                            rm
                                |> updateOrgRepo org repo
                                |> updateBuild (RemoteData.succeed build)
                        , favicon = statusToFavicon build.status
                      }
                    , Interop.setFavicon <| Encode.string <| statusToFavicon build.status
                    )

                Err error ->
                    ( { model | repo = updateBuild (toFailure error) rm }, addError error )

        StepsResponse org repo buildNumber logFocus refresh response ->
            case response of
                Ok ( _, steps ) ->
                    let
                        mergedSteps =
                            steps
                                |> List.sortBy .number
<<<<<<< HEAD
                                |> Pages.Build.Update.merge logFocus refresh rm.build.steps.steps
=======
                                |> Pages.Build.Logs.merge logFocus refresh rm.build.steps.steps
>>>>>>> 3629c9b3

                        updatedModel =
                            { model | repo = updateBuildSteps (RemoteData.succeed mergedSteps) rm }

                        cmd =
                            getBuildStepsLogs updatedModel org repo buildNumber mergedSteps logFocus refresh
                    in
                    ( updatedModel, cmd )

                Err error ->
                    ( model, addError error )

        StepResponse _ _ _ _ response ->
            case response of
                Ok ( _, step ) ->
                    ( updateStep model step, Cmd.none )

                Err error ->
                    ( model, addError error )

        StepLogResponse stepNumber logFocus refresh response ->
            case response of
                Ok ( _, incomingLog ) ->
                    let
                        following =
                            rm.build.steps.followingStep /= 0

                        onFollowedStep =
                            rm.build.steps.followingStep == (Maybe.withDefault -1 <| String.toInt stepNumber)

                        ( steps, focusId ) =
                            if following && refresh && onFollowedStep then
                                ( rm.build.steps.steps
                                    |> RemoteData.unwrap rm.build.steps.steps
                                        (\s -> expandActive stepNumber s |> RemoteData.succeed)
                                , bottomTrackerFocusId "step" <| String.fromInt rm.build.steps.followingStep
                                )

                            else if not refresh then
                                ( rm.build.steps.steps, Util.extractFocusIdFromRange <| focusFragmentToFocusId "step" logFocus )

                            else
                                ( rm.build.steps.steps, "" )

                        cmd =
                            if not <| String.isEmpty focusId then
                                Util.dispatch <| FocusOn <| focusId

                            else
                                Cmd.none
                    in
                    ( updateStepLogs { model | repo = updateBuildSteps steps rm } incomingLog
                    , cmd
                    )

                Err error ->
                    ( model, addError error )

        GetPipelineConfigResponse org repo ref lineFocus refresh response ->
            case response of
                Ok ( meta, config ) ->
                    let
                        focusId =
                            Util.extractFocusIdFromRange <| focusFragmentToFocusId "config" lineFocus

                        cmd =
                            if not refresh then
                                if not <| String.isEmpty focusId then
                                    Util.dispatch <| FocusOn <| focusId

                                else
                                    Cmd.none

                            else
                                Cmd.none
                    in
                    ( { model
                        | pipeline =
                            { pipeline
                                | config = ( RemoteData.succeed { data = config }, "" )
                                , expanded = False
                                , expanding = False
                            }
                      }
                    , cmd
                    )

                Err error ->
                    ( { model
                        | pipeline =
                            { pipeline
                                | config = ( toFailure error, detailedErrorToString error )
                            }
                      }
                    , Errors.addError error HandleError
                    )

        ExpandPipelineConfigResponse org repo ref lineFocus refresh response ->
            case response of
                Ok ( _, config ) ->
                    let
                        focusId =
                            Util.extractFocusIdFromRange <| focusFragmentToFocusId "config" lineFocus

                        cmd =
                            if not refresh then
                                if not <| String.isEmpty focusId then
                                    Util.dispatch <| FocusOn <| focusId

                                else
                                    Cmd.none

                            else
                                Cmd.none
                    in
                    ( { model
                        | pipeline =
                            { pipeline
                                | config = ( RemoteData.succeed { data = config }, "" )
                                , expanded = True
                                , expanding = False
                            }
                      }
                    , cmd
                    )

                Err error ->
                    ( { model
                        | pipeline =
                            { pipeline
                                | config = ( Errors.toFailure error, detailedErrorToString error )
                                , expanding = False
                                , expanded = True
                            }
                      }
                    , addError error
                    )

        GetPipelineTemplatesResponse org repo lineFocus response ->
            case response of
                Ok ( meta, templates ) ->
                    ( { model
                        | templates = { data = RemoteData.succeed templates, error = "", show = model.templates.show }
                      }
                    , Util.dispatch <| FocusOn <| Util.extractFocusIdFromRange <| focusFragmentToFocusId "config" lineFocus
                    )

                Err error ->
                    ( { model | templates = { data = toFailure error, error = detailedErrorToString error, show = model.templates.show } }, addError error )

        SecretResponse response ->
            case response of
                Ok ( _, secret ) ->
                    let
                        secretsModel =
                            model.secretsModel

                        updatedSecretsModel =
                            Pages.Secrets.Update.reinitializeSecretUpdate secretsModel secret
                    in
                    ( { model | secretsModel = updatedSecretsModel }
                    , Cmd.none
                    )

                Err error ->
                    ( model, addError error )

        AddSecretResponse response ->
            case response of
                Ok ( _, secret ) ->
                    let
                        secretsModel =
                            model.secretsModel

                        updatedSecretsModel =
                            Pages.Secrets.Update.reinitializeSecretAdd secretsModel
                    in
                    ( { model | secretsModel = updatedSecretsModel }
                    , Cmd.none
                    )
                        |> addSecretResponseAlert secret

                Err error ->
                    ( model, addError error )

        UpdateSecretResponse response ->
            case response of
                Ok ( _, secret ) ->
                    let
                        secretsModel =
                            model.secretsModel

                        updatedSecretsModel =
                            Pages.Secrets.Update.reinitializeSecretUpdate secretsModel secret
                    in
                    ( { model | secretsModel = updatedSecretsModel }
                    , Cmd.none
                    )
                        |> updateSecretResponseAlert secret

                Err error ->
                    ( model, addError error )

        RepoSecretsResponse response ->
            receiveSecrets model response Vela.RepoSecret

        OrgSecretsResponse response ->
            receiveSecrets model response Vela.OrgSecret

        SharedSecretsResponse response ->
            receiveSecrets model response Vela.SharedSecret

        DeleteSecretResponse response ->
            case response of
                Ok ( _, r_string ) ->
                    let
                        secretsModel =
                            model.secretsModel

                        secretsType =
                            secretTypeToString secretsModel.type_

                        alertMessage =
                            secretsModel.form.name ++ " removed from " ++ secretsType ++ " secrets."

                        redirectTo =
                            Pages.Secrets.Update.deleteSecretRedirect secretsModel
                    in
                    ( model, Navigation.pushUrl model.navigationKey redirectTo )
                        |> Alerting.addToastIfUnique Alerts.successConfig AlertsUpdate (Alerts.Success "Success" alertMessage Nothing)

                Err error ->
                    ( model, addError error )

        -- Time
        AdjustTimeZone newZone ->
            ( { model | zone = newZone }
            , Cmd.none
            )

        AdjustTime newTime ->
            ( { model | time = newTime }
            , Cmd.none
            )

        Tick interval time ->
            case interval of
                OneSecond ->
                    let
                        ( favicon, cmd ) =
                            refreshFavicon model.page model.favicon rm.build.build
                    in
                    ( { model | time = time, favicon = favicon }, cmd )

                FiveSecond _ ->
                    ( model, refreshPage model )

                OneSecondHidden ->
                    let
                        ( favicon, cmd ) =
                            refreshFavicon model.page model.favicon rm.build.build
                    in
                    ( { model | time = time, favicon = favicon }, cmd )

                FiveSecondHidden data ->
                    ( model, refreshPageHidden model data )

        -- Components
        AddSecretUpdate engine m ->
            let
                ( newModel, action ) =
                    Pages.Secrets.Update.update model m
            in
            ( newModel
            , action
            )

        -- Other
        HandleError error ->
            ( model, Cmd.none )
                |> Alerting.addToastIfUnique Alerts.errorConfig AlertsUpdate (Alerts.Error "Error" error)

        AlertsUpdate subMsg ->
            Alerting.update Alerts.successConfig AlertsUpdate subMsg model

        SessionChanged newSession ->
            ( { model | session = newSession }, Cmd.none )

        FocusOn id ->
            let
                _ =
                    Debug.log "focus" id
            in
            ( model, Dom.focus id |> Task.attempt FocusResult )

        FocusResult result ->
            -- handle success or failure here
            case result of
                Err (Dom.NotFound id) ->
                    -- unable to find dom 'id'
                    ( model, Cmd.none )

                Ok ok ->
                    -- successfully focus the dom
                    ( model, Cmd.none )

        OnKeyDown key ->
            let
                m =
                    if key == "Shift" then
                        { model | shift = True }

                    else
                        model
            in
            ( m, Cmd.none )

        OnKeyUp key ->
            let
                m =
                    if key == "Shift" then
                        { model | shift = False }

                    else
                        model
            in
            ( m, Cmd.none )

        VisibilityChanged visibility ->
            let
                cmd =
                    case visibility of
                        Visible ->
                            refreshPage model

                        Hidden ->
                            Cmd.none
            in
            ( { model | visibility = visibility, shift = False }, cmd )

        PushUrl url ->
            ( model
            , Navigation.pushUrl model.navigationKey url
            )

        -- NoOp
        NoOp ->
            ( model, Cmd.none )


{-| addSecretResponseAlert : takes secret and produces Toasty alert for when adding a secret
-}
addSecretResponseAlert :
    Secret
    -> ( { m | toasties : Stack Alert }, Cmd Msg )
    -> ( { m | toasties : Stack Alert }, Cmd Msg )
addSecretResponseAlert secret =
    let
        type_ =
            secretTypeToString secret.type_

        msg =
            secret.name ++ " added to " ++ type_ ++ " secrets."
    in
    Alerting.addToast Alerts.successConfig AlertsUpdate (Alerts.Success "Success" msg Nothing)


{-| updateSecretResponseAlert : takes secret and produces Toasty alert for when updating a secret
-}
updateSecretResponseAlert :
    Secret
    -> ( { m | toasties : Stack Alert }, Cmd Msg )
    -> ( { m | toasties : Stack Alert }, Cmd Msg )
updateSecretResponseAlert secret =
    let
        type_ =
            secretTypeToString secret.type_

        msg =
            String.Extra.toSentenceCase <| type_ ++ " secret " ++ secret.name ++ " updated."
    in
    Alerting.addToast Alerts.successConfig AlertsUpdate (Alerts.Success "Success" msg Nothing)



-- SUBSCRIPTIONS


keyDecoder : Decode.Decoder String
keyDecoder =
    Decode.field "key" Decode.string


subscriptions : Model -> Sub Msg
subscriptions model =
    Sub.batch <|
        [ Interop.onSessionChange decodeOnSessionChange
        , Interop.onThemeChange decodeOnThemeChange
        , onMouseDown "contextual-help" model ShowHideHelp
        , onMouseDown "identity" model ShowHideIdentity
        , Browser.Events.onKeyDown (Decode.map OnKeyDown keyDecoder)
        , Browser.Events.onKeyUp (Decode.map OnKeyUp keyDecoder)
        , Browser.Events.onVisibilityChange VisibilityChanged
        , refreshSubscriptions model
        ]


decodeOnSessionChange : Decode.Value -> Msg
decodeOnSessionChange sessionJson =
    case Decode.decodeValue decodeSession sessionJson of
        Ok session ->
            if String.isEmpty session.token then
                NewRoute Routes.Login

            else
                SessionChanged (Just session)

        Err _ ->
            -- typically you end up here when getting logged out where we return null
            SessionChanged Nothing


decodeOnThemeChange : Decode.Value -> Msg
decodeOnThemeChange inTheme =
    case Decode.decodeValue decodeTheme inTheme of
        Ok theme ->
            SetTheme theme

        Err _ ->
            SetTheme Dark


{-| refreshSubscriptions : takes model and returns the subscriptions for automatically refreshing page data
-}
refreshSubscriptions : Model -> Sub Msg
refreshSubscriptions model =
    Sub.batch <|
        case model.visibility of
            Visible ->
                [ every Util.oneSecondMillis <| Tick OneSecond
                , every Util.fiveSecondsMillis <| Tick (FiveSecond <| refreshData model)
                ]

            Hidden ->
                [ every Util.oneSecondMillis <| Tick OneSecondHidden
                , every Util.fiveSecondsMillis <| Tick (FiveSecondHidden <| refreshData model)
                ]


{-| refreshFavicon : takes page and restores the favicon to the default when not viewing the build page
-}
refreshFavicon : Page -> Favicon -> WebData Build -> ( Favicon, Cmd Msg )
refreshFavicon page currentFavicon build =
    case page of
        Pages.Build _ _ _ _ ->
            case build of
                RemoteData.Success b ->
                    let
                        newFavicon =
                            statusToFavicon b.status
                    in
                    if currentFavicon /= newFavicon then
                        ( newFavicon, Interop.setFavicon <| Encode.string newFavicon )

                    else
                        ( currentFavicon, Cmd.none )

                _ ->
                    ( currentFavicon, Cmd.none )

        _ ->
            if currentFavicon /= defaultFavicon then
                ( defaultFavicon, Interop.setFavicon <| Encode.string defaultFavicon )

            else
                ( currentFavicon, Cmd.none )


{-| refreshPage : refreshes Vela data based on current page and build status
-}
refreshPage : Model -> Cmd Msg
refreshPage model =
    let
        page =
            model.page
    in
    case page of
        Pages.RepositoryBuilds org repo maybePage maybePerPage maybeEvent ->
            getBuilds model org repo maybePage maybePerPage maybeEvent

        Pages.Build org repo buildNumber focusFragment ->
            Cmd.batch
                [ getBuilds model org repo Nothing Nothing Nothing
                , refreshBuild model org repo buildNumber
                , refreshBuildSteps model org repo buildNumber focusFragment
<<<<<<< HEAD
                , refreshStepLogs model org repo buildNumber model.repo.build.steps.steps Nothing
=======
                , refreshLogs model org repo buildNumber model.repo.build.steps.steps Nothing
>>>>>>> 3629c9b3
                ]

        Pages.Hooks org repo maybePage maybePerPage ->
            Cmd.batch
                [ getHooks model org repo maybePage maybePerPage
                ]

        Pages.OrgSecrets engine org maybePage maybePerPage ->
            Cmd.batch
                [ getOrgSecrets model maybePage maybePerPage engine org
                ]

        Pages.RepoSecrets engine org repo maybePage maybePerPage ->
            Cmd.batch
                [ getRepoSecrets model maybePage maybePerPage engine org repo
                ]

        Pages.SharedSecrets engine org team maybePage maybePerPage ->
            Cmd.batch
                [ getSharedSecrets model maybePage maybePerPage engine org team
                ]

        _ ->
            Cmd.none


{-| refreshPageHidden : refreshes Vela data based on current page and build status when tab is not visible
-}
refreshPageHidden : Model -> RefreshData -> Cmd Msg
refreshPageHidden model _ =
    let
        page =
            model.page
    in
    case page of
        Pages.Build org repo buildNumber _ ->
            Cmd.batch
                [ refreshBuild model org repo buildNumber
                ]

        _ ->
            Cmd.none


{-| refreshData : takes model and extracts data needed to refresh the page
-}
refreshData : Model -> RefreshData
refreshData model =
    let
        rm =
            model.repo

        buildNumber =
            case rm.build.build of
                Success build ->
                    Just <| String.fromInt build.number

                _ ->
                    Nothing
    in
    { org = rm.org, repo = rm.name, build_number = buildNumber, steps = Nothing }


{-| refreshBuild : takes model org repo and build number and refreshes the build status
-}
refreshBuild : Model -> Org -> Repo -> BuildNumber -> Cmd Msg
refreshBuild model org repo buildNumber =
    let
        refresh =
            getBuild model org repo buildNumber
    in
    if shouldRefresh model.repo.build.build then
        refresh

    else
        Cmd.none


{-| refreshBuildSteps : takes model org repo and build number and refreshes the build steps based on step status
-}
refreshBuildSteps : Model -> Org -> Repo -> BuildNumber -> FocusFragment -> Cmd Msg
refreshBuildSteps model org repo buildNumber focusFragment =
    if shouldRefresh model.repo.build.build then
        getAllBuildSteps model org repo buildNumber focusFragment True

    else
        Cmd.none


{-| shouldRefresh : takes build and returns true if a refresh is required
-}
shouldRefresh : WebData Build -> Bool
shouldRefresh build =
    case build of
        Success bld ->
            not <| isComplete bld.status

        NotAsked ->
            True

        -- Do not refresh a Failed or Loading build
        Failure _ ->
            False

        Loading ->
            False


{-| refreshStepLogs : takes model org repo and build number and steps and refreshes the build step logs depending on their status
-}
refreshStepLogs : Model -> Org -> Repo -> BuildNumber -> WebData Steps -> FocusFragment -> Cmd Msg
refreshStepLogs model org repo buildNumber inSteps focusFragment =
    let
        stepsToRefresh =
            case inSteps of
                Success s ->
                    -- Do not refresh logs for a step in success or failure state
                    List.filter (\step -> step.status /= Vela.Success && step.status /= Vela.Failure) s

                _ ->
                    []

        refresh =
            getBuildStepsLogs model org repo buildNumber stepsToRefresh focusFragment True
    in
    if shouldRefresh model.repo.build.build then
        refresh

    else
        Cmd.none


{-| onMouseDown : takes model and returns subscriptions for handling onMouseDown events at the browser level
-}
onMouseDown : String -> Model -> (Maybe Bool -> Msg) -> Sub Msg
onMouseDown targetId model triggerMsg =
    if model.showHelp then
        Browser.Events.onMouseDown (outsideTarget targetId <| triggerMsg <| Just False)

    else if model.showIdentity then
        Browser.Events.onMouseDown (outsideTarget targetId <| triggerMsg <| Just False)

    else
        Sub.none


{-| outsideTarget : returns decoder for handling clicks that occur from outside the currently focused/open dropdown
-}
outsideTarget : String -> Msg -> Decode.Decoder Msg
outsideTarget targetId msg =
    Decode.field "target" (isOutsideTarget targetId)
        |> Decode.andThen
            (\isOutside ->
                if isOutside then
                    Decode.succeed msg

                else
                    Decode.fail "inside dropdown"
            )


{-| isOutsideTarget : returns decoder for determining if click target occurred from within a specified element
-}
isOutsideTarget : String -> Decode.Decoder Bool
isOutsideTarget targetId =
    Decode.oneOf
        [ Decode.field "id" Decode.string
            |> Decode.andThen
                (\id ->
                    if targetId == id then
                        -- found match by id
                        Decode.succeed False

                    else
                        -- try next decoder
                        Decode.fail "continue"
                )
        , Decode.lazy (\_ -> isOutsideTarget targetId |> Decode.field "parentNode")

        -- fallback if all previous decoders failed
        , Decode.succeed True
        ]



-- VIEW


view : Model -> Document Msg
view model =
    let
        ( title, content ) =
            viewContent model
    in
    { title = "Vela - " ++ title
    , body =
        [ lazy2 viewHeader model.session { feedbackLink = model.velaFeedbackURL, docsLink = model.velaDocsURL, theme = model.theme, help = helpArgs model, showId = model.showIdentity }
        , lazy2 Nav.viewNav model navMsgs
        , main_ [ class "content-wrap" ]
            [ viewUtil model
            , content
            ]
        , footer [] [ lazy viewAlerts model.toasties ]
        ]
    }


viewContent : Model -> ( String, Html Msg )
viewContent model =
    case model.page of
        Pages.Overview ->
            ( "Overview"
            , lazy3 Pages.Home.view model.user model.favoritesFilter homeMsgs
            )

        Pages.SourceRepositories ->
            ( "Source Repositories"
            , lazy2 Pages.SourceRepos.view
                { user = model.user
                , sourceRepos = model.sourceRepos
                , filters = model.filters
                }
                sourceReposMsgs
            )

        Pages.Hooks org repo maybePage _ ->
            let
                page : String
                page =
                    case maybePage of
                        Nothing ->
                            ""

                        Just p ->
                            " (page " ++ String.fromInt p ++ ")"
            in
            ( String.join "/" [ org, repo ] ++ " hooks" ++ page
            , div []
                [ Pager.view model.repo.hooks.pager Pager.defaultLabels GotoPage
                , lazy Pages.Hooks.view
                    { hooks = model.repo.hooks
                    , time = model.time
                    }
                , Pager.view model.repo.hooks.pager Pager.defaultLabels GotoPage
                ]
            )

        Pages.RepoSettings org repo ->
            ( String.join "/" [ org, repo ] ++ " settings"
            , lazy4 Pages.RepoSettings.view model.repo.repo repoSettingsMsgs model.velaAPI (Url.toString model.entryURL)
            )

        Pages.RepoSecrets engine org repo _ _ ->
            ( String.join "/" [ org, repo ] ++ " " ++ engine ++ " repo secrets"
            , div []
                [ Html.map (\_ -> NoOp) <| lazy Pages.Secrets.View.viewRepoSecrets model
                , Html.map (\_ -> NoOp) <| lazy3 Pages.Secrets.View.viewOrgSecrets model True False
                ]
            )

        Pages.OrgSecrets engine org maybePage _ ->
            let
                page : String
                page =
                    case maybePage of
                        Nothing ->
                            ""

                        Just p ->
                            " (page " ++ String.fromInt p ++ ")"
            in
            ( String.join "/" [ org ] ++ " " ++ engine ++ " org secrets" ++ page
            , div []
                [ Html.map (\_ -> NoOp) <| lazy3 Pages.Secrets.View.viewOrgSecrets model False True
                , Pager.view model.secretsModel.orgSecretsPager { previousLabel = "prev", nextLabel = "next" } GotoPage
                ]
            )

        Pages.SharedSecrets engine org team _ _ ->
            ( String.join "/" [ org, team ] ++ " " ++ engine ++ " shared secrets"
            , div []
                [ Pager.view model.secretsModel.sharedSecretsPager { previousLabel = "prev", nextLabel = "next" } GotoPage
                , Html.map (\_ -> NoOp) <| lazy Pages.Secrets.View.viewSharedSecrets model
                , Pager.view model.secretsModel.sharedSecretsPager { previousLabel = "prev", nextLabel = "next" } GotoPage
                ]
            )

        Pages.AddOrgSecret engine _ ->
            ( "add " ++ engine ++ " org secret"
            , Html.map (\m -> AddSecretUpdate engine m) <| lazy Pages.Secrets.View.addSecret model
            )

        Pages.AddRepoSecret engine _ _ ->
            ( "add " ++ engine ++ " repo secret"
            , Html.map (\m -> AddSecretUpdate engine m) <| lazy Pages.Secrets.View.addSecret model
            )

        Pages.AddSharedSecret engine _ _ ->
            ( "add " ++ engine ++ " shared secret"
            , Html.map (\m -> AddSecretUpdate engine m) <| lazy Pages.Secrets.View.addSecret model
            )

        Pages.OrgSecret engine org name ->
            ( String.join "/" [ org, name ] ++ " update " ++ engine ++ " org secret"
            , Html.map (\m -> AddSecretUpdate engine m) <| lazy Pages.Secrets.View.editSecret model
            )

        Pages.RepoSecret engine org repo name ->
            ( String.join "/" [ org, repo, name ] ++ " update " ++ engine ++ " repo secret"
            , Html.map (\m -> AddSecretUpdate engine m) <| lazy Pages.Secrets.View.editSecret model
            )

        Pages.SharedSecret engine org team name ->
            ( String.join "/" [ org, team, name ] ++ " update " ++ engine ++ " shared secret"
            , Html.map (\m -> AddSecretUpdate engine m) <| lazy Pages.Secrets.View.editSecret model
            )

        Pages.RepositoryBuilds org repo maybePage maybePerPage maybeEvent ->
            let
                page : String
                page =
                    case maybePage of
                        Nothing ->
                            ""

                        Just p ->
                            " (page " ++ String.fromInt p ++ ")"

                shouldRenderFilter : Bool
                shouldRenderFilter =
                    case ( model.repo.builds.builds, maybeEvent ) of
                        ( Success result, Nothing ) ->
                            not <| List.length result == 0

                        ( Success _, _ ) ->
                            True

                        ( Loading, _ ) ->
                            True

                        _ ->
                            False
            in
            ( String.join "/" [ org, repo ] ++ " builds" ++ page
            , div []
                [ viewBuildsFilter shouldRenderFilter org repo maybeEvent
                , Pager.view model.repo.builds.pager Pager.defaultLabels GotoPage
                , lazy6 Pages.Builds.view model.repo.builds model.time model.zone org repo maybeEvent
                , Pager.view model.repo.builds.pager Pager.defaultLabels GotoPage
                ]
            )

        Pages.Build org repo buildNumber _ ->
            ( "Build #" ++ buildNumber ++ " - " ++ String.join "/" [ org, repo ]
            , Pages.Build.View.viewBuild
                model
                buildMsgs
                org
                repo
            )

        Pages.Pipeline org repo ref expand lineFocus ->
            ( "Pipeline " ++ String.join "/" [ org, repo ]
            , Pages.Pipeline.View.viewPipeline
                model
                pipelineMsgs
                ref
            )

        Pages.Settings ->
            ( "Settings"
            , Pages.Settings.view model.session (Pages.Settings.Msgs Copy)
            )

        Pages.Login ->
            ( "Login"
            , viewLogin
            )

        Pages.Logout ->
            ( "Logout"
            , h1 [] [ text "Logging out" ]
            )

        Pages.Authenticate _ ->
            ( "Authentication"
            , h1 [ Util.testAttribute "page-h1" ] [ text "Authenticating..." ]
            )

        Pages.NotFound ->
            -- TODO: make this page more helpful
            ( "404"
            , h1 [] [ text "Not Found" ]
            )


viewBuildsFilter : Bool -> Org -> Repo -> Maybe Event -> Html Msg
viewBuildsFilter shouldRender org repo maybeEvent =
    let
        eventEnum : List String
        eventEnum =
            [ "all", "push", "pull_request", "tag", "deployment", "comment" ]

        eventToMaybe : String -> Maybe Event
        eventToMaybe event =
            case event of
                "all" ->
                    Nothing

                _ ->
                    Just event
    in
    if shouldRender then
        div [ class "form-controls", class "build-filters", Util.testAttribute "build-filter" ] <|
            div [] [ text "Filter by Event:" ]
                :: List.map
                    (\e ->
                        div [ class "form-control" ]
                            [ input
                                [ type_ "radio"
                                , id <| "filter-" ++ e
                                , name "build-filter"
                                , Util.testAttribute <| "build-filter-" ++ e
                                , checked <| maybeEvent == eventToMaybe e
                                , onClick <| FilterBuildEventBy (eventToMaybe e) org repo
                                , attribute "aria-label" <| "filter to show " ++ e ++ " events"
                                ]
                                []
                            , label
                                [ class "form-label"
                                , for <| "filter-" ++ e
                                ]
                                [ text <| String.replace "_" " " e ]
                            ]
                    )
                    eventEnum

    else
        text ""


viewLogin : Html Msg
viewLogin =
    div []
        [ h1 [] [ text "Authorize Via" ]
        , button [ class "button", onClick SignInRequested, Util.testAttribute "login-button" ]
            [ FeatherIcons.github
                |> FeatherIcons.withSize 20
                |> FeatherIcons.withClass "login-source-icon"
                |> FeatherIcons.toHtml [ attribute "aria-hidden" "true" ]
            , text "GitHub"
            ]
        , p [] [ text "You will be taken to Github to authenticate." ]
        ]


viewHeader : Maybe Session -> { feedbackLink : String, docsLink : String, theme : Theme, help : Help.Commands.Model Msg, showId : Bool } -> Html Msg
viewHeader maybeSession { feedbackLink, docsLink, theme, help, showId } =
    let
        session : Session
        session =
            Maybe.withDefault defaultSession maybeSession

        identityBaseClassList : Html.Attribute Msg
        identityBaseClassList =
            classList
                [ ( "details", True )
                , ( "-marker-right", True )
                , ( "-no-pad", True )
                , ( "identity-name", True )
                ]

        identityAttributeList : List (Html.Attribute Msg)
        identityAttributeList =
            attribute "role" "navigation" :: Util.open showId
    in
    header []
        [ div [ class "identity", id "identity", Util.testAttribute "identity" ]
            [ a [ Routes.href Routes.Overview, class "identity-logo-link", attribute "aria-label" "Home" ] [ velaLogo 24 ]
            , case session.username of
                "" ->
                    details (identityBaseClassList :: identityAttributeList)
                        [ summary [ class "summary", Util.onClickPreventDefault (ShowHideIdentity Nothing), Util.testAttribute "identity-summary" ] [ text "Vela" ] ]

                _ ->
                    details (identityBaseClassList :: identityAttributeList)
                        [ summary [ class "summary", Util.onClickPreventDefault (ShowHideIdentity Nothing), Util.testAttribute "identity-summary" ]
                            [ text session.username
                            , FeatherIcons.chevronDown |> FeatherIcons.withSize 20 |> FeatherIcons.withClass "details-icon-expand" |> FeatherIcons.toHtml []
                            ]
                        , ul [ class "identity-menu", attribute "aria-hidden" "true", attribute "role" "menu" ]
                            [ li [ class "identity-menu-item" ]
                                [ a [ Routes.href Routes.Settings, Util.testAttribute "settings-link", attribute "role" "menuitem" ] [ text "Settings" ] ]
                            , li [ class "identity-menu-item" ]
                                [ a [ Routes.href Routes.Logout, Util.testAttribute "logout-link", attribute "role" "menuitem" ] [ text "Logout" ] ]
                            ]
                        ]
            ]
        , nav [ class "help-links", attribute "role" "navigation" ]
            [ ul []
                [ li [] [ viewThemeToggle theme ]
                , li [] [ a [ href feedbackLink, attribute "aria-label" "go to feedback" ] [ text "feedback" ] ]
                , li [] [ a [ href docsLink, attribute "aria-label" "go to docs" ] [ text "docs" ] ]
                , Help.View.help help
                ]
            ]
        ]


helpArg : WebData a -> Help.Commands.Arg
helpArg arg =
    { success = Util.isSuccess arg, loading = Util.isLoading arg }


helpArgs : Model -> Help.Commands.Model Msg
helpArgs model =
    { user = helpArg model.user
    , sourceRepos = helpArg model.sourceRepos
    , builds = helpArg model.repo.builds.builds
    , build = helpArg model.repo.build.build
    , repo = helpArg model.repo.repo
    , hooks = helpArg model.repo.hooks.hooks
    , secrets = helpArg model.secretsModel.repoSecrets
    , show = model.showHelp
    , toggle = ShowHideHelp
    , copy = Copy
    , noOp = NoOp
    , page = model.page
    }


viewAlerts : Stack Alert -> Html Msg
viewAlerts toasties =
    div [ Util.testAttribute "alerts", class "alerts" ] [ Alerting.view Alerts.successConfig (Alerts.view Copy) AlertsUpdate toasties ]


wrapAlertMessage : String -> String
wrapAlertMessage message =
    if not <| String.isEmpty message then
        "`" ++ message ++ "` "

    else
        message


viewThemeToggle : Theme -> Html Msg
viewThemeToggle theme =
    let
        ( newTheme, themeAria ) =
            case theme of
                Dark ->
                    ( Light, "enable light mode" )

                Light ->
                    ( Dark, "enable dark mode" )
    in
    button [ class "button", class "-link", attribute "aria-label" themeAria, onClick (SetTheme newTheme) ] [ text "switch theme" ]



-- HELPERS


buildUrl : String -> List String -> List QueryParameter -> String
buildUrl base paths params =
    UB.crossOrigin base paths params


setNewPage : Routes.Route -> Model -> ( Model, Cmd Msg )
setNewPage route model =
    let
        sessionHasToken : Bool
        sessionHasToken =
            case model.session of
                Just session ->
                    String.length session.token > 0

                Nothing ->
                    False

        rm =
            model.repo
    in
    case ( route, sessionHasToken ) of
        -- Logged in and on auth flow pages - what are you doing here?
        ( Routes.Login, True ) ->
            ( model, Navigation.pushUrl model.navigationKey <| Routes.routeToUrl Routes.Overview )

        ( Routes.Authenticate _, True ) ->
            ( model, Navigation.pushUrl model.navigationKey <| Routes.routeToUrl Routes.Overview )

        -- "Not logged in" (yet) and on auth flow pages, continue on..
        ( Routes.Authenticate { code, state }, False ) ->
            ( { model | page = Pages.Authenticate <| AuthParams code state }
            , Api.try UserResponse <| Api.getUser model <| AuthParams code state
            )

        -- On the login page but not logged in.. good place to be
        ( Routes.Login, False ) ->
            ( { model | page = Pages.Login }, Cmd.none )

        -- "Normal" page handling below
        ( Routes.Overview, True ) ->
            loadOverviewPage model

        ( Routes.SourceRepositories, True ) ->
            loadSourceReposPage model

        ( Routes.Hooks org repo maybePage maybePerPage, True ) ->
            loadHooksPage model org repo maybePage maybePerPage

        ( Routes.RepoSettings org repo, True ) ->
            loadRepoSettingsPage model org repo

        ( Routes.OrgSecrets engine org maybePage maybePerPage, True ) ->
            loadOrgSecretsPage model maybePage maybePerPage engine org

        ( Routes.RepoSecrets engine org repo maybePage maybePerPage, True ) ->
            loadRepoSecretsPage model maybePage maybePerPage engine org repo

        ( Routes.SharedSecrets engine org team maybePage maybePerPage, True ) ->
            loadSharedSecretsPage model maybePage maybePerPage engine org team

        ( Routes.AddOrgSecret engine org, True ) ->
            loadAddOrgSecretPage model engine org

        ( Routes.AddRepoSecret engine org repo, True ) ->
            loadAddRepoSecretPage model engine org repo

        ( Routes.AddSharedSecret engine org team, True ) ->
            loadAddSharedSecretPage model engine org team

        ( Routes.OrgSecret engine org name, True ) ->
            loadUpdateOrgSecretPage model engine org name

        ( Routes.RepoSecret engine org repo name, True ) ->
            loadUpdateRepoSecretPage model engine org repo name

        ( Routes.SharedSecret engine org team name, True ) ->
            loadUpdateSharedSecretPage model engine org team name

        ( Routes.RepositoryBuilds org repo maybePage maybePerPage maybeEvent, True ) ->
            let
                currentSession : Session
                currentSession =
                    Maybe.withDefault defaultSession model.session
            in
            loadRepoBuildsPage model org repo currentSession maybePage maybePerPage maybeEvent

<<<<<<< HEAD
        ( Routes.Build org repo buildNumber lineFocus, True ) ->
            loadBuildPage model org repo buildNumber lineFocus
=======
        ( Routes.Build org repo buildNumber logFocus, True ) ->
            case model.page of
                Pages.Build o r b _ ->
                    if not <| resourceChanged ( org, repo, buildNumber ) ( o, r, b ) then
                        let
                            focusedSteps =
                                focusAndClear (RemoteData.withDefault [] rm.build.steps.steps) logFocus

                            ( page, steps, action ) =
                                ( Pages.Build org repo buildNumber logFocus
                                , focusedSteps
                                , getBuildStepsLogs model org repo buildNumber focusedSteps logFocus False
                                )
                        in
                        ( { model | page = page, repo = updateBuildSteps (RemoteData.succeed steps) rm }, action )

                    else
                        loadBuildPage model org repo buildNumber logFocus

                _ ->
                    loadBuildPage model org repo buildNumber logFocus
>>>>>>> 3629c9b3

        ( Routes.Pipeline org repo ref expand lineFocus, True ) ->
            loadPipelinePage model org repo ref expand lineFocus

        ( Routes.Settings, True ) ->
            ( { model | page = Pages.Settings, showIdentity = False }, Cmd.none )

        ( Routes.Logout, True ) ->
            ( { model | session = Nothing }
            , Cmd.batch
                [ Interop.storeSession Encode.null
                , Navigation.pushUrl model.navigationKey <| Routes.routeToUrl Routes.Login
                ]
            )

        -- Not found page handling
        ( Routes.NotFound, True ) ->
            ( { model | page = Pages.NotFound }, Cmd.none )

        {--Hitting any page and not being logged in will load the login page content

           Note: we're not using .pushUrl to retain ability for user to use brower's back b
           utton
        --}
        ( _, False ) ->
            ( { model | page = Pages.Login }
            , Interop.storeSession <| encodeSession <| Session "" "" <| Url.toString model.entryURL
            )


loadSourceReposPage : Model -> ( Model, Cmd Msg )
loadSourceReposPage model =
    case model.sourceRepos of
        NotAsked ->
            ( { model | page = Pages.SourceRepositories, sourceRepos = Loading }
            , Cmd.batch
                [ Api.try SourceRepositoriesResponse <| Api.getSourceRepositories model
                , getCurrentUser model
                ]
            )

        Failure _ ->
            ( { model | page = Pages.SourceRepositories, sourceRepos = Loading }
            , Cmd.batch
                [ Api.try SourceRepositoriesResponse <| Api.getSourceRepositories model
                , getCurrentUser model
                ]
            )

        _ ->
            ( { model | page = Pages.SourceRepositories }, getCurrentUser model )


loadOverviewPage : Model -> ( Model, Cmd Msg )
loadOverviewPage model =
    ( { model | page = Pages.Overview }
    , Cmd.batch
        [ getCurrentUser model
        ]
    )


{-| resourceChanged : takes two repo resource identifiers and returns if the build has changed
-}
resourceChanged : RepoResourceIdentifier -> RepoResourceIdentifier -> Bool
resourceChanged ( orgA, repoA, idA ) ( orgB, repoB, idB ) =
    not <| orgA == orgB && repoA == repoB && idA == idB


{-| loadRepoSubPage : takes model org repo and page destination

    updates the model based on app initialization state and loads repo page resources

-}
loadRepoSubPage : Model -> Org -> Repo -> Page -> ( Model, Cmd Msg )
loadRepoSubPage model org repo toPage =
    let
        rm =
            model.repo

        builds =
            rm.builds

        hooks =
            rm.hooks

        build =
            rm.build

        secretsModel =
            model.secretsModel

        fetchSecrets : Org -> Repo -> Cmd Msg
        fetchSecrets o r =
            Cmd.batch [ getAllRepoSecrets model "native" o r, getAllOrgSecrets model "native" o ]

        -- update model and dispatch cmds depending on initialization state and destination
        ( loadModel, loadCmd ) =
            -- repo data has not been initialized or org/repo has changed
            if not rm.initialized || resourceChanged ( rm.org, rm.name, "" ) ( org, repo, "" ) then
                ( { model
                    | secretsModel =
                        { secretsModel
                            | repoSecrets = Loading
                            , orgSecrets = Loading
                            , org = org
                            , repo = repo
                            , engine = "native"
                            , type_ = Vela.RepoSecret
                        }
                    , repo =
                        rm
                            |> updateOrgRepo org repo
                            |> updateRepoInitialized True
                            |> updateRepo Loading
                            |> updateBuilds Loading
                            |> updateBuildSteps NotAsked
                            -- update builds pagination
                            |> (\rm_ ->
                                    case toPage of
                                        Pages.RepositoryBuilds o r maybePage maybePerPage maybeEvent ->
                                            rm_
                                                |> updateBuildsPage maybePage
                                                |> updateBuildsPerPage maybePerPage
                                                |> updateBuildsEvent maybeEvent

                                        _ ->
                                            rm
                                                |> updateBuildsPage Nothing
                                                |> updateBuildsPerPage Nothing
                                                |> updateBuildsEvent Nothing
                               )
                            -- update hooks pagination
                            |> (\rm_ ->
                                    case toPage of
                                        Pages.Hooks o r maybePage maybePerPage ->
                                            rm_
                                                |> updateHooksPage maybePage
                                                |> updateHooksPerPage maybePerPage

                                        _ ->
                                            rm
                                                |> updateHooksPage Nothing
                                                |> updateHooksPerPage Nothing
                               )
                  }
                , Cmd.batch
                    [ getCurrentUser model
                    , getRepo model org repo
                    , case toPage of
                        Pages.RepositoryBuilds o r maybePage maybePerPage maybeEvent ->
                            getBuilds model o r maybePage maybePerPage maybeEvent

                        _ ->
                            getBuilds model org repo Nothing Nothing Nothing
                    , case toPage of
                        Pages.Hooks o r maybePage maybePerPage ->
                            getHooks model o r maybePage maybePerPage

                        _ ->
                            getHooks model org repo Nothing Nothing
                    , case toPage of
                        Pages.RepoSecrets engine o r maybePage maybePerPage ->
                            fetchSecrets o r

                        _ ->
                            fetchSecrets org repo
                    ]
                )

            else
                -- repo data has already been initialized and org/repo has not changed, aka tab switch
                case toPage of
                    Pages.RepositoryBuilds o r maybePage maybePerPage maybeEvent ->
                        ( { model
                            | repo =
                                { rm
                                    | builds =
                                        { builds | maybePage = maybePage, maybePerPage = maybePerPage, maybeEvent = maybeEvent }
                                }
                          }
                        , getBuilds model o r maybePage maybePerPage maybeEvent
                        )

                    Pages.RepoSecrets engine o r maybePage maybePerPage ->
                        ( model, fetchSecrets o r )

                    Pages.Hooks o r maybePage maybePerPage ->
                        ( { model
                            | repo =
                                rm
                                    |> updateHooksPage maybePage
                                    |> updateHooksPage maybePerPage
                          }
                        , getHooks model o r maybePage maybePerPage
                        )

                    Pages.RepoSettings o r ->
                        ( model, getRepo model o r )

                    -- page is not a repo subpage
                    _ ->
                        ( model, Cmd.none )
    in
    ( { loadModel | page = toPage }, loadCmd )


{-| loadRepoBuildsPage : takes model org and repo and loads the appropriate builds.

    loadRepoBuildsPage   Checks if the builds have already been loaded from the repo view. If not, fetches the builds from the Api.

-}
loadRepoBuildsPage : Model -> Org -> Repo -> Session -> Maybe Pagination.Page -> Maybe Pagination.PerPage -> Maybe Event -> ( Model, Cmd Msg )
loadRepoBuildsPage model org repo _ maybePage maybePerPage maybeEvent =
    loadRepoSubPage model org repo <| Pages.RepositoryBuilds org repo maybePage maybePerPage maybeEvent


{-| loadRepoSecretsPage : takes model org and repo and loads the page for managing repo secrets
-}
loadRepoSecretsPage :
    Model
    -> Maybe Pagination.Page
    -> Maybe Pagination.PerPage
    -> Engine
    -> Org
    -> Repo
    -> ( Model, Cmd Msg )
loadRepoSecretsPage model maybePage maybePerPage engine org repo =
    loadRepoSubPage model org repo <| Pages.RepoSecrets engine org repo maybePage maybePerPage


{-| loadHooksPage : takes model org and repo and loads the hooks page.
-}
loadHooksPage : Model -> Org -> Repo -> Maybe Pagination.Page -> Maybe Pagination.PerPage -> ( Model, Cmd Msg )
loadHooksPage model org repo maybePage maybePerPage =
    loadRepoSubPage model org repo <| Pages.Hooks org repo maybePage maybePerPage


{-| loadSettingsPage : takes model org and repo and loads the page for updating repo configurations
-}
loadRepoSettingsPage : Model -> Org -> Repo -> ( Model, Cmd Msg )
loadRepoSettingsPage model org repo =
    loadRepoSubPage model org repo <| Pages.RepoSettings org repo


{-| loadOrgSecretsPage : takes model org and loads the page for managing org secrets
-}
loadOrgSecretsPage :
    Model
    -> Maybe Pagination.Page
    -> Maybe Pagination.PerPage
    -> Engine
    -> Org
    -> ( Model, Cmd Msg )
loadOrgSecretsPage model maybePage maybePerPage engine org =
    -- Fetch secrets from Api
    let
        secretsModel =
            model.secretsModel
    in
    ( { model
        | page =
            Pages.OrgSecrets engine org maybePage maybePerPage
        , secretsModel =
            { secretsModel
                | orgSecrets = Loading
                , org = org
                , engine = engine
                , type_ = Vela.OrgSecret
            }
      }
    , Cmd.batch
        [ getCurrentUser model
        , getOrgSecrets model maybePage maybePerPage engine org
        ]
    )


{-| loadSharedSecretsPage : takes model org and team and loads the page for managing shared secrets
-}
loadSharedSecretsPage :
    Model
    -> Maybe Pagination.Page
    -> Maybe Pagination.PerPage
    -> Engine
    -> Org
    -> Team
    -> ( Model, Cmd Msg )
loadSharedSecretsPage model maybePage maybePerPage engine org team =
    -- Fetch secrets from Api
    let
        secretsModel =
            model.secretsModel
    in
    ( { model
        | page =
            Pages.SharedSecrets engine org team maybePage maybePerPage
        , secretsModel =
            { secretsModel
                | repoSecrets = Loading
                , org = org
                , team = team
                , engine = engine
                , type_ = Vela.SharedSecret
            }
      }
    , Cmd.batch
        [ getCurrentUser model
        , getSharedSecrets model maybePage maybePerPage engine org team
        ]
    )


{-| loadAddOrgSecretPage : takes model and engine loads the page for adding secrets
-}
loadAddOrgSecretPage : Model -> Engine -> Org -> ( Model, Cmd Msg )
loadAddOrgSecretPage model engine org =
    -- Fetch secrets from Api
    let
        secretsModel =
            Pages.Secrets.Update.reinitializeSecretAdd model.secretsModel
    in
    ( { model
        | page = Pages.AddOrgSecret engine org
        , secretsModel =
            { secretsModel
                | sharedSecrets = Loading
                , org = org
                , engine = engine
                , type_ = Vela.OrgSecret
            }
      }
    , Cmd.batch
        [ getCurrentUser model
        ]
    )


{-| loadAddRepoSecretPage : takes model engine org and repo and loads the page for adding secrets
-}
loadAddRepoSecretPage : Model -> Engine -> Org -> Repo -> ( Model, Cmd Msg )
loadAddRepoSecretPage model engine org repo =
    -- Fetch secrets from Api
    let
        secretsModel =
            Pages.Secrets.Update.reinitializeSecretAdd model.secretsModel
    in
    ( { model
        | page = Pages.AddRepoSecret engine org repo
        , secretsModel =
            { secretsModel
                | org = org
                , repo = repo
                , engine = engine
                , type_ = Vela.RepoSecret
            }
      }
    , Cmd.batch
        [ getCurrentUser model
        ]
    )


{-| loadAddSharedSecretPage : takes model engine org and team and loads the page for adding secrets
-}
loadAddSharedSecretPage : Model -> Engine -> Org -> Team -> ( Model, Cmd Msg )
loadAddSharedSecretPage model engine org team =
    -- Fetch secrets from Api
    let
        secretsModel =
            Pages.Secrets.Update.reinitializeSecretAdd model.secretsModel
    in
    ( { model
        | page = Pages.AddSharedSecret engine org team
        , secretsModel =
            { secretsModel
                | org = org
                , team = team
                , engine = engine
                , type_ = Vela.SharedSecret
                , form = secretsModel.form
            }
      }
    , Cmd.batch
        [ getCurrentUser model
        ]
    )


{-| loadUpdateOrgSecretPage : takes model org and name and loads the page for updating a repo secret
-}
loadUpdateOrgSecretPage : Model -> Engine -> Org -> Name -> ( Model, Cmd Msg )
loadUpdateOrgSecretPage model engine org name =
    -- Fetch secrets from Api
    let
        secretsModel =
            model.secretsModel
    in
    ( { model
        | page = Pages.OrgSecret engine org name
        , secretsModel =
            { secretsModel
                | org = org
                , engine = engine
                , type_ = Vela.OrgSecret
                , deleteState = Pages.Secrets.Model.NotAsked_
            }
      }
    , Cmd.batch
        [ getCurrentUser model
        , getSecret model engine "org" org "*" name
        ]
    )


{-| loadUpdateRepoSecretPage : takes model org, repo and name and loads the page for updating a repo secret
-}
loadUpdateRepoSecretPage : Model -> Engine -> Org -> Repo -> Name -> ( Model, Cmd Msg )
loadUpdateRepoSecretPage model engine org repo name =
    -- Fetch secrets from Api
    let
        secretsModel =
            model.secretsModel
    in
    ( { model
        | page = Pages.RepoSecret engine org repo name
        , secretsModel =
            { secretsModel
                | org = org
                , repo = repo
                , engine = engine
                , type_ = Vela.RepoSecret
                , deleteState = Pages.Secrets.Model.NotAsked_
            }
      }
    , Cmd.batch
        [ getCurrentUser model
        , getSecret model engine "repo" org repo name
        ]
    )


{-| loadUpdateSharedSecretPage : takes model org, team and name and loads the page for updating a shared secret
-}
loadUpdateSharedSecretPage : Model -> Engine -> Org -> Team -> Name -> ( Model, Cmd Msg )
loadUpdateSharedSecretPage model engine org team name =
    -- Fetch secrets from Api
    let
        secretsModel =
            model.secretsModel
    in
    ( { model
        | page = Pages.SharedSecret engine org team name
        , secretsModel =
            { secretsModel
                | org = org
                , team = team
                , engine = engine
                , type_ = Vela.SharedSecret
                , deleteState = Pages.Secrets.Model.NotAsked_
            }
      }
    , Cmd.batch
        [ getCurrentUser model
        , getSecret model engine "shared" org team name
        ]
    )


{-| loadBuildPage : takes model org, repo, and build number and loads the appropriate build.
-}
loadBuildPage : Model -> Org -> Repo -> BuildNumber -> FocusFragment -> ( Model, Cmd Msg )
loadBuildPage model org repo buildNumber lineFocus =
    let
        rm =
            model.repo

        sameBuild =
            isSameBuild ( org, repo, buildNumber ) model.page

        pageSet =
            { model | page = Pages.Build org repo buildNumber lineFocus }
    in
    -- Fetch build from Api
    ( if not sameBuild then
        resetBuild org repo buildNumber pageSet

      else
        { pageSet
            | repo =
                rm
                    |> updateBuildSteps
                        (RemoteData.unwrap Loading
                            (\steps_ ->
                                RemoteData.succeed <| focusAndClear steps_ lineFocus
                            )
                            rm.build.steps.steps
                        )
                    |> updateBuildStepsFollowing 0
                    |> updateBuildStepsFocusFragment
                        (case lineFocus of
                            Just l ->
                                Just <| "#" ++ l

                            Nothing ->
                                Nothing
                        )
        }
    , Cmd.batch <|
        [ getBuilds model org repo Nothing Nothing Nothing
        , getBuild model org repo buildNumber
        , getAllBuildSteps model org repo buildNumber lineFocus sameBuild
        ]
    )


{-| loadPipelinePage : takes model org, repo, and ref and loads the appropriate pipeline configuration resources.
-}
loadPipelinePage : Model -> Org -> Repo -> Maybe RefQuery -> Maybe ExpandTemplatesQuery -> Maybe Fragment -> ( Model, Cmd Msg )
loadPipelinePage model org repo ref expand lineFocus =
    let
        getPipeline =
            case expand of
                Just e ->
                    if e == "true" then
                        expandPipelineConfig

                    else
                        getPipelineConfig

                Nothing ->
                    getPipelineConfig

        parsed =
            parseFocusFragment lineFocus

        rm =
            model.repo

        build =
            rm.build

        pipeline =
            model.pipeline

        sameRef =
            isSamePipelineRef ( org, repo, Maybe.withDefault "" ref ) model.page
    in
    ( { model
<<<<<<< HEAD
        | page = Pages.Pipeline org repo ref expand lineFocus
        , pipeline =
            { config =
                if sameRef then
                    pipeline.config

                else
                    ( Loading, "" )
            , expanded = False
            , expanding = True
            , org = org
            , repo = repo
            , ref = ref
            , expand = expand
            , lineFocus = ( parsed.lineA, parsed.lineB )
            , focusFragment =
                case lineFocus of
                    Just l ->
                        Just <| "#" ++ l

                    Nothing ->
                        Nothing
            , buildNumber = Nothing
=======
        | page = Pages.Build org repo buildNumber focusFragment
        , repo =
            { rm
                | build =
                    { build
                        | build = Loading
                        , steps = defaultStepsModel
                    }
                , builds = builds
>>>>>>> 3629c9b3
            }
        , templates =
            if sameRef then
                model.templates

            else
                { data = Loading, error = "", show = True }
      }
    , Cmd.batch
        [ getPipeline model org repo ref lineFocus False
        , getPipelineTemplates model org repo ref lineFocus
        ]
    )


isSameBuild : RepoResourceIdentifier -> Page -> Bool
isSameBuild id currentPage =
    case currentPage of
        Pages.Build o r b _ ->
            not <| resourceChanged id ( o, r, b )

        _ ->
            False


isSamePipelineRef : RepoResourceIdentifier -> Page -> Bool
isSamePipelineRef id currentPage =
    case currentPage of
        Pages.Pipeline o r rf _ _ ->
            not <| resourceChanged id ( o, r, Maybe.withDefault "" rf )

        _ ->
            False


resetBuild : Org -> Repo -> BuildNumber -> Model -> Model
resetBuild org repo buildNumber model =
    let
        rm =
            model.repo

        pipeline =
            model.pipeline
    in
    { model
        | pipeline =
            { pipeline
                | focusFragment = Nothing
                , config = ( NotAsked, "" )
                , expand = Nothing
                , expanding = False
                , expanded = False
                , org = org
                , repo = repo
                , buildNumber = Just buildNumber
            }
        , templates = { data = NotAsked, error = "", show = True }
        , repo =
            rm
                |> updateBuild Loading
                |> updateOrgRepo org repo
                |> updateBuildNumber buildNumber
                |> updateBuildSteps NotAsked
                |> updateBuildStepsFollowing 0
                |> updateBuildStepsLogs []
                |> updateBuildStepsFocusFragment Nothing
    }


{-| repoEnabledError : takes model repo and error and updates the source repos within the model

    repoEnabledError : consumes 409 conflicts that result from the repo already being enabled

-}
repoEnabledError : WebData SourceRepositories -> Repository -> Http.Detailed.Error String -> ( WebData SourceRepositories, Cmd Msg )
repoEnabledError sourceRepos repo error =
    let
        ( enabled, action ) =
            case error of
                Http.Detailed.BadStatus metadata _ ->
                    case metadata.statusCode of
                        409 ->
                            ( RemoteData.succeed True, Cmd.none )

                        _ ->
                            ( toFailure error, addError error )

                _ ->
                    ( toFailure error, addError error )
    in
    ( enableUpdate repo enabled sourceRepos
    , action
    )


{-| buildEnableRepositoryPayload : builds the payload for adding a repository via the api
-}
buildEnableRepositoryPayload : Repository -> EnableRepositoryPayload
buildEnableRepositoryPayload repo =
    { defaultEnableRepositoryPayload
        | org = repo.org
        , name = repo.name
        , full_name = repo.org ++ "/" ++ repo.name
        , link = repo.link
        , clone = repo.clone
    }


{-| addError : takes a detailed http error and produces a Cmd Msg that invokes an action in the Errors module
-}
addError : Http.Detailed.Error String -> Cmd Msg
addError error =
    Errors.addError error HandleError


{-| stepsIds : extracts Ids from list of steps and returns List Int
-}
stepsIds : Steps -> List Int
stepsIds steps =
    List.map (\step -> step.number) steps


{-| logIds : extracts Ids from list of logs and returns List Int
-}
logIds : Logs -> List Int
logIds logs =
    List.map (\log -> log.id) <| Util.successful logs


{-| updateStep : takes model and incoming step and updates the list of steps if necessary
-}
updateStep : Model -> Step -> Model
updateStep model incomingStep =
    let
        rm =
            model.repo

        steps =
            case rm.build.steps.steps of
                Success s ->
                    s

                _ ->
                    []

        stepExists =
            List.member incomingStep.number <| stepsIds steps

        following =
            rm.build.steps.followingStep /= 0
    in
    if stepExists then
        { model
            | repo =
                updateBuildSteps
                    (steps
                        |> updateIf (\step -> incomingStep.number == step.number)
                            (\step ->
                                let
                                    shouldView =
                                        following
                                            && (step.status /= Vela.Pending)
                                            && (step.number == getCurrentResource steps)
                                in
                                { incomingStep
                                    | viewing = step.viewing || shouldView
                                }
                            )
                        |> RemoteData.succeed
                    )
                    rm
        }

    else
        { model | repo = updateBuildSteps (RemoteData.succeed <| incomingStep :: steps) rm }


{-| updateStepLogs : takes model and incoming log and updates the list of step logs if necessary
-}
updateStepLogs : Model -> Log -> Model
updateStepLogs model incomingLog =
    let
        rm =
            model.repo

        build =
            rm.build

        logs =
            build.steps.logs

        logExists =
            List.member incomingLog.id <| logIds logs
    in
    if logExists then
        { model | repo = updateBuildStepsLogs (updateLog incomingLog logs) rm }

    else if incomingLog.id /= 0 then
        { model | repo = updateBuildStepsLogs (addLog incomingLog logs) rm }

    else
        model


{-| updateLog : takes incoming log and logs and updates the appropriate log data
-}
updateLog : Log -> Logs -> Logs
updateLog incomingLog logs =
    updateIf
        (\log ->
            case log of
                Success log_ ->
                    incomingLog.id == log_.id && incomingLog.rawData /= log_.rawData

                _ ->
                    True
        )
        (\log -> RemoteData.succeed { incomingLog | decodedLogs = Util.base64Decode incomingLog.rawData })
        logs


receiveSecrets : Model -> Result (Http.Detailed.Error String) ( Http.Metadata, Secrets ) -> SecretType -> ( Model, Cmd Msg )
receiveSecrets model response type_ =
    let
        secretsModel =
            model.secretsModel

        currentSecrets =
            case type_ of
                Vela.RepoSecret ->
                    secretsModel.repoSecrets

                Vela.OrgSecret ->
                    secretsModel.orgSecrets

                Vela.SharedSecret ->
                    secretsModel.sharedSecrets
    in
    case response of
        Ok ( meta, secrets ) ->
            let
                mergedSecrets =
                    RemoteData.succeed <|
                        List.reverse <|
                            List.sortBy .id <|
                                case currentSecrets of
                                    Success s ->
                                        Util.mergeListsById s secrets

                                    _ ->
                                        secrets

                pager =
                    Pagination.get meta.headers

                sm =
                    case type_ of
                        Vela.RepoSecret ->
                            { secretsModel
                                | repoSecrets = mergedSecrets
                                , repoSecretsPager = pager
                            }

                        Vela.OrgSecret ->
                            { secretsModel
                                | orgSecrets = mergedSecrets
                                , orgSecretsPager = pager
                            }

                        Vela.SharedSecret ->
                            { secretsModel
                                | sharedSecrets = mergedSecrets
                                , sharedSecretsPager = pager
                            }
            in
            ( { model
                | secretsModel =
                    sm
              }
            , Cmd.none
            )

        Err error ->
            let
                e =
                    toFailure error

                sm =
                    case type_ of
                        Vela.RepoSecret ->
                            { secretsModel | repoSecrets = e }

                        Vela.OrgSecret ->
                            { secretsModel | orgSecrets = e }

                        Vela.SharedSecret ->
                            { secretsModel | sharedSecrets = e }
            in
            ( { model | secretsModel = sm }, addError error )


{-| addLog : takes incoming log and logs and adds log when not present
-}
addLog : Log -> Logs -> Logs
addLog incomingLog logs =
    RemoteData.succeed { incomingLog | decodedLogs = Util.base64Decode incomingLog.rawData } :: logs


{-| homeMsgs : prepares the input record required for the Home page to route Msgs back to Main.elm
-}
homeMsgs : Pages.Home.Msgs Msg
homeMsgs =
    Pages.Home.Msgs ToggleFavorite SearchFavorites


{-| navMsgs : prepares the input record required for the nav component to route Msgs back to Main.elm
-}
navMsgs : Nav.Msgs Msg
navMsgs =
    Nav.Msgs FetchSourceRepositories ToggleFavorite RefreshSettings RefreshHooks RefreshSecrets RestartBuild


{-| sourceReposMsgs : prepares the input record required for the SourceRepos page to route Msgs back to Main.elm
-}
sourceReposMsgs : Pages.SourceRepos.Msgs Msg
sourceReposMsgs =
    Pages.SourceRepos.Msgs SearchSourceRepos EnableRepo EnableRepos ToggleFavorite


{-| repoSettingsMsgs : prepares the input record required for the Settings page to route Msgs back to Main.elm
-}
repoSettingsMsgs : Pages.RepoSettings.Msgs Msg
repoSettingsMsgs =
    Pages.RepoSettings.Msgs UpdateRepoEvent UpdateRepoAccess UpdateRepoTimeout ChangeRepoTimeout DisableRepo EnableRepo Copy ChownRepo RepairRepo


{-| buildMsgs : prepares the input record required for the Build pages to route Msgs back to Main.elm
-}
buildMsgs : Pages.Build.Model.Msgs Msg
buildMsgs =
    { collapseAllSteps = CollapseAllSteps
    , expandAllSteps = ExpandAllSteps
    , expandStep = ExpandStep
    , logsMsgs =
        { focusLine = PushUrl
        , download = DownloadFile "text"
        , focusOn = FocusOn
        , followStep = FollowStep
        }
    }


{-| pipelineMsgs : prepares the input record required for the Pipeline pages to route Msgs back to Main.elm
-}
pipelineMsgs : Pages.Pipeline.Model.Msgs Msg
pipelineMsgs =
    { get = GetPipelineConfig
    , expand = ExpandPipelineConfig
    , focusLineNumber = FocusPipelineLineNumber
    , showHideTemplates = ShowHideTemplates
    , download = DownloadFile "text"
    }


initSecretsModel : Pages.Secrets.Model.Model Msg
initSecretsModel =
    Pages.Secrets.Update.init SecretResponse RepoSecretsResponse OrgSecretsResponse SharedSecretsResponse AddSecretResponse UpdateSecretResponse DeleteSecretResponse



-- API HELPERS


getCurrentUser : Model -> Cmd Msg
getCurrentUser model =
    Api.try CurrentUserResponse <| Api.getCurrentUser model


getHooks : Model -> Org -> Repo -> Maybe Pagination.Page -> Maybe Pagination.PerPage -> Cmd Msg
getHooks model org repo maybePage maybePerPage =
    Api.try (HooksResponse org repo) <| Api.getHooks model maybePage maybePerPage org repo


getRepo : Model -> Org -> Repo -> Cmd Msg
getRepo model org repo =
    Api.try RepoResponse <| Api.getRepo model org repo


getBuilds : Model -> Org -> Repo -> Maybe Pagination.Page -> Maybe Pagination.PerPage -> Maybe Event -> Cmd Msg
getBuilds model org repo maybePage maybePerPage maybeEvent =
    Api.try (BuildsResponse org repo) <| Api.getBuilds model maybePage maybePerPage maybeEvent org repo


getBuild : Model -> Org -> Repo -> BuildNumber -> Cmd Msg
getBuild model org repo buildNumber =
    Api.try (BuildResponse org repo buildNumber) <| Api.getBuild model org repo buildNumber


getAllBuildSteps : Model -> Org -> Repo -> BuildNumber -> FocusFragment -> Bool -> Cmd Msg
getAllBuildSteps model org repo buildNumber logFocus refresh =
    Api.tryAll (StepsResponse org repo buildNumber logFocus refresh) <| Api.getAllSteps model org repo buildNumber


getBuildStepLogs : Model -> Org -> Repo -> BuildNumber -> StepNumber -> FocusFragment -> Bool -> Cmd Msg
getBuildStepLogs model org repo buildNumber stepNumber logFocus refresh =
    Api.try (StepLogResponse stepNumber logFocus refresh) <| Api.getStepLogs model org repo buildNumber stepNumber


getBuildStepsLogs : Model -> Org -> Repo -> BuildNumber -> Steps -> FocusFragment -> Bool -> Cmd Msg
getBuildStepsLogs model org repo buildNumber steps logFocus refresh =
    Cmd.batch <|
        List.map
            (\step ->
                if step.viewing then
                    getBuildStepLogs model org repo buildNumber (String.fromInt step.number) logFocus refresh

                else
                    Cmd.none
            )
            steps


restartBuild : Model -> Org -> Repo -> BuildNumber -> Cmd Msg
restartBuild model org repo buildNumber =
    Api.try (RestartedBuildResponse org repo buildNumber) <| Api.restartBuild model org repo buildNumber


getRepoSecrets :
    Model
    -> Maybe Pagination.Page
    -> Maybe Pagination.PerPage
    -> Engine
    -> Org
    -> Repo
    -> Cmd Msg
getRepoSecrets model maybePage maybePerPage engine org repo =
    Api.try RepoSecretsResponse <| Api.getSecrets model maybePage maybePerPage engine "repo" org repo


getAllRepoSecrets :
    Model
    -> Engine
    -> Org
    -> Repo
    -> Cmd Msg
getAllRepoSecrets model engine org repo =
    Api.tryAll RepoSecretsResponse <| Api.getAllSecrets model engine "repo" org repo


getOrgSecrets :
    Model
    -> Maybe Pagination.Page
    -> Maybe Pagination.PerPage
    -> Engine
    -> Org
    -> Cmd Msg
getOrgSecrets model maybePage maybePerPage engine org =
    Api.try OrgSecretsResponse <| Api.getSecrets model maybePage maybePerPage engine "org" org "*"


getAllOrgSecrets :
    Model
    -> Engine
    -> Org
    -> Cmd Msg
getAllOrgSecrets model engine org =
    Api.tryAll OrgSecretsResponse <| Api.getAllSecrets model engine "org" org "*"


getSharedSecrets :
    Model
    -> Maybe Pagination.Page
    -> Maybe Pagination.PerPage
    -> Engine
    -> Org
    -> Team
    -> Cmd Msg
getSharedSecrets model maybePage maybePerPage engine org team =
    Api.try SharedSecretsResponse <| Api.getSecrets model maybePage maybePerPage engine "shared" org team


getSecret : Model -> Engine -> Type -> Org -> Key -> Name -> Cmd Msg
getSecret model engine type_ org key name =
    Api.try SecretResponse <| Api.getSecret model engine type_ org key name


{-| getPipelineConfig : takes model, org, repo and ref and fetches a pipeline configuration from the API.
-}
getPipelineConfig : Model -> Org -> Repo -> Maybe Ref -> FocusFragment -> Bool -> Cmd Msg
getPipelineConfig model org repo ref lineFocus refresh =
    Api.tryString (GetPipelineConfigResponse org repo ref lineFocus refresh) <| Api.getPipelineConfig model org repo ref


{-| expandPipelineConfig : takes model, org, repo and ref and expands a pipeline configuration via the API.
-}
expandPipelineConfig : Model -> Org -> Repo -> Maybe Ref -> FocusFragment -> Bool -> Cmd Msg
expandPipelineConfig model org repo ref lineFocus refresh =
    Api.tryString (ExpandPipelineConfigResponse org repo ref lineFocus refresh) <| Api.expandPipelineConfig model org repo ref


{-| getPipelineTemplates : takes model, org, repo and ref and fetches templates used in a pipeline configuration from the API.
-}
getPipelineTemplates : Model -> Org -> Repo -> Maybe Ref -> FocusFragment -> Cmd Msg
getPipelineTemplates model org repo ref lineFocus =
    Api.try (GetPipelineTemplatesResponse org repo lineFocus) <| Api.getPipelineTemplates model org repo ref



-- MAIN


main : Program Flags Model Msg
main =
    Browser.application
        { init = init
        , view = view
        , update = update
        , subscriptions = subscriptions
        , onUrlRequest = ClickedLink
        , onUrlChange = Routes.match >> NewRoute
        }<|MERGE_RESOLUTION|>--- conflicted
+++ resolved
@@ -69,20 +69,14 @@
 import Pages.Build.Logs
     exposing
         ( bottomTrackerFocusId
-<<<<<<< HEAD
-=======
+        , clickResource
         , expandActive
-        , focus
->>>>>>> 3629c9b3
         , focusAndClear
         , getCurrentResource
+        , isViewing
+        , setAllViews
         )
 import Pages.Build.Model
-<<<<<<< HEAD
-import Pages.Build.Update exposing (clickResource, expandActive, isViewing, setAllViews)
-=======
-import Pages.Build.Update
->>>>>>> 3629c9b3
 import Pages.Build.View
 import Pages.Builds exposing (view)
 import Pages.Home
@@ -193,14 +187,10 @@
         , statusToFavicon
         , stringToTheme
         , updateBuild
-<<<<<<< HEAD
         , updateBuildNumber
         , updateBuildSteps
         , updateBuildStepsFocusFragment
         , updateBuildStepsFollowing
-=======
-        , updateBuildSteps
->>>>>>> 3629c9b3
         , updateBuildStepsLogs
         , updateBuilds
         , updateBuildsEvent
@@ -1089,11 +1079,7 @@
                         mergedSteps =
                             steps
                                 |> List.sortBy .number
-<<<<<<< HEAD
-                                |> Pages.Build.Update.merge logFocus refresh rm.build.steps.steps
-=======
                                 |> Pages.Build.Logs.merge logFocus refresh rm.build.steps.steps
->>>>>>> 3629c9b3
 
                         updatedModel =
                             { model | repo = updateBuildSteps (RemoteData.succeed mergedSteps) rm }
@@ -1589,11 +1575,7 @@
                 [ getBuilds model org repo Nothing Nothing Nothing
                 , refreshBuild model org repo buildNumber
                 , refreshBuildSteps model org repo buildNumber focusFragment
-<<<<<<< HEAD
                 , refreshStepLogs model org repo buildNumber model.repo.build.steps.steps Nothing
-=======
-                , refreshLogs model org repo buildNumber model.repo.build.steps.steps Nothing
->>>>>>> 3629c9b3
                 ]
 
         Pages.Hooks org repo maybePage maybePerPage ->
@@ -2243,32 +2225,8 @@
             in
             loadRepoBuildsPage model org repo currentSession maybePage maybePerPage maybeEvent
 
-<<<<<<< HEAD
         ( Routes.Build org repo buildNumber lineFocus, True ) ->
             loadBuildPage model org repo buildNumber lineFocus
-=======
-        ( Routes.Build org repo buildNumber logFocus, True ) ->
-            case model.page of
-                Pages.Build o r b _ ->
-                    if not <| resourceChanged ( org, repo, buildNumber ) ( o, r, b ) then
-                        let
-                            focusedSteps =
-                                focusAndClear (RemoteData.withDefault [] rm.build.steps.steps) logFocus
-
-                            ( page, steps, action ) =
-                                ( Pages.Build org repo buildNumber logFocus
-                                , focusedSteps
-                                , getBuildStepsLogs model org repo buildNumber focusedSteps logFocus False
-                                )
-                        in
-                        ( { model | page = page, repo = updateBuildSteps (RemoteData.succeed steps) rm }, action )
-
-                    else
-                        loadBuildPage model org repo buildNumber logFocus
-
-                _ ->
-                    loadBuildPage model org repo buildNumber logFocus
->>>>>>> 3629c9b3
 
         ( Routes.Pipeline org repo ref expand lineFocus, True ) ->
             loadPipelinePage model org repo ref expand lineFocus
@@ -2818,7 +2776,6 @@
             isSamePipelineRef ( org, repo, Maybe.withDefault "" ref ) model.page
     in
     ( { model
-<<<<<<< HEAD
         | page = Pages.Pipeline org repo ref expand lineFocus
         , pipeline =
             { config =
@@ -2842,17 +2799,6 @@
                     Nothing ->
                         Nothing
             , buildNumber = Nothing
-=======
-        | page = Pages.Build org repo buildNumber focusFragment
-        , repo =
-            { rm
-                | build =
-                    { build
-                        | build = Loading
-                        , steps = defaultStepsModel
-                    }
-                , builds = builds
->>>>>>> 3629c9b3
             }
         , templates =
             if sameRef then
