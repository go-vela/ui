--- conflicted
+++ resolved
@@ -4,7 +4,7 @@
 --}
 
 
-module Main exposing (main)
+module Main exposing (buildMsgs, main)
 
 import Alerts exposing (Alert)
 import Api
@@ -184,13 +184,10 @@
         , stringToTheme
         , updateBuild
         , updateBuildNumber
-<<<<<<< HEAD
-=======
         , updateBuildServices
         , updateBuildServicesFocusFragment
         , updateBuildServicesFollowing
         , updateBuildServicesLogs
->>>>>>> 5161b288
         , updateBuildSteps
         , updateBuildStepsFocusFragment
         , updateBuildStepsFollowing
@@ -350,14 +347,10 @@
     | CollapseAllSteps
     | ExpandStep Org Repo BuildNumber StepNumber
     | FollowStep Int
-<<<<<<< HEAD
-=======
     | ExpandAllServices Org Repo BuildNumber
     | CollapseAllServices
     | ExpandService Org Repo BuildNumber ServiceNumber
     | FollowService Int
-    | ClickBuildNavTab Route
->>>>>>> 5161b288
     | ShowHideTemplates
       -- Outgoing HTTP requests
     | SignInRequested
@@ -392,11 +385,8 @@
     | StepsResponse Org Repo BuildNumber (Maybe String) Bool (Result (Http.Detailed.Error String) ( Http.Metadata, Steps ))
     | StepResponse Org Repo BuildNumber StepNumber (Result (Http.Detailed.Error String) ( Http.Metadata, Step ))
     | StepLogResponse StepNumber FocusFragment Bool (Result (Http.Detailed.Error String) ( Http.Metadata, Log ))
-<<<<<<< HEAD
-=======
     | ServicesResponse Org Repo BuildNumber (Maybe String) Bool (Result (Http.Detailed.Error String) ( Http.Metadata, Services ))
     | ServiceLogResponse ServiceNumber FocusFragment Bool (Result (Http.Detailed.Error String) ( Http.Metadata, Log ))
->>>>>>> 5161b288
     | GetPipelineConfigResponse Org Repo (Maybe Ref) FocusFragment Bool (Result (Http.Detailed.Error String) ( Http.Metadata, String ))
     | ExpandPipelineConfigResponse Org Repo (Maybe Ref) FocusFragment Bool (Result (Http.Detailed.Error String) ( Http.Metadata, String ))
     | GetPipelineTemplatesResponse Org Repo FocusFragment (Result (Http.Detailed.Error String) ( Http.Metadata, Templates ))
@@ -705,8 +695,6 @@
             , Cmd.none
             )
 
-<<<<<<< HEAD
-=======
         -- services
         ExpandAllServices org repo buildNumber ->
             let
@@ -786,19 +774,6 @@
             , Cmd.none
             )
 
-        ClickBuildNavTab route ->
-            case route of
-                Routes.Build o r b l ->
-                    let
-                        rt =
-                            Routes.Build o r b l
-                    in
-                    ( model, Navigation.pushUrl model.navigationKey <| Routes.routeToUrl rt )
-
-                _ ->
-                    ( model, Navigation.pushUrl model.navigationKey <| Routes.routeToUrl route )
-
->>>>>>> 5161b288
         ShowHideTemplates ->
             let
                 templates =
@@ -953,27 +928,11 @@
               }
             , Cmd.batch
                 [ getPipelineConfig model org repo ref lineFocus refresh
-<<<<<<< HEAD
                 , Navigation.replaceUrl model.navigationKey <| Routes.routeToUrl <| Routes.Pipeline org repo ref Nothing lineFocus
-=======
-                , case buildNumber of
-                    Just b ->
-                        Navigation.replaceUrl model.navigationKey <| Routes.routeToUrl <| Routes.BuildPipeline org repo b ref Nothing lineFocus
-
-                    Nothing ->
-                        Navigation.replaceUrl model.navigationKey <| Routes.routeToUrl <| Routes.Pipeline org repo ref Nothing lineFocus
->>>>>>> 5161b288
                 ]
             )
 
         ExpandPipelineConfig org repo buildNumber ref lineFocus refresh ->
-<<<<<<< HEAD
-=======
-            let
-                _ =
-                    Debug.log "ref" ref
-            in
->>>>>>> 5161b288
             ( { model
                 | pipeline =
                     { pipeline
@@ -982,16 +941,7 @@
               }
             , Cmd.batch
                 [ expandPipelineConfig model org repo ref lineFocus refresh
-<<<<<<< HEAD
                 , Navigation.replaceUrl model.navigationKey <| Routes.routeToUrl <| Routes.Pipeline org repo ref (Just "true") lineFocus
-=======
-                , case buildNumber of
-                    Just b ->
-                        Navigation.replaceUrl model.navigationKey <| Routes.routeToUrl <| Routes.BuildPipeline org repo b ref (Just "true") lineFocus
-
-                    Nothing ->
-                        Navigation.replaceUrl model.navigationKey <| Routes.routeToUrl <| Routes.Pipeline org repo ref (Just "true") lineFocus
->>>>>>> 5161b288
                 ]
             )
 
@@ -1251,15 +1201,6 @@
                                     |> RemoteData.unwrap rm.build.steps.steps
                                         (\s -> expandActive stepNumber s |> RemoteData.succeed)
                                 , bottomTrackerFocusId "step" <| String.fromInt rm.build.steps.followingStep
-<<<<<<< HEAD
-                                )
-
-                            else if not refresh then
-                                ( rm.build.steps.steps, Util.extractFocusIdFromRange <| focusFragmentToFocusId "step" logFocus )
-
-                            else
-                                ( rm.build.steps.steps, "" )
-=======
                                 )
 
                             else if not refresh then
@@ -1325,7 +1266,6 @@
 
                             else
                                 ( rm.build.services.services, "" )
->>>>>>> 5161b288
 
                         cmd =
                             if not <| String.isEmpty focusId then
@@ -1334,11 +1274,7 @@
                             else
                                 Cmd.none
                     in
-<<<<<<< HEAD
-                    ( updateStepLogs { model | repo = updateBuildSteps steps rm } incomingLog
-=======
                     ( updateServiceLogs { model | repo = updateBuildServices services rm } incomingLog
->>>>>>> 5161b288
                     , cmd
                     )
 
@@ -1783,23 +1719,6 @@
                 , refreshBuild model org repo buildNumber
                 , refreshBuildSteps model org repo buildNumber focusFragment
                 , refreshStepLogs model org repo buildNumber model.repo.build.steps.steps Nothing
-<<<<<<< HEAD
-=======
-                ]
-
-        Pages.BuildServices org repo buildNumber focusFragment ->
-            Cmd.batch
-                [ getBuilds model org repo Nothing Nothing Nothing
-                , refreshBuild model org repo buildNumber
-                , refreshBuildServices model org repo buildNumber focusFragment
-                , refreshServiceLogs model org repo buildNumber model.repo.build.services.services Nothing
-                ]
-
-        Pages.BuildPipeline org repo buildNumber _ _ _ ->
-            Cmd.batch
-                [ getBuilds model org repo Nothing Nothing Nothing
-                , refreshBuild model org repo buildNumber
->>>>>>> 5161b288
                 ]
 
         Pages.Hooks org repo maybePage maybePerPage ->
@@ -2194,30 +2113,6 @@
                 buildMsgs
                 org
                 repo
-<<<<<<< HEAD
-=======
-            )
-
-        Pages.BuildServices org repo buildNumber _ ->
-            ( "Build #" ++ buildNumber ++ " - " ++ String.join "/" [ org, repo ]
-            , Pages.Build.View.viewBuildServices
-                model
-                buildMsgs
-                org
-                repo
-            )
-
-        Pages.BuildPipeline org repo buildNumber ref expand lineFocus ->
-            ( "Pipeline " ++ String.join "/" [ org, repo ]
-            , Pages.Pipeline.View.viewPipeline
-                model
-                pipelineMsgs
-                ref
-                |> Pages.Build.View.wrapWithBuildPreview
-                    model
-                    org
-                    repo
->>>>>>> 5161b288
             )
 
         Pages.Pipeline org repo ref expand lineFocus ->
@@ -2300,36 +2195,6 @@
         text ""
 
 
-buildMsgs : Pages.Build.Model.Msgs Msg
-buildMsgs =
-    { clickBuildNavTab = ClickBuildNavTab
-    , collapseAllSteps = CollapseAllSteps
-    , expandAllSteps = ExpandAllSteps
-    , expandStep = ExpandStep
-    , collapseAllServices = CollapseAllServices
-    , expandAllServices = ExpandAllServices
-    , expandService = ExpandService
-    , logsMsgs =
-        { focusLine = PushUrl
-        , download = DownloadFile "text"
-        , focusOn = FocusOn
-        , followStep = FollowStep
-        , followService = FollowService
-        }
-    }
-
-
-pipelineMsgs : Pages.Pipeline.Model.Msgs Msg
-pipelineMsgs =
-    { get = GetPipelineConfig
-    , expand = ExpandPipelineConfig
-    , focusLineNumber = FocusLineNumber
-    , clickNavTab = ClickBuildNavTab
-    , showHideTemplates = ShowHideTemplates
-    , download = DownloadFile "text"
-    }
-
-
 viewLogin : Html Msg
 viewLogin =
     div []
@@ -2543,15 +2408,6 @@
 
         ( Routes.Build org repo buildNumber lineFocus, True ) ->
             loadBuildPage model org repo buildNumber lineFocus
-<<<<<<< HEAD
-=======
-
-        ( Routes.BuildServices org repo buildNumber lineFocus, True ) ->
-            loadBuildServicesPage model org repo buildNumber lineFocus
-
-        ( Routes.BuildPipeline org repo buildNumber ref expand lineFocus, True ) ->
-            loadBuildPipelinePage model org repo buildNumber ref expand lineFocus
->>>>>>> 5161b288
 
         ( Routes.Pipeline org repo ref expand lineFocus, True ) ->
             loadPipelinePage model org repo ref expand lineFocus
@@ -3044,11 +2900,6 @@
 
 
 {-| loadBuildPage : takes model org, repo, and build number and loads the appropriate build.
-<<<<<<< HEAD
--}
-loadBuildPage : Model -> Org -> Repo -> BuildNumber -> FocusFragment -> ( Model, Cmd Msg )
-loadBuildPage model org repo buildNumber lineFocus =
-=======
 -}
 loadBuildPage : Model -> Org -> Repo -> BuildNumber -> FocusFragment -> ( Model, Cmd Msg )
 loadBuildPage model org repo buildNumber lineFocus =
@@ -3096,242 +2947,6 @@
     )
 
 
-{-| loadBuildServicesPage : takes model org, repo, and build number and loads the appropriate build services.
--}
-loadBuildServicesPage : Model -> Org -> Repo -> BuildNumber -> FocusFragment -> ( Model, Cmd Msg )
-loadBuildServicesPage model org repo buildNumber lineFocus =
->>>>>>> 5161b288
-    let
-        rm =
-            model.repo
-
-        sameBuild =
-            isSameBuild ( org, repo, buildNumber ) model.page
-
-        pageSet =
-<<<<<<< HEAD
-            { model | page = Pages.Build org repo buildNumber lineFocus }
-    in
-    -- Fetch build from Api
-=======
-            { model | page = Pages.BuildServices org repo buildNumber lineFocus }
-    in
->>>>>>> 5161b288
-    ( if not sameBuild then
-        resetBuild org repo buildNumber pageSet
-
-      else
-        { pageSet
-            | repo =
-                rm
-<<<<<<< HEAD
-                    |> updateBuildSteps
-                        (RemoteData.unwrap Loading
-                            (\steps_ ->
-                                RemoteData.succeed <| focusAndClear steps_ lineFocus
-                            )
-                            rm.build.steps.steps
-                        )
-                    |> updateBuildStepsFollowing 0
-                    |> updateBuildStepsFocusFragment
-=======
-                    |> updateBuildServices
-                        (RemoteData.unwrap Loading
-                            (\services ->
-                                RemoteData.succeed <| focusAndClear services lineFocus
-                            )
-                            rm.build.services.services
-                        )
-                    |> updateBuildServicesFollowing 0
-                    |> updateBuildServicesFocusFragment
->>>>>>> 5161b288
-                        (case lineFocus of
-                            Just l ->
-                                Just <| "#" ++ l
-
-                            Nothing ->
-                                Nothing
-                        )
-<<<<<<< HEAD
-=======
-                    |> updateBuildStepsFollowing 0
->>>>>>> 5161b288
-        }
-    , Cmd.batch <|
-        [ getBuilds model org repo Nothing Nothing Nothing
-        , getBuild model org repo buildNumber
-<<<<<<< HEAD
-        , getAllBuildSteps model org repo buildNumber lineFocus sameBuild
-        ]
-    )
-
-
-=======
-        , getAllBuildServices model org repo buildNumber lineFocus sameBuild
-        ]
-    )
-
-
-{-| loadBuildPipelinePage : takes model org, repo, and ref and loads the appropriate pipeline configuration resources.
--}
-loadBuildPipelinePage : Model -> Org -> Repo -> BuildNumber -> Maybe RefQuery -> Maybe ExpandTemplatesQuery -> Maybe Fragment -> ( Model, Cmd Msg )
-loadBuildPipelinePage model org repo buildNumber ref expand lineFocus =
-    let
-        sameBuild =
-            isSameBuild ( org, repo, buildNumber ) model.page
-
-        getPipeline =
-            case expand of
-                Just e ->
-                    if e == "true" then
-                        expandPipelineConfig
-
-                    else
-                        getPipelineConfig
-
-                Nothing ->
-                    getPipelineConfig
-
-        parsed =
-            parseFocusFragment lineFocus
-
-        pipeline =
-            model.pipeline
-
-        pageSet =
-            { model | page = Pages.BuildPipeline org repo buildNumber ref expand lineFocus }
-    in
-    ( if not sameBuild then
-        let
-            r =
-                resetBuild org repo buildNumber pageSet
-        in
-        { r
-            | pipeline =
-                { pipeline
-                    | config =
-                        case pipeline.config of
-                            ( Success _, _ ) ->
-                                pipeline.config
-
-                            _ ->
-                                ( Loading, "" )
-                    , org = org
-                    , repo = repo
-                    , buildNumber = Just buildNumber
-                    , ref = ref
-                    , expand = expand
-                    , lineFocus = ( parsed.lineA, parsed.lineB )
-                    , focusFragment =
-                        case lineFocus of
-                            Just l ->
-                                Just <| "#" ++ l
-
-                            Nothing ->
-                                Nothing
-                }
-        }
-
-      else
-        { pageSet
-            | pipeline =
-                { pipeline
-                    | config =
-                        case pipeline.config of
-                            ( Success _, _ ) ->
-                                pipeline.config
-
-                            _ ->
-                                ( Loading, "" )
-                    , org = org
-                    , repo = repo
-                    , buildNumber = Just buildNumber
-                    , ref = ref
-                    , expand = expand
-                    , lineFocus = ( parsed.lineA, parsed.lineB )
-                    , focusFragment =
-                        case lineFocus of
-                            Just l ->
-                                Just <| "#" ++ l
-
-                            Nothing ->
-                                Nothing
-                }
-        }
-    , Cmd.batch
-        [ getBuilds model org repo Nothing Nothing Nothing
-        , getBuild model org repo buildNumber
-        , getPipeline model org repo ref lineFocus sameBuild
-        , getPipelineTemplates model org repo ref lineFocus
-        ]
-    )
-
-
-isSameBuild : RepoResourceIdentifier -> Page -> Bool
-isSameBuild id currentPage =
-    case currentPage of
-        Pages.BuildServices o r b _ ->
-            not <| resourceChanged id ( o, r, b )
-
-        Pages.Build o r b _ ->
-            not <| resourceChanged id ( o, r, b )
-
-        Pages.BuildPipeline o r b _ _ _ ->
-            not <| resourceChanged id ( o, r, b )
-
-        _ ->
-            False
-
-
-isSamePipelineRef : RepoResourceIdentifier -> Page -> Bool
-isSamePipelineRef id currentPage =
-    case currentPage of
-        Pages.Pipeline o r rf _ _ ->
-            not <| resourceChanged id ( o, r, Maybe.withDefault "" rf )
-
-        _ ->
-            False
-
-
-resetBuild : Org -> Repo -> BuildNumber -> Model -> Model
-resetBuild org repo buildNumber model =
-    let
-        rm =
-            model.repo
-
-        pipeline =
-            model.pipeline
-    in
-    { model
-        | pipeline =
-            { pipeline
-                | focusFragment = Nothing
-                , config = ( NotAsked, "" )
-                , expand = Nothing
-                , expanding = False
-                , expanded = False
-                , org = org
-                , repo = repo
-                , buildNumber = Just buildNumber
-            }
-        , templates = { data = NotAsked, error = "", show = True }
-        , repo =
-            rm
-                |> updateBuild Loading
-                |> updateOrgRepo org repo
-                |> updateBuildNumber buildNumber
-                |> updateBuildSteps NotAsked
-                |> updateBuildStepsFollowing 0
-                |> updateBuildStepsLogs []
-                |> updateBuildStepsFocusFragment Nothing
-                |> updateBuildServices NotAsked
-                |> updateBuildServicesFollowing 0
-                |> updateBuildServicesFocusFragment Nothing
-                |> updateBuildServicesLogs []
-    }
-
-
->>>>>>> 5161b288
 {-| loadPipelinePage : takes model org, repo, and ref and loads the appropriate pipeline configuration resources.
 -}
 loadPipelinePage : Model -> Org -> Repo -> Maybe RefQuery -> Maybe ExpandTemplatesQuery -> Maybe Fragment -> ( Model, Cmd Msg )
@@ -3587,8 +3202,6 @@
 
     else if incomingLog.id /= 0 then
         { model | repo = updateBuildStepsLogs (addLog incomingLog logs) rm }
-<<<<<<< HEAD
-=======
 
     else
         model
@@ -3616,7 +3229,6 @@
 
     else if incomingLog.id /= 0 then
         { model | repo = updateBuildServicesLogs (addLog incomingLog logs) rm }
->>>>>>> 5161b288
 
     else
         model
@@ -3759,11 +3371,15 @@
     { collapseAllSteps = CollapseAllSteps
     , expandAllSteps = ExpandAllSteps
     , expandStep = ExpandStep
+    , collapseAllServices = CollapseAllServices
+    , expandAllServices = ExpandAllServices
+    , expandService = ExpandService
     , logsMsgs =
         { focusLine = PushUrl
         , download = DownloadFile "text"
         , focusOn = FocusOn
         , followStep = FollowStep
+        , followService = FollowService
         }
     }
 
