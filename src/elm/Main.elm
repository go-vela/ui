{--
Copyright (c) 2019 Target Brands, Inc. All rights reserved.
Use of this source code is governed by the LICENSE file in this repository.
--}


module Main exposing (main)

import Alerts exposing (Alert)
import Api
import Api.Pagination as Pagination
import Browser exposing (Document, UrlRequest)
import Browser.Navigation as Navigation
import Build
    exposing
        ( viewFullBuild
        , viewRepositoryBuilds
        )
import Crumbs
import Dict exposing (Dict)
import Errors exposing (detailedErrorToString)
import FeatherIcons
import Html
    exposing
        ( Html
        , a
        , br
        , button
        , code
        , details
        , div
        , h1
        , header
        , input
        , li
        , main_
        , nav
        , p
        , span
        , summary
        , text
        , ul
        )
import Html.Attributes
    exposing
        ( attribute
        , class
        , classList
        , disabled
        , href
        , placeholder
        , value
        )
import Html.Events exposing (onClick, onInput)
import Html.Lazy exposing (lazy2)
import Http exposing (Error(..))
import Http.Detailed
import Interop
import Json.Decode as Decode exposing (string)
import Json.Encode as Encode
<<<<<<< HEAD
import List.Extra exposing (setIf)
import Pager
=======
import List.Extra exposing (setIf, updateIf)
>>>>>>> 6b06368e
import Pages exposing (Page(..))
import Pages.Hooks
import Pages.Settings
import RemoteData exposing (RemoteData(..), WebData)
import Routes exposing (Route(..))
import SvgBuilder exposing (velaLogo)
import Task exposing (perform, succeed)
import Time
    exposing
        ( Posix
        , Zone
        , every
        , here
        , millisToPosix
        , utc
        )
import Toasty as Alerting exposing (Stack)
import Url exposing (Url)
import Url.Builder as UB exposing (QueryParameter)
import Util
import Vela
    exposing
        ( AddRepositoryPayload
        , AuthParams
        , Build
        , BuildIdentifier
        , BuildNumber
        , Builds
        , BuildsModel
        , Field
        , HookBuilds
        , Hooks
        , HooksModel
        , Log
        , Logs
        , Org
        , Repo
        , Repositories
        , Repository
        , Session
        , SourceRepoUpdateFunction
        , SourceRepositories
        , Step
        , StepNumber
        , Steps
        , UpdateRepositoryPayload
        , User
        , Viewing
        , buildUpdateRepoBoolPayload
        , buildUpdateRepoIntPayload
        , buildUpdateRepoStringPayload
        , decodeSession
        , defaultAddRepositoryPayload
        , defaultBuilds
        , defaultHooks
        , defaultRepository
        , defaultSession
        , encodeAddRepository
        , encodeSession
        , encodeUpdateRepository
        )



-- TYPES


type alias Flags =
    { isDev : Bool
    , velaAPI : String
    , velaSourceBaseURL : String
    , velaSourceClient : String
    , velaFeedbackURL : String
    , velaDocsURL : String
    , velaSession : Maybe Session
    }


type alias Model =
    { page : Page
    , session : Maybe Session
    , currentRepos : WebData Repositories
    , toasties : Stack Alert
    , sourceRepos : WebData SourceRepositories
    , hooks : HooksModel
    , builds : BuildsModel
    , build : WebData Build
    , steps : WebData Steps
    , logs : Logs
    , velaAPI : String
    , velaSourceBaseURL : String
    , velaSourceOauthStartURL : String
    , velaFeedbackURL : String
    , velaDocsURL : String
    , navigationKey : Navigation.Key
    , zone : Zone
    , time : Posix
    , sourceSearchFilters : RepoSearchFilters
    , repo : WebData Repository
    , inTimeout : Maybe Int
    , entryURL : Url
    , hookBuilds : HookBuilds
    }


type alias RepoSearchFilters =
    Dict Org SearchFilter


type alias SearchFilter =
    String


type Interval
    = OneSecond
    | FiveSecond RefreshData


type alias RefreshData =
    { org : Org
    , repo : Repo
    , build_number : Maybe BuildNumber
    , steps : Maybe Steps
    }


init : Flags -> Url -> Navigation.Key -> ( Model, Cmd Msg )
init flags url navKey =
    let
        model : Model
        model =
            { page = Pages.Overview
            , session = flags.velaSession
            , currentRepos = NotAsked
            , sourceRepos = NotAsked
            , velaAPI = flags.velaAPI
            , hooks = defaultHooks
            , builds = defaultBuilds
            , build = NotAsked
            , steps = NotAsked
            , logs = []
            , velaSourceOauthStartURL =
                buildUrl flags.velaSourceBaseURL
                    [ "login"
                    , "oauth"
                    , "authorize"
                    ]
                    [ UB.string "scope" "user repo" -- access we need
                    , UB.string "state" "1234"
                    , UB.string "client_id" flags.velaSourceClient
                    ]
            , velaSourceBaseURL = flags.velaSourceBaseURL
            , velaFeedbackURL = flags.velaFeedbackURL
            , velaDocsURL = flags.velaDocsURL
            , navigationKey = navKey
            , toasties = Alerting.initialState
            , zone = utc
            , time = millisToPosix 0
            , sourceSearchFilters = Dict.empty
            , repo = RemoteData.succeed defaultRepository
            , inTimeout = Nothing
            , entryURL = url
            , hookBuilds = Dict.empty
            }

        ( newModel, newPage ) =
            setNewPage (Routes.match url) model

        setTimeZone =
            Task.perform AdjustTimeZone here

        setTime =
            Task.perform AdjustTime Time.now
    in
    ( newModel
    , Cmd.batch
        [ newPage
        , setTimeZone
        , setTime
        ]
    )



-- UPDATE


type Msg
    = NoOp
      -- User events
    | NewRoute Routes.Route
    | ClickedLink UrlRequest
    | SearchSourceRepos Org String
    | ChangeRepoTimeout String
    | RefreshSettings Org Repo
    | ClickHook Org Repo BuildNumber
<<<<<<< HEAD
    | GotoPage Pagination.Page
=======
    | ClickStep Org Repo BuildNumber StepNumber
>>>>>>> 6b06368e
      -- Outgoing HTTP requests
    | SignInRequested
    | FetchSourceRepositories
    | AddRepo Repository
    | UpdateRepoEvent Org Repo Field Bool
    | UpdateRepoAccess Org Repo Field String
    | UpdateRepoTimeout Org Repo Field Int
    | AddOrgRepos Repositories
    | RemoveRepo Repository
    | RestartBuild Org Repo BuildNumber
      -- Inbound HTTP responses
    | UserResponse (Result (Http.Detailed.Error String) ( Http.Metadata, User ))
    | RepositoriesResponse (Result (Http.Detailed.Error String) ( Http.Metadata, Repositories ))
    | RepoResponse (Result (Http.Detailed.Error String) ( Http.Metadata, Repository ))
    | SourceRepositoriesResponse (Result (Http.Detailed.Error String) ( Http.Metadata, SourceRepositories ))
    | HooksResponse Org Repo (Result (Http.Detailed.Error String) ( Http.Metadata, Hooks ))
    | HookBuildResponse Org Repo BuildNumber (Result (Http.Detailed.Error String) ( Http.Metadata, Build ))
    | RepoAddedResponse Repository (Result (Http.Detailed.Error String) ( Http.Metadata, Repository ))
    | RepoUpdatedResponse Field (Result (Http.Detailed.Error String) ( Http.Metadata, Repository ))
    | RepoRemovedResponse Repository (Result (Http.Detailed.Error String) ( Http.Metadata, String ))
    | RestartedBuildResponse Org Repo BuildNumber (Result (Http.Detailed.Error String) ( Http.Metadata, Build ))
    | BuildResponse Org Repo BuildNumber (Result (Http.Detailed.Error String) ( Http.Metadata, Build ))
    | BuildsResponse Org Repo (Result (Http.Detailed.Error String) ( Http.Metadata, Builds ))
    | StepsResponse Org Repo BuildNumber (Result (Http.Detailed.Error String) ( Http.Metadata, Steps ))
    | StepResponse Org Repo BuildNumber StepNumber (Result (Http.Detailed.Error String) ( Http.Metadata, Step ))
    | StepLogResponse (Result (Http.Detailed.Error String) ( Http.Metadata, Log ))
      -- Other
    | Error String
    | AlertsUpdate (Alerting.Msg Alert)
    | SessionChanged (Maybe Session)
      -- Time
    | AdjustTimeZone Zone
    | AdjustTime Posix
    | Tick Interval Posix


update : Msg -> Model -> ( Model, Cmd Msg )
update msg model =
    case msg of
        NewRoute route ->
            setNewPage route model

        SignInRequested ->
            ( model, Navigation.load model.velaSourceOauthStartURL )

        SessionChanged newSession ->
            ( { model | session = newSession }, Cmd.none )

        UserResponse response ->
            case response of
                Ok ( _, user ) ->
                    let
                        currentSession : Session
                        currentSession =
                            Maybe.withDefault defaultSession model.session

                        session : Session
                        session =
                            { currentSession | username = user.username, token = user.token }

                        redirectTo : String
                        redirectTo =
                            case session.entrypoint of
                                "" ->
                                    Routes.routeToUrl Routes.Overview

                                _ ->
                                    session.entrypoint
                    in
                    ( { model | session = Just session }
                    , Cmd.batch
                        [ Interop.storeSession <| encodeSession session
                        , Navigation.pushUrl model.navigationKey redirectTo
                        ]
                    )

                Err error ->
                    ( { model | session = Nothing }
                    , Cmd.batch
                        [ addError error
                        , Navigation.pushUrl model.navigationKey <| Routes.routeToUrl Routes.Login
                        ]
                    )

        RepositoriesResponse response ->
            case response of
                Ok ( _, repositories ) ->
                    ( { model | currentRepos = RemoteData.succeed repositories }, Cmd.none )

                Err error ->
                    ( { model | currentRepos = toFailure error }, addError error )

        RepoResponse response ->
            case response of
                Ok ( _, repoResponse ) ->
                    ( { model | repo = RemoteData.succeed repoResponse }, Cmd.none )

                Err error ->
                    ( { model | repo = toFailure error }, addError error )

        FetchSourceRepositories ->
            ( { model | sourceRepos = Loading, sourceSearchFilters = Dict.empty }, Api.try SourceRepositoriesResponse <| Api.getSourceRepositories model )

        SourceRepositoriesResponse response ->
            case response of
                Ok ( _, repositories ) ->
                    ( { model | sourceRepos = RemoteData.succeed repositories }, Cmd.none )

                Err error ->
                    ( { model | sourceRepos = toFailure error }, addError error )

        RepoAddedResponse repo response ->
            case response of
                Ok ( _, addedRepo ) ->
                    ( { model | sourceRepos = updateSourceRepoStatus addedRepo (RemoteData.succeed True) model.sourceRepos updateSourceRepoListByRepoName }, Cmd.none )
                        |> Alerting.addToastIfUnique Alerts.config AlertsUpdate (Alerts.Success "Success" (addedRepo.full_name ++ " added.") Nothing)

                Err error ->
                    ( { model | sourceRepos = updateSourceRepoStatus repo (toFailure error) model.sourceRepos updateSourceRepoListByRepoName }, addError error )

        RepoUpdatedResponse field response ->
            case response of
                Ok ( _, updatedRepo ) ->
                    ( { model | repo = RemoteData.succeed updatedRepo }, Cmd.none )
                        |> Alerting.addToast Alerts.config AlertsUpdate (Alerts.Success "Success" (Pages.Settings.alert field updatedRepo) Nothing)

                Err error ->
                    ( { model | repo = toFailure error }, addError error )

        RemoveRepo repo ->
            ( model, Api.try (RepoRemovedResponse repo) <| Api.deleteRepo model repo )

        RepoRemovedResponse repo response ->
            case response of
                Ok _ ->
                    ( { model
                        | currentRepos = RemoteData.succeed (List.filter (\currentRepo -> currentRepo /= repo) (RemoteData.withDefault [] model.currentRepos))
                        , sourceRepos = updateSourceRepoStatus repo NotAsked model.sourceRepos updateSourceRepoListByRepoName
                      }
                    , Cmd.none
                    )
                        |> Alerting.addToastIfUnique Alerts.config AlertsUpdate (Alerts.Success "Success" (repo.full_name ++ " removed.") Nothing)

                Err error ->
                    ( model, addError error )

        RestartedBuildResponse org repo buildNumber response ->
            case response of
                Ok ( _, build ) ->
                    let
                        restartedBuild =
                            "Build " ++ String.join "/" [ org, repo, buildNumber ]

                        newBuildNumber =
                            String.fromInt <| build.number

                        newBuild =
                            String.join "/" [ "", org, repo, newBuildNumber ]
                    in
                    ( model
                    , getBuilds model org repo Nothing Nothing
                    )
                        |> Alerting.addToastIfUnique Alerts.config AlertsUpdate (Alerts.Success "Success" (restartedBuild ++ " restarted.") (Just ( "View Build #" ++ newBuildNumber, newBuild )))

                Err error ->
                    ( model, addError error )

        BuildResponse org repo _ response ->
            case response of
                Ok ( _, build ) ->
                    let
                        builds =
                            model.builds
                    in
                    ( { model | builds = { builds | org = org, repo = repo }, build = RemoteData.succeed build }, Cmd.none )

                Err error ->
                    ( model, addError error )

        BuildsResponse org repo response ->
            let
                currentBuilds =
                    model.builds
            in
            case response of
                Ok ( meta, builds ) ->
                    let
                        pager =
                            Pagination.get meta.headers
                    in
                    ( { model | builds = { currentBuilds | org = org, repo = repo, builds = RemoteData.succeed builds, pager = pager } }, Cmd.none )

                Err error ->
                    ( { model | builds = { currentBuilds | builds = toFailure error } }, addError error )

        StepResponse _ _ _ _ response ->
            case response of
                Ok ( _, step ) ->
                    ( updateStep model step, Cmd.none )

                Err error ->
                    ( model, addError error )

        StepsResponse org repo buildNumber response ->
            case response of
                Ok ( _, stepsResponse ) ->
                    let
                        steps =
                            RemoteData.succeed stepsResponse

                        cmd =
                            getBuildStepsLogs model org repo buildNumber steps
                    in
                    ( { model | steps = steps }, cmd )

                Err error ->
                    ( model, addError error )

        StepLogResponse response ->
            case response of
                Ok ( _, log ) ->
                    ( updateLogs model log, Cmd.none )

                Err error ->
                    ( model, addError error )

        AddRepo repo ->
            let
                payload : AddRepositoryPayload
                payload =
                    buildAddRepositoryPayload repo model.velaSourceBaseURL

                body : Http.Body
                body =
                    Http.jsonBody <| encodeAddRepository payload
            in
            ( { model | sourceRepos = updateSourceRepoStatus repo Loading model.sourceRepos updateSourceRepoListByRepoName }
            , Api.try (RepoAddedResponse repo) <| Api.addRepository model body
            )

        UpdateRepoEvent org repo field value ->
            let
                payload : UpdateRepositoryPayload
                payload =
                    buildUpdateRepoBoolPayload field value

                body : Http.Body
                body =
                    Http.jsonBody <| encodeUpdateRepository payload
            in
            ( model
            , Api.try (RepoUpdatedResponse field) (Api.updateRepository model org repo body)
            )

        UpdateRepoAccess org repo field value ->
            let
                payload : UpdateRepositoryPayload
                payload =
                    buildUpdateRepoStringPayload field value

                body : Http.Body
                body =
                    Http.jsonBody <| encodeUpdateRepository payload
            in
            ( model
            , Api.try (RepoUpdatedResponse field) (Api.updateRepository model org repo body)
            )

        UpdateRepoTimeout org repo field value ->
            let
                payload : UpdateRepositoryPayload
                payload =
                    buildUpdateRepoIntPayload field value

                body : Http.Body
                body =
                    Http.jsonBody <| encodeUpdateRepository payload
            in
            ( model
            , Api.try (RepoUpdatedResponse field) (Api.updateRepository model org repo body)
            )

        AddOrgRepos repos ->
            ( model
            , Cmd.batch <| List.map (Util.dispatch << AddRepo) repos
            )

        ClickHook org repo buildNumber ->
            let
                ( hookBuilds, action ) =
                    clickHook model org repo buildNumber
            in
            ( { model | hookBuilds = hookBuilds }
            , action
            )

<<<<<<< HEAD
        GotoPage pageNumber ->
            case model.page of
                Pages.RepositoryBuilds org repo _ maybePerPage ->
                    let
                        currentBuilds =
                            model.builds

                        loadingBuilds =
                            { currentBuilds | builds = Loading }
                    in
                    ( { model | builds = loadingBuilds }, Navigation.pushUrl model.navigationKey <| Routes.routeToUrl <| Routes.RepositoryBuilds org repo (Just pageNumber) maybePerPage )

                Pages.Hooks org repo _ maybePerPage ->
                    let
                        currentHooks =
                            model.hooks

                        loadingHooks =
                            { currentHooks | hooks = Loading }
                    in
                    ( { model | hooks = loadingHooks }, Navigation.pushUrl model.navigationKey <| Routes.routeToUrl <| Routes.Hooks org repo (Just pageNumber) maybePerPage )

                _ ->
                    ( model, Cmd.none )
=======
        ClickStep org repo buildNumber stepNumber ->
            let
                ( steps, action ) =
                    clickStep model org repo buildNumber stepNumber
            in
            ( { model | steps = steps }
            , action
            )
>>>>>>> 6b06368e

        RestartBuild org repo buildNumber ->
            ( model
            , restartBuild model org repo buildNumber
            )

        Error error ->
            ( model, Cmd.none )
                |> Alerting.addToastIfUnique Alerts.config AlertsUpdate (Alerts.Error "Error" error)

        HooksResponse _ _ response ->
            let
                currentHooks =
                    model.hooks
            in
            case response of
                Ok ( meta, hooks ) ->
                    let
                        pager =
                            Pagination.get meta.headers
                    in
                    ( { model | hooks = { currentHooks | hooks = RemoteData.succeed hooks, pager = pager } }, Cmd.none )

                Err error ->
                    ( { model | hooks = { currentHooks | hooks = toFailure error } }, addError error )

        HookBuildResponse org repo buildNumber response ->
            case response of
                Ok ( _, build ) ->
                    ( { model | hookBuilds = receiveHookBuild ( org, repo, buildNumber ) (RemoteData.succeed build) model.hookBuilds }, Cmd.none )

                Err error ->
                    ( { model | hookBuilds = receiveHookBuild ( org, repo, buildNumber ) (toFailure error) model.hookBuilds }, addError error )

        AlertsUpdate subMsg ->
            Alerting.update Alerts.config AlertsUpdate subMsg model

        ClickedLink urlRequest ->
            case urlRequest of
                Browser.Internal url ->
                    ( model, Navigation.pushUrl model.navigationKey <| Url.toString url )

                Browser.External url ->
                    ( model, Navigation.load url )

        SearchSourceRepos org searchBy ->
            let
                filters =
                    Dict.update org (\_ -> Just searchBy) model.sourceSearchFilters
            in
            ( { model | sourceSearchFilters = filters }, Cmd.none )

        ChangeRepoTimeout inTimeout ->
            let
                newTimeout =
                    case String.toInt inTimeout of
                        Just t ->
                            Just t

                        Nothing ->
                            Just 0
            in
            ( { model | inTimeout = newTimeout }, Cmd.none )

        RefreshSettings org repo ->
            ( { model | inTimeout = Nothing, repo = Loading }, Api.try RepoResponse <| Api.getRepo model org repo )

        AdjustTimeZone newZone ->
            ( { model | zone = newZone }
            , Cmd.none
            )

        AdjustTime newTime ->
            ( { model | time = newTime }
            , Cmd.none
            )

        Tick interval time ->
            case interval of
                OneSecond ->
                    ( { model | time = time }, Cmd.none )

                FiveSecond data ->
                    ( model, refreshPage model data )

        NoOp ->
            ( model, Cmd.none )



-- SUBSCRIPTIONS


subscriptions : Model -> Sub Msg
subscriptions model =
    Sub.batch
        [ Interop.onSessionChange decodeOnSessionChange
        , every Util.oneSecondMillis <| Tick OneSecond
        , every Util.fiveSecondsMillis <| Tick (FiveSecond <| refreshData model)
        ]


decodeOnSessionChange : Decode.Value -> Msg
decodeOnSessionChange sessionJson =
    case Decode.decodeValue decodeSession sessionJson of
        Ok session ->
            if String.isEmpty session.token then
                NewRoute Routes.Login

            else
                SessionChanged (Just session)

        Err _ ->
            -- typically you end up here when getting logged out where we return null
            SessionChanged Nothing


{-| refreshPage : refreshes Vela data based on current page and build status
-}
refreshPage : Model -> RefreshData -> Cmd Msg
refreshPage model _ =
    let
        page =
            model.page
    in
    case page of
        Pages.RepositoryBuilds org repo maybePage maybePerPage ->
            getBuilds model org repo maybePage maybePerPage

        Pages.Build org repo buildNumber ->
            Cmd.batch
                [ getBuilds model org repo Nothing Nothing
                , refreshBuild model org repo buildNumber
                , refreshBuildSteps model org repo buildNumber
                , refreshLogs model org repo buildNumber model.steps
                ]

        Pages.Hooks org repo maybePage maybePerPage ->
            Cmd.batch
                [ getHooks model org repo maybePage maybePerPage
                , refreshHookBuilds model
                ]

        _ ->
            Cmd.none


{-| refreshData : takes model and extracts data needed to refresh the page
-}
refreshData : Model -> RefreshData
refreshData model =
    let
        buildNumber =
            case model.build of
                Success build ->
                    Just <| String.fromInt build.number

                _ ->
                    Nothing
    in
    { org = model.builds.org, repo = model.builds.repo, build_number = buildNumber, steps = Nothing }


{-| refreshBuild : takes model org repo and build number and refreshes the build status
-}
refreshBuild : Model -> Org -> Repo -> BuildNumber -> Cmd Msg
refreshBuild model org repo buildNumber =
    let
        refresh =
            getBuild model org repo buildNumber
    in
    if shouldRefresh model.build then
        refresh

    else
        Cmd.none


{-| refreshBuildSteps : takes model org repo and build number and refreshes the build steps based on step status
-}
refreshBuildSteps : Model -> Org -> Repo -> BuildNumber -> Cmd Msg
refreshBuildSteps model org repo buildNumber =
    let
        refresh =
            case model.steps of
                Success steps ->
                    Cmd.batch <|
                        List.map
                            (\step -> getBuildStep model org repo buildNumber <| String.fromInt step.number)
                        <|
                            filterCompletedSteps steps

                _ ->
                    Cmd.none
    in
    if shouldRefresh model.build then
        refresh

    else
        Cmd.none


{-| refreshHookBuilds : takes model org and repo and refreshes the hook builds being viewed by the user
-}
refreshHookBuilds : Model -> Cmd Msg
refreshHookBuilds model =
    let
        builds =
            Dict.keys model.hookBuilds

        buildsToRefresh =
            List.filter
                (\build -> shouldRefreshHookBuild <| Maybe.withDefault ( NotAsked, False ) <| Dict.get build model.hookBuilds)
                builds

        refreshCmds =
            List.map (\( org, repo, buildNumber ) -> getHookBuild model org repo buildNumber) buildsToRefresh
    in
    Cmd.batch refreshCmds


{-| shouldRefresh : takes build and returns true if a refresh is required
-}
shouldRefresh : WebData Build -> Bool
shouldRefresh build =
    case build of
        Success bld ->
            case bld.status of
                -- Do not refresh a build in success or failure state
                Vela.Success ->
                    False

                Vela.Failure ->
                    False

                _ ->
                    True

        NotAsked ->
            True

        -- Do not refresh a Failed or Loading build
        Failure _ ->
            False

        Loading ->
            False


{-| shouldRefreshHookBuild : takes build and viewing state and returns true if a refresh is required
-}
shouldRefreshHookBuild : ( WebData Build, Viewing ) -> Bool
shouldRefreshHookBuild ( build, viewing ) =
    viewing && shouldRefresh build


{-| filterCompletedSteps : filters out completed steps based on success and failure
-}
filterCompletedSteps : Steps -> Steps
filterCompletedSteps steps =
    List.filter (\step -> step.status /= Vela.Success && step.status /= Vela.Failure) steps


{-| refreshLogs : takes model org repo and build number and steps and refreshes the build step logs depending on their status
-}
refreshLogs : Model -> Org -> Repo -> BuildNumber -> WebData Steps -> Cmd Msg
refreshLogs model org repo buildNumber inSteps =
    let
        stepsToRefresh =
            RemoteData.succeed <|
                case inSteps of
                    Success s ->
                        -- Do not refresh logs for a step in success or failure state
                        List.filter (\step -> step.status /= Vela.Success && step.status /= Vela.Failure) s

                    _ ->
                        []

        refresh =
            getBuildStepsLogs model org repo buildNumber stepsToRefresh
    in
    if shouldRefresh model.build then
        refresh

    else
        Cmd.none



-- VIEW


view : Model -> Document Msg
view model =
    let
        ( title, content ) =
            viewContent model
    in
    { title = "Vela - " ++ title
    , body =
        [ lazy2 viewHeader model.session { feedbackLink = model.velaFeedbackURL, docsLink = model.velaDocsURL }
        , viewNav model
        , div [ class "util" ] [ Build.viewBuildHistory model.time model.zone model.page model.builds.org model.builds.repo model.builds.builds ]
        , main_ []
            [ div [ class "content-wrap" ] [ content ] ]
        , div [ Util.testAttribute "alerts", class "alerts" ] [ Alerting.view Alerts.config Alerts.view AlertsUpdate model.toasties ]
        ]
    }


viewContent : Model -> ( String, Html Msg )
viewContent model =
    case model.page of
        Pages.Overview ->
            ( "Overview"
            , viewOverview model
            )

        Pages.AddRepositories ->
            ( "Add Repositories"
            , viewAddRepos model
            )

        Pages.Hooks org repo maybePage _ ->
            let
                page : String
                page =
                    case maybePage of
                        Nothing ->
                            ""

                        Just p ->
                            " (page " ++ String.fromInt p ++ ")"
            in
            ( String.join "/" [ org, repo ] ++ " hooks" ++ page
            , div []
                [ Pager.view model.hooks.pager GotoPage
                , Pages.Hooks.view model.hooks model.hookBuilds model.time org repo ClickHook
                , Pager.view model.hooks.pager GotoPage
                ]
            )

        Pages.Settings org repo ->
            ( String.join "/" [ org, repo ] ++ " settings"
            , Pages.Settings.view model.repo model.inTimeout UpdateRepoEvent UpdateRepoAccess UpdateRepoTimeout ChangeRepoTimeout
            )

        Pages.RepositoryBuilds org repo maybePage _ ->
            let
                page : String
                page =
                    case maybePage of
                        Nothing ->
                            ""

                        Just p ->
                            " (page " ++ String.fromInt p ++ ")"
            in
            ( String.join "/" [ org, repo ] ++ " builds" ++ page
            , div [] [ Pager.view model.builds.pager GotoPage, viewRepositoryBuilds model.builds model.time org repo, Pager.view model.builds.pager GotoPage ]
            )

        Pages.Build org repo num ->
            ( "Build #" ++ num ++ " - " ++ String.join "/" [ org, repo ]
            , viewFullBuild model.time org repo model.build model.steps model.logs ClickStep
            )

        Pages.Login ->
            ( "Login"
            , viewLogin
            )

        Pages.Logout ->
            ( "Logout"
            , h1 [] [ text "Logging out" ]
            )

        Pages.Authenticate _ ->
            ( "Authentication"
            , h1 [ Util.testAttribute "page-h1" ] [ text "Authenticating..." ]
            )

        Pages.NotFound ->
            -- TODO: make this page more helpful
            ( "404"
            , h1 [] [ text "Not Found" ]
            )


viewLogin : Html Msg
viewLogin =
    div []
        [ h1 [] [ text "Authorize Via" ]
        , button [ class "btn-login", class "-solid", onClick SignInRequested, Util.testAttribute "login-button" ]
            [ FeatherIcons.github
                |> FeatherIcons.withSize 20
                |> FeatherIcons.withClass "login-source-icon"
                |> FeatherIcons.toHtml [ attribute "aria-hidden" "true" ]
            , text "GitHub"
            ]
        , p [] [ text "You will be taken to Github to authenticate." ]
        ]


viewOverview : Model -> Html Msg
viewOverview model =
    let
        blankMessage : Html Msg
        blankMessage =
            div [ class "overview" ]
                [ h1 [] [ text "Let's get Started!" ]
                , p []
                    [ text "To have Vela start building your projects we need to get them added."
                    , br [] []
                    , text "Add repositories from your GitHub account to Vela now!"
                    ]
                , a [ class "-btn", class "-solid", class "-overview", Routes.href Routes.AddRepositories ] [ text "Add Repositories" ]
                ]
    in
    div []
        [ case model.currentRepos of
            Success repos ->
                let
                    activeRepos : Repositories
                    activeRepos =
                        List.filter .active repos
                in
                if List.length activeRepos > 0 then
                    activeRepos
                        |> recordsGroupBy .org
                        |> viewCurrentRepoListByOrg

                else
                    blankMessage

            Loading ->
                div []
                    [ h1 [] [ text "Loading your Repositories", span [ class "loading-ellipsis" ] [] ]
                    ]

            NotAsked ->
                blankMessage

            Failure _ ->
                text ""
        ]


viewSingleRepo : Repository -> Html Msg
viewSingleRepo repo =
    div [ class "-item", Util.testAttribute "repo-item" ]
        [ div [] [ text repo.name ]
        , div [ class "-actions" ]
            [ a
                [ class "-btn"
                , class "-inverted"
                , class "-view"
                , Routes.href <| Routes.Settings repo.org repo.name
                ]
                [ text "Settings" ]
            , button [ class "-inverted", Util.testAttribute "repo-remove", onClick <| RemoveRepo repo ] [ text "Remove" ]
            , a
                [ class "-btn"
                , class "-inverted"
                , class "-view"
                , Util.testAttribute "repo-hooks"
                , Routes.href <| Routes.Hooks repo.org repo.name Nothing Nothing
                ]
                [ text "Hooks" ]
            , a
                [ class "-btn"
                , class "-solid"
                , class "-view"
                , Util.testAttribute "repo-view"
                , Routes.href <| Routes.RepositoryBuilds repo.org repo.name Nothing Nothing
                ]
                [ text "View" ]
            ]
        ]


viewOrg : String -> Repositories -> Html Msg
viewOrg org repos =
    div [ class "repo-org", Util.testAttribute "repo-org" ]
        [ details [ class "details", class "repo-item", attribute "open" "open" ]
            (summary [ class "summary" ] [ text org ]
                :: List.map viewSingleRepo repos
            )
        ]


viewCurrentRepoListByOrg : Dict String Repositories -> Html Msg
viewCurrentRepoListByOrg repoList =
    repoList
        |> Dict.toList
        |> Util.filterEmptyLists
        |> List.map (\( org, repos ) -> viewOrg org repos)
        |> div [ class "repo-list" ]


{-| viewAddRepos : takes model and renders account page for adding repos to overview
-}
viewAddRepos : Model -> Html Msg
viewAddRepos model =
    let
        loading =
            div []
                [ h1 []
                    [ text "Loading your Repositories"
                    , span [ class "loading-ellipsis" ] []
                    ]
                , p []
                    [ text <|
                        "Hang tight while we grab the list of repositories that you have access to from Github. If you have access to "
                            ++ "a lot of organizations and repositories this might take a little while."
                    ]
                ]
    in
    case model.sourceRepos of
        Success sourceRepos ->
            div [ class "source-repos", Util.testAttribute "source-repos" ]
                [ repoSearchBarGlobal model
                , viewSourceRepos model sourceRepos
                ]

        Loading ->
            loading

        NotAsked ->
            loading

        Failure _ ->
            div []
                [ p []
                    [ text <|
                        "There was an error fetching your available repositories... Click Refresh or try again later!"
                    ]
                ]


{-| viewSourceRepos : takes model and source repos and renders them based on user search
-}
viewSourceRepos : Model -> SourceRepositories -> Html Msg
viewSourceRepos model sourceRepos =
    if shouldSearch <| searchFilterGlobal model.sourceSearchFilters then
        -- Search and render repos using the global filter
        searchReposGlobal model.sourceSearchFilters sourceRepos

    else
        -- Render repos normally
        sourceRepos
            |> Dict.toList
            |> Util.filterEmptyLists
            |> List.map (\( org, repos_ ) -> viewSourceOrg model org repos_)
            |> div [ class "repo-list" ]


{-| viewSourceOrg : renders the source repositories available to a user by org
-}
viewSourceOrg : Model -> Org -> Repositories -> Html Msg
viewSourceOrg model org repos =
    let
        ( repos_, filtered, content ) =
            if shouldSearch <| searchFilterLocal org model.sourceSearchFilters then
                -- Search and render repos using the global filter
                searchReposLocal org model.sourceSearchFilters repos

            else
                -- Render repos normally
                ( repos, False, List.map viewSourceRepo repos )
    in
    viewSourceOrgDetails model org repos_ filtered content


{-| viewSourceOrgDetails : renders the source repositories by org as an html details element
-}
viewSourceOrgDetails : Model -> Org -> Repositories -> Bool -> List (Html Msg) -> Html Msg
viewSourceOrgDetails model org repos filtered content =
    div [ class "org" ]
        [ details [ class "details", class "repo-item" ] <|
            viewSourceOrgSummary model org repos filtered content
        ]


{-| viewSourceOrgSummary : renders the source repositories details summary
-}
viewSourceOrgSummary : Model -> Org -> Repositories -> Bool -> List (Html Msg) -> List (Html Msg)
viewSourceOrgSummary model org repos filtered content =
    summary [ class "summary", Util.testAttribute <| "source-org-" ++ org ]
        [ div [ class "org-header" ]
            [ text org
            , viewRepoCount repos
            ]
        ]
        :: div [ class "source-actions" ]
            [ repoSearchBarLocal model org
            , addReposBtn org repos filtered
            ]
        :: content


{-| viewSourceRepo : renders single repo within a list of org repos

    viewSourceRepo uses model.SourceRepositories and buildAddRepoElement to determine the state of each specific 'Add' button

-}
viewSourceRepo : Repository -> Html Msg
viewSourceRepo repo =
    div [ class "-item", Util.testAttribute <| "source-repo-" ++ repo.name ]
        [ div [] [ text repo.name ]
        , buildAddRepoElement repo
        ]


{-| viewSearchedSourceRepo : renders single repo when searching across all repos
-}
viewSearchedSourceRepo : Repository -> Html Msg
viewSearchedSourceRepo repo =
    div [ class "-item", Util.testAttribute <| "source-repo-" ++ repo.name ]
        [ div [] [ text <| repo.org ++ "/" ++ repo.name ]
        , buildAddRepoElement repo
        ]


{-| viewRepoCount : renders the amount of repos available within an org
-}
viewRepoCount : List a -> Html Msg
viewRepoCount repos =
    span [ class "repo-count", Util.testAttribute "source-repo-count" ] [ code [] [ text <| (String.fromInt <| List.length repos) ++ " repos" ] ]


{-| addReposBtn : takes List of repos and renders a button to add them all at once, texts depends on user input filter
-}
addReposBtn : Org -> Repositories -> Bool -> Html Msg
addReposBtn org repos filtered =
    button [ class "-inverted", Util.testAttribute <| "add-org-" ++ org, onClick (AddOrgRepos repos) ]
        [ text <|
            if filtered then
                "Add Results"

            else
                "Add All"
        ]


{-| buildAddRepoElement : builds action element for adding single repos
-}
buildAddRepoElement : Repository -> Html Msg
buildAddRepoElement repo =
    case repo.added of
        NotAsked ->
            button [ class "-solid", onClick (AddRepo repo) ] [ text "Add" ]

        Loading ->
            div [ class "repo-add--adding" ] [ span [ class "repo-add--adding-text" ] [ text "Adding" ], span [ class "loading-ellipsis" ] [] ]

        Failure _ ->
            div [ class "repo-add--failed", onClick (AddRepo repo) ] [ FeatherIcons.refreshCw |> FeatherIcons.toHtml [ attribute "role" "img" ], text "Failed" ]

        Success addedStatus ->
            if addedStatus then
                div [ class "-added-container" ]
                    [ div [ class "repo-add--added" ] [ FeatherIcons.check |> FeatherIcons.toHtml [ attribute "role" "img" ], span [] [ text "Added" ] ]
                    , a [ class "-btn", class "-solid", class "-view", Routes.href <| Routes.RepositoryBuilds repo.org repo.name Nothing Nothing ] [ text "View" ]
                    ]

            else
                div [ class "repo-add--failed", onClick (AddRepo repo) ] [ FeatherIcons.refreshCw |> FeatherIcons.toHtml [ attribute "role" "img" ], text "Failed" ]


{-| repoSearchBarGlobal : renders a input bar for searching across all repos
-}
repoSearchBarGlobal : Model -> Html Msg
repoSearchBarGlobal model =
    div [ class "-filter", Util.testAttribute "global-search-bar" ]
        [ FeatherIcons.filter |> FeatherIcons.toHtml [ attribute "role" "img" ]
        , input
            [ Util.testAttribute "global-search-input"
            , placeholder "Type to filter all repositories..."
            , value <| searchFilterGlobal model.sourceSearchFilters
            , onInput <| SearchSourceRepos ""
            ]
            []
        ]


{-| repoSearchBarLocal : takes an org and placeholder text and renders a search bar for local repo filtering
-}
repoSearchBarLocal : Model -> Org -> Html Msg
repoSearchBarLocal model org =
    div [ class "-filter", Util.testAttribute "local-search-bar" ]
        [ FeatherIcons.filter |> FeatherIcons.toHtml [ attribute "role" "img" ]
        , input
            [ Util.testAttribute <| "local-search-input-" ++ org
            , placeholder <|
                "Type to filter repositories in "
                    ++ org
                    ++ "..."
            , value <| searchFilterLocal org model.sourceSearchFilters
            , onInput <| SearchSourceRepos org
            ]
            []
        ]


{-| viewNav : uses current state to render navigation, such as breadcrumb
-}
viewNav : Model -> Html Msg
viewNav model =
    nav [ class "navigation", attribute "aria-label" "Navigation" ]
        [ Crumbs.view model.page
        , navButton model
        ]


{-| navButton : uses current page to build the commonly used button on the right side of the nav
-}
navButton : Model -> Html Msg
navButton model =
    case model.page of
        Pages.Overview ->
            case model.currentRepos of
                Success repos ->
                    if (repos |> List.filter .active |> List.length) > 0 then
                        a
                            [ class "-btn"
                            , class "-inverted"
                            , Util.testAttribute "repo-add"
                            , Routes.href <| Routes.AddRepositories
                            ]
                            [ text "Add Repositories" ]

                    else
                        text ""

                _ ->
                    text ""

        Pages.AddRepositories ->
            button
                [ classList
                    [ ( "btn-refresh", True )
                    , ( "-inverted", True )
                    , ( "loading", model.sourceRepos == Loading )
                    ]
                , onClick FetchSourceRepositories
                , disabled (model.sourceRepos == Loading)
                , Util.testAttribute "refresh-source-repos"
                ]
                [ case model.sourceRepos of
                    Loading ->
                        text "Loading…"

                    _ ->
                        text "Refresh List"
                ]

        Pages.RepositoryBuilds org repo maybePage maybePerPage ->
            div [ class "nav-buttons" ]
                [ a
                    [ class "-btn"
                    , class "-inverted"
                    , class "-hooks"
                    , Util.testAttribute <| "goto-repo-hooks-" ++ org ++ "/" ++ repo
                    , Routes.href <| Routes.Hooks org repo maybePage maybePerPage
                    ]
                    [ text "Hooks" ]
                , a
                    [ class "-btn"
                    , class "-inverted"
                    , Util.testAttribute <| "goto-repo-settings-" ++ org ++ "/" ++ repo
                    , Routes.href <| Routes.Settings org repo
                    ]
                    [ text "Repo Settings" ]
                ]

        Pages.Settings org repo ->
            button
                [ classList
                    [ ( "btn-refresh", True )
                    , ( "-inverted", True )
                    ]
                , onClick <| RefreshSettings org repo
                , Util.testAttribute "refresh-repo-settings"
                ]
                [ text "Refresh Settings"
                ]

        Pages.Build org repo buildNumber ->
            button
                [ classList
                    [ ( "btn-restart-build", True )
                    , ( "-inverted", True )
                    ]
                , onClick <| RestartBuild org repo buildNumber
                , Util.testAttribute "restart-build"
                ]
                [ text "Restart Build"
                ]

        _ ->
            text ""


viewHeader : Maybe Session -> { feedbackLink : String, docsLink : String } -> Html Msg
viewHeader maybeSession { feedbackLink, docsLink } =
    let
        session : Session
        session =
            Maybe.withDefault defaultSession maybeSession
    in
    header []
        [ div [ class "identity", Util.testAttribute "identity" ]
            [ a [ Routes.href Routes.Overview, class "identity-logo-link", attribute "aria-label" "Home" ] [ velaLogo 24 ]
            , case session.username of
                "" ->
                    details [ class "details", class "identity-name", attribute "role" "navigation" ]
                        [ summary [ class "summary" ] [ text "Vela" ] ]

                _ ->
                    details [ class "details", class "identity-name", attribute "role" "navigation" ]
                        [ summary [ class "summary" ]
                            [ text session.username
                            , FeatherIcons.chevronDown |> FeatherIcons.withSize 20 |> FeatherIcons.withClass "details-icon-expand" |> FeatherIcons.toHtml []
                            ]
                        , ul [ attribute "aria-hidden" "true", attribute "role" "menu" ]
                            [ li [] [ a [ Routes.href Routes.Logout, Util.testAttribute "logout-link", attribute "role" "menuitem" ] [ text "Logout" ] ]
                            ]
                        ]
            ]
        , div [ class "help-links" ]
            [ a [ href feedbackLink, attribute "aria-label" "go to feedback" ] [ text "feedback" ]
            , a [ href docsLink, attribute "aria-label" "go to docs" ] [ text "docs" ]
            , FeatherIcons.terminal |> FeatherIcons.withSize 18 |> FeatherIcons.toHtml []
            ]
        ]



-- HELPERS


buildUrl : String -> List String -> List QueryParameter -> String
buildUrl base paths params =
    UB.crossOrigin base paths params


{-| recordsGroupBy takes a list of records and groups them by the provided key

    recordsGroupBy .lastname listOfFullNames

-}
recordsGroupBy : (a -> comparable) -> List a -> Dict comparable (List a)
recordsGroupBy key recordList =
    List.foldr (\x acc -> Dict.update (key x) (Maybe.map ((::) x) >> Maybe.withDefault [ x ] >> Just) acc) Dict.empty recordList


setNewPage : Routes.Route -> Model -> ( Model, Cmd Msg )
setNewPage route model =
    let
        sessionHasToken : Bool
        sessionHasToken =
            case model.session of
                Just session ->
                    String.length session.token > 0

                Nothing ->
                    False
    in
    case ( route, sessionHasToken ) of
        -- Logged in and on auth flow pages - what are you doing here?
        ( Routes.Login, True ) ->
            ( model, Navigation.pushUrl model.navigationKey <| Routes.routeToUrl Routes.Overview )

        ( Routes.Authenticate _, True ) ->
            ( model, Navigation.pushUrl model.navigationKey <| Routes.routeToUrl Routes.Overview )

        -- "Not logged in" (yet) and on auth flow pages, continue on..
        ( Routes.Authenticate { code, state }, False ) ->
            ( { model | page = Pages.Authenticate <| AuthParams code state }
            , Api.try UserResponse <| Api.getUser model <| AuthParams code state
            )

        -- On the login page but not logged in.. good place to be
        ( Routes.Login, False ) ->
            ( { model | page = Pages.Login }, Cmd.none )

        -- "Normal" page handling below
        ( Routes.Overview, True ) ->
            ( { model | page = Pages.Overview }, Api.tryAll RepositoriesResponse <| Api.getAllRepositories model )

        ( Routes.AddRepositories, True ) ->
            case model.sourceRepos of
                NotAsked ->
                    ( { model | page = Pages.AddRepositories, sourceRepos = Loading }
                    , Api.try SourceRepositoriesResponse <| Api.getSourceRepositories model
                    )

                Failure _ ->
                    ( { model | page = Pages.AddRepositories, sourceRepos = Loading }
                    , Api.try SourceRepositoriesResponse <| Api.getSourceRepositories model
                    )

                _ ->
                    ( { model | page = Pages.AddRepositories }, Cmd.none )

        ( Routes.Hooks org repo maybePage maybePerPage, True ) ->
            loadHooksPage model org repo maybePage maybePerPage

        ( Routes.Settings org repo, True ) ->
            loadSettingsPage model org repo

        ( Routes.RepositoryBuilds org repo maybePage maybePerPage, True ) ->
            loadRepoBuildsPage model org repo maybePage maybePerPage

        ( Routes.Build org repo buildNumber, True ) ->
            loadBuildPage model org repo buildNumber

        ( Routes.Logout, True ) ->
            ( { model | session = Nothing }
            , Cmd.batch
                [ Interop.storeSession Encode.null
                , Navigation.pushUrl model.navigationKey <| Routes.routeToUrl Routes.Login
                ]
            )

        -- Not found page handling
        ( Routes.NotFound, True ) ->
            ( { model | page = Pages.NotFound }, Cmd.none )

        -- Hitting any page and not being logged in will land you on the login page
        ( _, False ) ->
            ( model
            , Cmd.batch
                [ Interop.storeSession <| encodeSession <| Session "" "" <| Url.toString model.entryURL
                , Navigation.pushUrl model.navigationKey <| Routes.routeToUrl Routes.Login
                ]
            )


{-| loadHooksPage : takes model org and repo and loads the hooks page.
-}
loadHooksPage : Model -> Org -> Repo -> Maybe Pagination.Page -> Maybe Pagination.PerPage -> ( Model, Cmd Msg )
loadHooksPage model org repo maybePage maybePerPage =
    -- Fetch builds from Api
    let
        loadedHooks =
            model.hooks

        loadingHooks =
            { loadedHooks | hooks = Loading }
    in
    ( { model | page = Pages.Hooks org repo maybePage maybePerPage, hooks = loadingHooks, hookBuilds = Dict.empty }
    , Cmd.batch
        [ getHooks model org repo maybePage maybePerPage
        ]
    )


{-| loadSettingsPage : takes model org and repo and loads the page for updating repo configurations
-}
loadSettingsPage : Model -> Org -> Repo -> ( Model, Cmd Msg )
loadSettingsPage model org repo =
    -- Fetch repo from Api
    ( { model | page = Pages.Settings org repo, repo = Loading, inTimeout = Nothing }
    , getRepo model org repo
    )


{-| loadRepoBuildsPage : takes model org and repo and loads the appropriate builds.

    loadRepoBuildsPage   Checks if the builds have already been loaded from the repo view. If not, fetches the builds from the Api.

-}
loadRepoBuildsPage : Model -> Org -> Repo -> Maybe Pagination.Page -> Maybe Pagination.PerPage -> ( Model, Cmd Msg )
loadRepoBuildsPage model org repo maybePage maybePerPage =
    let
        -- Builds already loaded
        loadedBuilds =
            model.builds

        -- Set builds to Loading
        loadingBuilds =
            { loadedBuilds | org = org, repo = repo, builds = Loading }
    in
    -- Fetch builds from Api
    ( { model | page = Pages.RepositoryBuilds org repo maybePage maybePerPage, builds = loadingBuilds }
    , Cmd.batch
        [ getBuilds model org repo maybePage maybePerPage
        ]
    )


{-| loadBuildPage : takes model org, repo, and build number and loads the appropriate build.

    loadBuildPage   Checks if the build has already been loaded from the repo view. If not, fetches the build from the Api.

-}
loadBuildPage : Model -> Org -> Repo -> BuildNumber -> ( Model, Cmd Msg )
loadBuildPage model org repo buildNumber =
    let
        modelBuilds =
            model.builds

        builds =
            if not <| Util.isSuccess model.builds.builds then
                { modelBuilds | builds = Loading }

            else
                model.builds
    in
    -- Fetch build from Api
    ( { model | page = Pages.Build org repo buildNumber, builds = builds, build = Loading, steps = NotAsked, logs = [] }
    , Cmd.batch
        [ getBuilds model org repo Nothing Nothing
        , getBuild model org repo buildNumber
        , getAllBuildSteps model org repo buildNumber
        ]
    )


{-| updateSourceRepoStatus : update the UI state for source repos, single or by org
-}
updateSourceRepoStatus : Repository -> WebData Bool -> WebData SourceRepositories -> SourceRepoUpdateFunction -> WebData SourceRepositories
updateSourceRepoStatus repo status sourceRepos updateFn =
    case sourceRepos of
        Success repos ->
            case Dict.get repo.org repos of
                Just orgRepos ->
                    RemoteData.succeed <| updateSourceRepoDict repo status repos orgRepos updateFn

                _ ->
                    sourceRepos

        _ ->
            sourceRepos


{-| updateSourceRepoDict : update the dictionary containing org source repo lists
-}
updateSourceRepoDict : Repository -> WebData Bool -> Dict String Repositories -> Repositories -> SourceRepoUpdateFunction -> Dict String Repositories
updateSourceRepoDict repo status repos orgRepos updateFn =
    Dict.update repo.org (\_ -> Just <| updateFn repo status orgRepos) repos


{-| updateSourceRepoListByRepoName : list map for updating single repo status by repo name
-}
updateSourceRepoListByRepoName : Repository -> WebData Bool -> Repositories -> Repositories
updateSourceRepoListByRepoName repo status orgRepos =
    List.map
        (\sourceRepo ->
            if sourceRepo.name == repo.name then
                { sourceRepo | added = status }

            else
                sourceRepo
        )
        orgRepos


{-| buildAddRepositoryPayload : builds the payload for adding a repository via the api
-}
buildAddRepositoryPayload : Repository -> String -> AddRepositoryPayload
buildAddRepositoryPayload repo velaSourceBaseURL =
    { defaultAddRepositoryPayload
        | org = repo.org
        , name = repo.name
        , full_name = repo.org ++ "/" ++ repo.name
        , link = String.join "/" [ velaSourceBaseURL, repo.org, repo.name ]
        , clone = String.join "/" [ velaSourceBaseURL, repo.org, repo.name ] ++ ".git"
    }


{-| addError : takes a detailed http error and produces a Cmd Msg that invokes an action in the Errors module
-}
addError : Http.Detailed.Error String -> Cmd Msg
addError error =
    succeed
        (Error <| detailedErrorToString error)
        |> perform identity


{-| toFailure : maps a detailed error into a WebData Failure value
-}
toFailure : Http.Detailed.Error String -> WebData a
toFailure error =
    Failure <| Errors.detailedErrorToError error


{-| stepsIDs : extracts IDs from list of steps and returns List Int
-}
stepsIDs : Steps -> List Int
stepsIDs steps =
    List.map (\step -> step.number) steps


{-| logIDs : extracts IDs from list of logs and returns List Int
-}
logIDs : Logs -> List Int
logIDs logs =
    List.map (\log -> log.id) <| successfulLogs logs


{-| logIDs : extracts successful logs from list of logs and returns List Log
-}
successfulLogs : Logs -> List Log
successfulLogs logs =
    List.filterMap
        (\log ->
            case log of
                Success log_ ->
                    Just log_

                _ ->
                    Nothing
        )
        logs


{-| updateStep : takes model and incoming step and updates the list of steps if necessary
-}
updateStep : Model -> Step -> Model
updateStep model incomingStep =
    let
        steps =
            case model.steps of
                Success s ->
                    s

                _ ->
                    []

        stepExists =
            List.member incomingStep.number <| stepsIDs steps
    in
    if stepExists then
        { model
            | steps =
                RemoteData.succeed <|
                    updateIf (\step -> incomingStep.number == step.number)
                        (\step -> { incomingStep | viewing = step.viewing })
                        steps
        }

    else
        { model | steps = RemoteData.succeed <| incomingStep :: steps }


{-| updateLogs : takes model and incoming log and updates the list of logs if necessary
-}
updateLogs : Model -> Log -> Model
updateLogs model incomingLog =
    let
        logs =
            model.logs

        logExists =
            List.member incomingLog.id <| logIDs logs
    in
    if logExists then
        { model | logs = updateLog incomingLog logs }

    else if incomingLog.id /= 0 then
        { model | logs = addLog incomingLog logs }

    else
        model


{-| updateLogs : takes incoming log and logs and updates the appropriate log data
-}
updateLog : Log -> Logs -> Logs
updateLog incomingLog logs =
    setIf
        (\log ->
            case log of
                Success log_ ->
                    incomingLog.id == log_.id && incomingLog.data /= log_.data

                _ ->
                    True
        )
        (RemoteData.succeed incomingLog)
        logs


{-| addLog : takes incoming log and logs and adds log when not present
-}
addLog : Log -> Logs -> Logs
addLog incomingLog logs =
    RemoteData.succeed incomingLog :: logs


{-| searchReposGlobal : takes source repositories and search filters and renders filtered repos
-}
searchReposGlobal : RepoSearchFilters -> SourceRepositories -> Html Msg
searchReposGlobal filters repos =
    let
        filteredRepos =
            repos
                |> Dict.toList
                |> Util.filterEmptyLists
                |> List.map (\( _, repos_ ) -> repos_)
                |> List.concat
                |> List.filter (\repo -> filterRepo filters Nothing <| repo.org ++ "/" ++ repo.name)
    in
    div [ class "filtered-repos" ] <|
        -- Render the found repositories
        if not <| List.isEmpty filteredRepos then
            filteredRepos |> List.map (\repo -> viewSearchedSourceRepo repo)

        else
            -- No repos matched the search
            [ div [ class "-no-repos" ] [ text "No results" ] ]


{-| searchReposLocal : takes repo search filters, the org, and repos and renders a list of repos based on user-entered text
-}
searchReposLocal : Org -> RepoSearchFilters -> Repositories -> ( Repositories, Bool, List (Html Msg) )
searchReposLocal org filters repos =
    -- Filter the repos if the user typed more than 2 characters
    let
        filteredRepos =
            List.filter (\repo -> filterRepo filters (Just org) repo.name) repos
    in
    ( filteredRepos
    , True
    , if not <| List.isEmpty filteredRepos then
        List.map viewSourceRepo filteredRepos

      else
        [ div [ class "-no-repos" ] [ text "No results" ] ]
    )


{-| filterRepo : takes org/repo display filters, the org and filters a single repo based on user-entered text
-}
filterRepo : RepoSearchFilters -> Maybe Org -> String -> Bool
filterRepo filters org filterOn =
    let
        org_ =
            Maybe.withDefault "" <| org

        filterBy =
            Maybe.withDefault "" <| Dict.get org_ filters

        by =
            String.toLower filterBy

        on =
            String.toLower filterOn
    in
    String.contains by on


{-| searchFilterGlobal : takes repo search filters and returns the global filter (org == "")
-}
searchFilterGlobal : RepoSearchFilters -> SearchFilter
searchFilterGlobal filters =
    Maybe.withDefault "" <| Dict.get "" filters


{-| searchFilterLocal : takes repo search filters and org and returns the local filter
-}
searchFilterLocal : Org -> RepoSearchFilters -> SearchFilter
searchFilterLocal org filters =
    Maybe.withDefault "" <| Dict.get org filters


{-| shouldSearch : takes repo search filter and returns if results should be filtered
-}
shouldSearch : SearchFilter -> Bool
shouldSearch filter =
    String.length filter > 2


{-| clickHook : takes model org repo and build number and fetches build information from the api
-}
clickHook : Model -> Org -> Repo -> BuildNumber -> ( HookBuilds, Cmd Msg )
clickHook model org repo buildNumber =
    if buildNumber == "0" then
        ( model.hookBuilds
        , Cmd.none
        )

    else
        let
            ( buildInfo, action ) =
                case Dict.get ( org, repo, buildNumber ) model.hookBuilds of
                    Just ( webdataBuild, viewing ) ->
                        case webdataBuild of
                            Success _ ->
                                ( ( webdataBuild, not viewing ), Cmd.none )

                            Failure err ->
                                ( ( Failure err, not viewing ), Cmd.none )

                            _ ->
                                ( ( Loading, not viewing ), Cmd.none )

                    _ ->
                        ( ( Loading, True ), getHookBuild model org repo buildNumber )
        in
        ( Dict.update ( org, repo, buildNumber ) (\_ -> Just buildInfo) model.hookBuilds
        , action
        )


{-| clickStep : takes model org repo and step number and fetches step information from the api
-}
clickStep : Model -> Org -> Repo -> BuildNumber -> StepNumber -> ( WebData Steps, Cmd Msg )
clickStep model org repo buildNumber stepNumber =
    if stepNumber == "0" then
        ( model.steps
        , Cmd.none
        )

    else
        let
            ( steps, action ) =
                case model.steps of
                    Success steps_ ->
                        ( RemoteData.succeed <| toggleStepView steps_ stepNumber
                        , getBuildStepLogs model org repo buildNumber stepNumber
                        )

                    _ ->
                        ( model.steps, Cmd.none )
        in
        ( steps
        , action
        )


toggleStepView : Steps -> String -> Steps
toggleStepView steps stepNumber =
    List.Extra.updateIf
        (\step -> String.fromInt step.number == stepNumber)
        (\step -> { step | viewing = not step.viewing })
        steps


{-| receiveHookBuild : takes org repo build and updates the appropriate build within hookbuilds
-}
receiveHookBuild : BuildIdentifier -> WebData Build -> HookBuilds -> HookBuilds
receiveHookBuild buildIdentifier build hookBuilds =
    Dict.update buildIdentifier (\_ -> Just ( build, viewingHook buildIdentifier hookBuilds )) hookBuilds


viewingHook : BuildIdentifier -> HookBuilds -> Bool
viewingHook buildIdentifier hookBuilds =
    case Dict.get buildIdentifier hookBuilds of
        Just ( _, viewing ) ->
            viewing

        Nothing ->
            False



-- API HELPERS


getHooks : Model -> Org -> Repo -> Maybe Pagination.Page -> Maybe Pagination.PerPage -> Cmd Msg
getHooks model org repo maybePage maybePerPage =
    Api.try (HooksResponse org repo) <| Api.getHooks model maybePage maybePerPage org repo


getHookBuild : Model -> Org -> Repo -> BuildNumber -> Cmd Msg
getHookBuild model org repo buildNumber =
    Api.try (HookBuildResponse org repo buildNumber) <| Api.getBuild model org repo buildNumber


getRepo : Model -> Org -> Repo -> Cmd Msg
getRepo model org repo =
    Api.try RepoResponse <| Api.getRepo model org repo


getBuilds : Model -> Org -> Repo -> Maybe Pagination.Page -> Maybe Pagination.PerPage -> Cmd Msg
getBuilds model org repo maybePage maybePerPage =
    Api.try (BuildsResponse org repo) <| Api.getBuilds model maybePage maybePerPage org repo


getBuild : Model -> Org -> Repo -> BuildNumber -> Cmd Msg
getBuild model org repo buildNumber =
    Api.try (BuildResponse org repo buildNumber) <| Api.getBuild model org repo buildNumber


getAllBuildSteps : Model -> Org -> Repo -> BuildNumber -> Cmd Msg
getAllBuildSteps model org repo buildNumber =
    Api.try (StepsResponse org repo buildNumber) <| Api.getSteps model Nothing Nothing org repo buildNumber


getBuildStep : Model -> Org -> Repo -> BuildNumber -> StepNumber -> Cmd Msg
getBuildStep model org repo buildNumber stepNumber =
    Api.try (StepResponse org repo buildNumber stepNumber) <| Api.getStep model org repo buildNumber stepNumber


getBuildStepLogs : Model -> Org -> Repo -> BuildNumber -> StepNumber -> Cmd Msg
getBuildStepLogs model org repo buildNumber stepNumber =
    Api.try StepLogResponse <| Api.getStepLogs model org repo buildNumber stepNumber


getBuildStepsLogs : Model -> Org -> Repo -> BuildNumber -> WebData Steps -> Cmd Msg
getBuildStepsLogs model org repo buildNumber steps =
    let
        buildSteps =
            case steps of
                RemoteData.Success s ->
                    s

                _ ->
                    []
    in
    Cmd.batch <|
        List.map
            (\step ->
                if step.viewing then
                    getBuildStepLogs model org repo buildNumber <| String.fromInt step.number

                else
                    Cmd.none
            )
            buildSteps


restartBuild : Model -> Org -> Repo -> BuildNumber -> Cmd Msg
restartBuild model org repo buildNumber =
    Api.try (RestartedBuildResponse org repo buildNumber) <| Api.restartBuild model org repo buildNumber



-- MAIN


main : Program Flags Model Msg
main =
    Browser.application
        { init = init
        , view = view
        , update = update
        , subscriptions = subscriptions
        , onUrlRequest = ClickedLink
        , onUrlChange = Routes.match >> NewRoute
        }<|MERGE_RESOLUTION|>--- conflicted
+++ resolved
@@ -58,12 +58,8 @@
 import Interop
 import Json.Decode as Decode exposing (string)
 import Json.Encode as Encode
-<<<<<<< HEAD
-import List.Extra exposing (setIf)
+import List.Extra exposing (setIf, updateIf)
 import Pager
-=======
-import List.Extra exposing (setIf, updateIf)
->>>>>>> 6b06368e
 import Pages exposing (Page(..))
 import Pages.Hooks
 import Pages.Settings
@@ -260,11 +256,8 @@
     | ChangeRepoTimeout String
     | RefreshSettings Org Repo
     | ClickHook Org Repo BuildNumber
-<<<<<<< HEAD
+    | ClickStep Org Repo BuildNumber StepNumber
     | GotoPage Pagination.Page
-=======
-    | ClickStep Org Repo BuildNumber StepNumber
->>>>>>> 6b06368e
       -- Outgoing HTTP requests
     | SignInRequested
     | FetchSourceRepositories
@@ -561,32 +554,6 @@
             , action
             )
 
-<<<<<<< HEAD
-        GotoPage pageNumber ->
-            case model.page of
-                Pages.RepositoryBuilds org repo _ maybePerPage ->
-                    let
-                        currentBuilds =
-                            model.builds
-
-                        loadingBuilds =
-                            { currentBuilds | builds = Loading }
-                    in
-                    ( { model | builds = loadingBuilds }, Navigation.pushUrl model.navigationKey <| Routes.routeToUrl <| Routes.RepositoryBuilds org repo (Just pageNumber) maybePerPage )
-
-                Pages.Hooks org repo _ maybePerPage ->
-                    let
-                        currentHooks =
-                            model.hooks
-
-                        loadingHooks =
-                            { currentHooks | hooks = Loading }
-                    in
-                    ( { model | hooks = loadingHooks }, Navigation.pushUrl model.navigationKey <| Routes.routeToUrl <| Routes.Hooks org repo (Just pageNumber) maybePerPage )
-
-                _ ->
-                    ( model, Cmd.none )
-=======
         ClickStep org repo buildNumber stepNumber ->
             let
                 ( steps, action ) =
@@ -595,7 +562,31 @@
             ( { model | steps = steps }
             , action
             )
->>>>>>> 6b06368e
+
+        GotoPage pageNumber ->
+            case model.page of
+                Pages.RepositoryBuilds org repo _ maybePerPage ->
+                    let
+                        currentBuilds =
+                            model.builds
+
+                        loadingBuilds =
+                            { currentBuilds | builds = Loading }
+                    in
+                    ( { model | builds = loadingBuilds }, Navigation.pushUrl model.navigationKey <| Routes.routeToUrl <| Routes.RepositoryBuilds org repo (Just pageNumber) maybePerPage )
+
+                Pages.Hooks org repo _ maybePerPage ->
+                    let
+                        currentHooks =
+                            model.hooks
+
+                        loadingHooks =
+                            { currentHooks | hooks = Loading }
+                    in
+                    ( { model | hooks = loadingHooks }, Navigation.pushUrl model.navigationKey <| Routes.routeToUrl <| Routes.Hooks org repo (Just pageNumber) maybePerPage )
+
+                _ ->
+                    ( model, Cmd.none )
 
         RestartBuild org repo buildNumber ->
             ( model
