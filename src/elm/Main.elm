--- conflicted
+++ resolved
@@ -918,42 +918,6 @@
             , Cmd.batch <| List.map (Util.dispatch << EnableRepo) repos
             )
 
-<<<<<<< HEAD
-        ClickHook org repo buildNumber ->
-            let
-                ( hookBuilds, action ) =
-                    clickHook model org repo buildNumber
-            in
-            ( { model | hookBuilds = hookBuilds }
-            , action
-=======
-        ClickStep org repo buildNumber stepNumber _ ->
-            let
-                ( steps, fetchStepLogs ) =
-                    clickStep model.steps stepNumber
-
-                action =
-                    if fetchStepLogs then
-                        getBuildStepLogs model org repo buildNumber stepNumber Nothing
-
-                    else
-                        Cmd.none
-
-                stepOpened =
-                    viewingStep steps stepNumber
-            in
-            ( { model | steps = steps }
-            , Cmd.batch <|
-                [ action
-                , if stepOpened then
-                    Navigation.pushUrl model.navigationKey <| logFocusFragment stepNumber []
-
-                  else
-                    Cmd.none
-                ]
->>>>>>> 2b3b597a
-            )
-
         SetTheme theme ->
             if theme == model.theme then
                 ( model, Cmd.none )
