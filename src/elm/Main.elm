--- conflicted
+++ resolved
@@ -232,13 +232,9 @@
         , updateRepoLimit
         , updateRepoTimeout
         , updateSchedules
-<<<<<<< HEAD
         , updateSchedulesPage
         , updateSchedulesPager
         , updateSchedulesPerPage
-=======
-        , updateSchedulesPager
->>>>>>> 7a6033cd
         )
 
 
