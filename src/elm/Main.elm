--- conflicted
+++ resolved
@@ -269,14 +269,10 @@
     | ChangeRepoTimeout String
     | RefreshSettings Org Repo
     | ClickHook Org Repo BuildNumber
-<<<<<<< HEAD
-    | ClickStep Org Repo BuildNumber StepNumber
     | SetTheme Theme
-=======
     | ClickLogLine Org Repo BuildNumber StepNumber Int
     | ClickStep Org Repo (Maybe BuildNumber) (Maybe StepNumber)
     | GotoPage Pagination.Page
->>>>>>> d490b103
       -- Outgoing HTTP requests
     | SignInRequested
     | FetchSourceRepositories
@@ -585,14 +581,13 @@
             , action
             )
 
-<<<<<<< HEAD
         SetTheme theme ->
             if theme == model.theme then
                 ( model, Cmd.none )
 
             else
                 ( { model | theme = theme }, Interop.setTheme <| encodeTheme theme )
-=======
+
         ClickLogLine org repo buildNumber stepNumber lineNumber ->
             let
                 ( steps, action ) =
@@ -626,7 +621,6 @@
 
                 _ ->
                     ( model, Cmd.none )
->>>>>>> d490b103
 
         RestartBuild org repo buildNumber ->
             ( model
