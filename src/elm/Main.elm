{--
Copyright (c) 2021 Target Brands, Inc. All rights reserved.
Use of this source code is governed by the LICENSE file in this repository.
--}


module Main exposing (main)

import Alerts exposing (Alert)
import Api
import Api.Endpoint
import Api.Pagination as Pagination
import Auth.Jwt exposing (JwtAccessToken, JwtAccessTokenClaims, extractJwtClaims)
import Auth.Session exposing (Session(..), SessionDetails, refreshAccessToken)
import Browser exposing (Document, UrlRequest)
import Browser.Dom as Dom
import Browser.Events exposing (Visibility(..))
import Browser.Navigation as Navigation
import Dict
import Errors exposing (Error, addErrorString, detailedErrorToString, toFailure)
import Favorites exposing (toFavorite, updateFavorites)
import FeatherIcons
import File.Download as Download
import Focus exposing (ExpandTemplatesQuery, Fragment, RefQuery, focusFragmentToFocusId, lineRangeId, parseFocusFragment, resourceFocusFragment)
import Help.Commands
import Help.View
import Html
    exposing
        ( Html
        , a
        , button
        , details
        , div
        , footer
        , h1
        , header
        , input
        , label
        , li
        , main_
        , nav
        , p
        , summary
        , text
        , ul
        )
import Html.Attributes
    exposing
        ( attribute
        , checked
        , class
        , classList
        , for
        , href
        , id
        , name
        , type_
        )
import Html.Events exposing (onClick)
import Html.Lazy exposing (lazy, lazy2, lazy3, lazy4, lazy5, lazy6)
import Http
import Http.Detailed
import Interop
import Json.Decode as Decode
import Json.Encode as Encode
import List.Extra exposing (updateIf)
import Maybe
import Nav exposing (viewUtil)
import Pager
import Pages exposing (Page(..))
import Pages.Build.Logs
    exposing
        ( bottomTrackerFocusId
        , clickResource
        , expandActive
        , focusAndClear
        , isViewing
        , setAllViews
        )
import Pages.Build.Model
import Pages.Build.View
import Pages.Builds exposing (view)
import Pages.Deployments.Model
import Pages.Deployments.Update exposing (initializeFormFromDeployment)
import Pages.Deployments.View
import Pages.Home
import Pages.Hooks
import Pages.Organization
import Pages.Pipeline.Model
import Pages.Pipeline.View
import Pages.RepoSettings exposing (enableUpdate)
import Pages.Secrets.Model
import Pages.Secrets.Update
import Pages.Secrets.View
import Pages.Settings
import Pages.SourceRepos
import RemoteData exposing (RemoteData(..), WebData)
import Routes exposing (Route(..))
import String.Extra
import SvgBuilder exposing (velaLogo)
import Task
import Time
    exposing
        ( Posix
        , Zone
        , every
        , here
        , millisToPosix
        , utc
        )
import Toasty as Alerting exposing (Stack)
import Url exposing (Url)
import Util
import Vela
    exposing
        ( AuthParams
        , Build
        , BuildNumber
        , Builds
        , ChownRepo
        , CurrentUser
        , Deployment
        , DeploymentId
        , EnableRepo
        , EnableRepos
        , EnableRepositoryPayload
        , Enabling(..)
        , Engine
        , Event
        , Favicon
        , Field
        , FocusFragment
        , Hooks
        , Key
        , Log
        , Logs
        , Name
        , Org
        , PipelineModel
        , PipelineTemplates
        , Ref
        , RepairRepo
        , Repo
        , RepoModel
        , RepoResourceIdentifier
        , RepoSearchFilters
        , Repositories
        , Repository
        , Secret
        , SecretType(..)
        , Secrets
        , ServiceNumber
        , Services
        , SourceRepositories
        , StepNumber
        , Steps
        , Team
        , Templates
        , Theme(..)
        , Type
        , UpdateRepositoryPayload
        , UpdateUserPayload
        , buildUpdateFavoritesPayload
        , buildUpdateRepoBoolPayload
        , buildUpdateRepoIntPayload
        , buildUpdateRepoStringPayload
        , decodeTheme
        , defaultEnableRepositoryPayload
        , defaultFavicon
        , defaultPipeline
        , defaultPipelineTemplates
        , defaultRepoModel
        , encodeEnableRepository
        , encodeTheme
        , encodeUpdateRepository
        , encodeUpdateUser
        , isComplete
        , secretTypeToString
        , statusToFavicon
        , stringToTheme
        , updateBuild
        , updateBuildNumber
        , updateBuildPipelineBuildNumber
        , updateBuildPipelineConfig
        , updateBuildPipelineExpand
        , updateBuildPipelineFocusFragment
        , updateBuildPipelineLineFocus
        , updateBuildPipelineOrgRepo
        , updateBuildPipelineRef
        , updateBuildServices
        , updateBuildServicesFocusFragment
        , updateBuildServicesFollowing
        , updateBuildServicesLogs
        , updateBuildSteps
        , updateBuildStepsFocusFragment
        , updateBuildStepsFollowing
        , updateBuildStepsLogs
        , updateBuilds
        , updateBuildsEvent
        , updateBuildsPage
        , updateBuildsPager
        , updateBuildsPerPage
        , updateDeployments
        , updateDeploymentsPage
        , updateDeploymentsPager
        , updateDeploymentsPerPage
        , updateHooks
        , updateHooksPage
        , updateHooksPager
        , updateHooksPerPage
        , updateOrgRepo
        , updateOrgRepositories
        , updateRepo
        , updateRepoCounter
        , updateRepoEnabling
        , updateRepoInitialized
        , updateRepoTimeout
        )



-- TYPES


type alias Flags =
    { isDev : Bool
    , velaAPI : String
    , velaFeedbackURL : String
    , velaDocsURL : String
    , velaTheme : String
    , velaRedirect : String
    }


type alias Model =
    { page : Page
    , session : Session
    , user : WebData CurrentUser
    , toasties : Stack Alert
    , sourceRepos : WebData SourceRepositories
    , repo : RepoModel
    , velaAPI : String
    , velaFeedbackURL : String
    , velaDocsURL : String
    , velaRedirect : String
    , navigationKey : Navigation.Key
    , zone : Zone
    , time : Posix
    , filters : RepoSearchFilters
    , favoritesFilter : String
    , entryURL : Url
    , theme : Theme
    , shift : Bool
    , visibility : Visibility
    , showHelp : Bool
    , showIdentity : Bool
    , favicon : Favicon
    , secretsModel : Pages.Secrets.Model.Model Msg
    , deploymentModel : Pages.Deployments.Model.Model Msg
    , pipeline : PipelineModel
    , templates : PipelineTemplates
    }


type Interval
    = OneSecond
    | OneSecondHidden
    | FiveSecond RefreshData
    | FiveSecondHidden RefreshData


type alias RefreshData =
    { org : Org
    , repo : Repo
    , build_number : Maybe BuildNumber
    , steps : Maybe Steps
    }


init : Flags -> Url -> Navigation.Key -> ( Model, Cmd Msg )
init flags url navKey =
    let
        model : Model
        model =
            { page = Pages.Overview
            , session = Unauthenticated
            , user = NotAsked
            , sourceRepos = NotAsked
            , velaAPI = flags.velaAPI
            , velaFeedbackURL = flags.velaFeedbackURL
            , velaDocsURL = flags.velaDocsURL
            , velaRedirect = flags.velaRedirect
            , navigationKey = navKey
            , toasties = Alerting.initialState
            , zone = utc
            , time = millisToPosix 0
            , filters = Dict.empty
            , favoritesFilter = ""
            , repo = defaultRepoModel
            , entryURL = url
            , theme = stringToTheme flags.velaTheme
            , shift = False
            , visibility = Visible
            , showHelp = False
            , showIdentity = False
            , favicon = defaultFavicon
            , secretsModel = initSecretsModel
            , deploymentModel = initDeploymentsModel
            , pipeline = defaultPipeline
            , templates = defaultPipelineTemplates
            }

        ( newModel, newPage ) =
            setNewPage (Routes.match url) model

        setTimeZone : Cmd Msg
        setTimeZone =
            Task.perform AdjustTimeZone here

        setTime : Cmd Msg
        setTime =
            Task.perform AdjustTime Time.now

        fetchToken : Cmd Msg
        fetchToken =
            case String.length model.velaRedirect of
                0 ->
                    getToken model

                _ ->
                    Cmd.none
    in
    ( newModel
    , Cmd.batch
        [ fetchToken
        , newPage
        , Interop.setTheme <| encodeTheme model.theme
        , setTimeZone
        , setTime
        ]
    )



-- UPDATE


type Msg
    = -- User events
      NewRoute Routes.Route
    | ClickedLink UrlRequest
    | SearchSourceRepos Org String
    | SearchFavorites String
    | ChangeRepoTimeout String
    | ChangeRepoCounter String
    | RefreshSettings Org Repo
    | RefreshHooks Org Repo
    | RefreshSecrets Engine SecretType Org Repo
    | FilterBuildEventBy (Maybe Event) Org Repo
    | SetTheme Theme
    | GotoPage Pagination.Page
    | ShowHideHelp (Maybe Bool)
    | ShowHideIdentity (Maybe Bool)
    | Copy String
    | DownloadFile String String String
    | ExpandAllSteps Org Repo BuildNumber
    | CollapseAllSteps
    | ExpandStep Org Repo BuildNumber StepNumber
    | FollowStep Int
    | ExpandAllServices Org Repo BuildNumber
    | CollapseAllServices
    | ExpandService Org Repo BuildNumber ServiceNumber
    | FollowService Int
    | ShowHideTemplates
    | FocusPipelineConfigLineNumber Int
      -- Outgoing HTTP requests
    | RefreshAccessToken
    | SignInRequested
    | FetchSourceRepositories
    | ToggleFavorite Org (Maybe Repo)
    | EnableRepos Repositories
    | EnableRepo Repository
    | DisableRepo Repository
    | ChownRepo Repository
    | RepairRepo Repository
    | UpdateRepoEvent Org Repo Field Bool
    | UpdateRepoAccess Org Repo Field String
    | UpdateRepoPipelineType Org Repo Field String
    | UpdateRepoTimeout Org Repo Field Int
    | UpdateRepoCounter Org Repo Field Int
    | RestartBuild Org Repo BuildNumber
    | CancelBuild Org Repo BuildNumber
    | GetPipelineConfig Org Repo (Maybe BuildNumber) (Maybe Ref) FocusFragment Bool
    | ExpandPipelineConfig Org Repo (Maybe BuildNumber) (Maybe Ref) FocusFragment Bool
      -- Inbound HTTP responses
    | LogoutResponse (Result (Http.Detailed.Error String) ( Http.Metadata, String ))
    | TokenResponse (Result (Http.Detailed.Error String) ( Http.Metadata, JwtAccessToken ))
    | CurrentUserResponse (Result (Http.Detailed.Error String) ( Http.Metadata, CurrentUser ))
    | SourceRepositoriesResponse (Result (Http.Detailed.Error String) ( Http.Metadata, SourceRepositories ))
    | RepoFavoritedResponse String Bool (Result (Http.Detailed.Error String) ( Http.Metadata, CurrentUser ))
    | RepoResponse (Result (Http.Detailed.Error String) ( Http.Metadata, Repository ))
    | OrgRepositoriesResponse (Result (Http.Detailed.Error String) ( Http.Metadata, List Repository ))
    | RepoEnabledResponse Repository (Result (Http.Detailed.Error String) ( Http.Metadata, Repository ))
    | RepoDisabledResponse Repository (Result (Http.Detailed.Error String) ( Http.Metadata, String ))
    | RepoUpdatedResponse Field (Result (Http.Detailed.Error String) ( Http.Metadata, Repository ))
    | RepoChownedResponse Repository (Result (Http.Detailed.Error String) ( Http.Metadata, String ))
    | RepoRepairedResponse Repository (Result (Http.Detailed.Error String) ( Http.Metadata, String ))
    | RestartedBuildResponse Org Repo BuildNumber (Result (Http.Detailed.Error String) ( Http.Metadata, Build ))
    | CancelBuildResponse Org Repo BuildNumber (Result (Http.Detailed.Error String) ( Http.Metadata, Build ))
    | OrgBuildsResponse Org (Result (Http.Detailed.Error String) ( Http.Metadata, Builds ))
    | BuildsResponse Org Repo (Result (Http.Detailed.Error String) ( Http.Metadata, Builds ))
    | DeploymentsResponse Org Repo (Result (Http.Detailed.Error String) ( Http.Metadata, List Deployment ))
    | HooksResponse Org Repo (Result (Http.Detailed.Error String) ( Http.Metadata, Hooks ))
    | BuildResponse Org Repo BuildNumber (Result (Http.Detailed.Error String) ( Http.Metadata, Build ))
    | DeploymentResponse Org Repo DeploymentId (Result (Http.Detailed.Error String) ( Http.Metadata, Deployment ))
    | StepsResponse Org Repo BuildNumber FocusFragment Bool (Result (Http.Detailed.Error String) ( Http.Metadata, Steps ))
    | StepLogResponse StepNumber FocusFragment Bool (Result (Http.Detailed.Error String) ( Http.Metadata, Log ))
    | ServicesResponse Org Repo BuildNumber (Maybe String) Bool (Result (Http.Detailed.Error String) ( Http.Metadata, Services ))
    | ServiceLogResponse ServiceNumber FocusFragment Bool (Result (Http.Detailed.Error String) ( Http.Metadata, Log ))
    | GetPipelineConfigResponse Org Repo (Maybe Ref) FocusFragment Bool (Result (Http.Detailed.Error String) ( Http.Metadata, String ))
    | ExpandPipelineConfigResponse Org Repo (Maybe Ref) FocusFragment Bool (Result (Http.Detailed.Error String) ( Http.Metadata, String ))
    | GetPipelineTemplatesResponse Org Repo FocusFragment Bool (Result (Http.Detailed.Error String) ( Http.Metadata, Templates ))
    | SecretResponse (Result (Http.Detailed.Error String) ( Http.Metadata, Secret ))
    | AddSecretResponse (Result (Http.Detailed.Error String) ( Http.Metadata, Secret ))
    | AddDeploymentResponse (Result (Http.Detailed.Error String) ( Http.Metadata, Deployment ))
    | UpdateSecretResponse (Result (Http.Detailed.Error String) ( Http.Metadata, Secret ))
    | RepoSecretsResponse (Result (Http.Detailed.Error String) ( Http.Metadata, Secrets ))
    | OrgSecretsResponse (Result (Http.Detailed.Error String) ( Http.Metadata, Secrets ))
    | SharedSecretsResponse (Result (Http.Detailed.Error String) ( Http.Metadata, Secrets ))
    | DeleteSecretResponse (Result (Http.Detailed.Error String) ( Http.Metadata, String ))
      -- Time
    | AdjustTimeZone Zone
    | AdjustTime Posix
    | Tick Interval Posix
      -- Components
    | AddSecretUpdate Engine Pages.Secrets.Model.Msg
    | AddDeploymentUpdate Pages.Deployments.Model.Msg
      -- Other
    | HandleError Error
    | AlertsUpdate (Alerting.Msg Alert)
    | FocusOn String
    | FocusResult (Result Dom.Error ())
    | OnKeyDown String
    | OnKeyUp String
    | VisibilityChanged Visibility
    | PushUrl String
      -- NoOp
    | NoOp


update : Msg -> Model -> ( Model, Cmd Msg )
update msg model =
    let
        rm =
            model.repo

        pipeline =
            model.pipeline
    in
    case msg of
        -- User events
        NewRoute route ->
            setNewPage route model

        ClickedLink urlRequest ->
            case urlRequest of
                Browser.Internal url ->
                    ( model, Navigation.pushUrl model.navigationKey <| Url.toString url )

                Browser.External url ->
                    ( model, Navigation.load url )

        SearchSourceRepos org searchBy ->
            let
                filters =
                    Dict.update org (\_ -> Just searchBy) model.filters
            in
            ( { model | filters = filters }, Cmd.none )

        SearchFavorites searchBy ->
            ( { model | favoritesFilter = searchBy }, Cmd.none )

        ChangeRepoTimeout timeout ->
            let
                newTimeout =
                    case String.toInt timeout of
                        Just t ->
                            Just t

                        Nothing ->
                            Just 0
            in
            ( { model | repo = updateRepoTimeout newTimeout rm }, Cmd.none )

        ChangeRepoCounter counter ->
            let
                newCounter =
                    case String.toInt counter of
                        Just t ->
                            Just t

                        Nothing ->
                            Just 0
            in
            ( { model | repo = updateRepoCounter newCounter rm }, Cmd.none )

        RefreshSettings org repo ->
            ( { model
                | repo =
                    rm
                        |> updateRepoTimeout Nothing
                        |> updateRepoCounter Nothing
                        |> updateRepo Loading
              }
            , Api.try RepoResponse <| Api.getRepo model org repo
            )

        RefreshHooks org repo ->
            ( { model | repo = updateHooks Loading rm }, getHooks model org repo Nothing Nothing )

        RefreshSecrets engine type_ org key ->
            let
                secretsModel =
                    model.secretsModel
            in
            case type_ of
                Vela.RepoSecret ->
                    ( { model | secretsModel = { secretsModel | repoSecrets = Loading } }
                    , getRepoSecrets model Nothing Nothing engine org key
                    )

                Vela.OrgSecret ->
                    ( { model | secretsModel = { secretsModel | orgSecrets = Loading, sharedSecrets = Loading } }
                    , Cmd.batch
                        [ getOrgSecrets model Nothing Nothing engine org
                        , getSharedSecrets model Nothing Nothing engine org "*"
                        ]
                    )

                Vela.SharedSecret ->
                    ( { model | secretsModel = { secretsModel | sharedSecrets = Loading } }
                    , getSharedSecrets model Nothing Nothing engine org key
                    )

        FilterBuildEventBy maybeEvent org repo ->
            let
                route =
                    case repo of
                        "" ->
                            Routes.OrgBuilds org Nothing Nothing maybeEvent

                        _ ->
                            Routes.RepositoryBuilds org repo Nothing Nothing maybeEvent
            in
            ( { model
                | repo =
                    rm
                        |> updateBuilds Loading
                        |> updateBuildsPager []
              }
            , Navigation.pushUrl model.navigationKey <| Routes.routeToUrl <| route
            )

        SetTheme theme ->
            if theme == model.theme then
                ( model, Cmd.none )

            else
                ( { model | theme = theme }, Interop.setTheme <| encodeTheme theme )

        GotoPage pageNumber ->
            case model.page of
                Pages.OrgBuilds org _ maybePerPage maybeEvent ->
                    ( { model | repo = updateBuilds Loading rm }
                    , Navigation.pushUrl model.navigationKey <| Routes.routeToUrl <| Routes.OrgBuilds org (Just pageNumber) maybePerPage maybeEvent
                    )

                Pages.RepositoryBuilds org repo _ maybePerPage maybeEvent ->
                    ( { model | repo = updateBuilds Loading rm }
                    , Navigation.pushUrl model.navigationKey <| Routes.routeToUrl <| Routes.RepositoryBuilds org repo (Just pageNumber) maybePerPage maybeEvent
                    )

                Pages.RepositoryDeployments org repo _ maybePerPage ->
                    ( { model | repo = updateDeployments Loading rm }
                    , Navigation.pushUrl model.navigationKey <| Routes.routeToUrl <| Routes.RepositoryDeployments org repo (Just pageNumber) maybePerPage
                    )

                Pages.Hooks org repo _ maybePerPage ->
                    ( { model | repo = updateHooks Loading rm }
                    , Navigation.pushUrl model.navigationKey <| Routes.routeToUrl <| Routes.Hooks org repo (Just pageNumber) maybePerPage
                    )

                Pages.RepoSecrets engine org repo _ maybePerPage ->
                    let
                        currentSecrets =
                            model.secretsModel

                        loadingSecrets =
                            { currentSecrets | repoSecrets = Loading }
                    in
                    ( { model | secretsModel = loadingSecrets }
                    , Navigation.pushUrl model.navigationKey <| Routes.routeToUrl <| Routes.RepoSecrets engine org repo (Just pageNumber) maybePerPage
                    )

                Pages.OrgSecrets engine org _ maybePerPage ->
                    let
                        currentSecrets =
                            model.secretsModel

                        loadingSecrets =
                            { currentSecrets | orgSecrets = Loading }
                    in
                    ( { model | secretsModel = loadingSecrets }
                    , Navigation.pushUrl model.navigationKey <| Routes.routeToUrl <| Routes.OrgSecrets engine org (Just pageNumber) maybePerPage
                    )

                Pages.SharedSecrets engine org team _ maybePerPage ->
                    let
                        currentSecrets =
                            model.secretsModel

                        loadingSecrets =
                            { currentSecrets | sharedSecrets = Loading }
                    in
                    ( { model | secretsModel = loadingSecrets }
                    , Navigation.pushUrl model.navigationKey <| Routes.routeToUrl <| Routes.SharedSecrets engine org team (Just pageNumber) maybePerPage
                    )

                _ ->
                    ( model, Cmd.none )

        ShowHideHelp show ->
            ( { model
                | showHelp =
                    case show of
                        Just s ->
                            s

                        Nothing ->
                            not model.showHelp
              }
            , Cmd.none
            )

        ShowHideIdentity show ->
            ( { model
                | showIdentity =
                    case show of
                        Just s ->
                            s

                        Nothing ->
                            not model.showIdentity
              }
            , Cmd.none
            )

        Copy content ->
            ( model, Cmd.none )
                |> Alerting.addToast Alerts.successConfig
                    AlertsUpdate
                    (Alerts.Success ""
                        ("Copied " ++ wrapAlertMessage content ++ "to your clipboard.")
                        Nothing
                    )

        DownloadFile ext filename content ->
            ( model
            , Download.string filename ext content
            )

        -- steps
        ExpandAllSteps org repo buildNumber ->
            let
                build =
                    rm.build

                steps =
                    RemoteData.unwrap build.steps.steps
                        (\steps_ -> steps_ |> setAllViews True |> RemoteData.succeed)
                        build.steps.steps

                -- refresh logs for expanded steps
                action =
                    getBuildStepsLogs model org repo buildNumber (RemoteData.withDefault [] steps) Nothing True
            in
            ( { model | repo = updateBuildSteps steps rm }
            , action
            )

        CollapseAllSteps ->
            let
                build =
                    rm.build

                steps =
                    build.steps.steps
                        |> RemoteData.unwrap build.steps.steps
                            (\steps_ -> steps_ |> setAllViews False |> RemoteData.succeed)
            in
            ( { model | repo = rm |> updateBuildSteps steps |> updateBuildStepsFollowing 0 }
            , Cmd.none
            )

        ExpandStep org repo buildNumber stepNumber ->
            let
                build =
                    rm.build

                ( steps, fetchStepLogs ) =
                    clickResource build.steps.steps stepNumber

                action =
                    if fetchStepLogs then
                        getBuildStepLogs model org repo buildNumber stepNumber Nothing True

                    else
                        Cmd.none

                stepOpened =
                    isViewing steps stepNumber

                -- step clicked is step being followed
                onFollowedStep =
                    build.steps.followingStep == (Maybe.withDefault -1 <| String.toInt stepNumber)

                follow =
                    if onFollowedStep && not stepOpened then
                        -- stop following a step when collapsed
                        0

                    else
                        build.steps.followingStep
            in
            ( { model | repo = rm |> updateBuildSteps steps |> updateBuildStepsFollowing follow }
            , Cmd.batch <|
                [ action
                , if stepOpened then
                    Navigation.pushUrl model.navigationKey <| resourceFocusFragment "step" stepNumber []

                  else
                    Cmd.none
                ]
            )

        FollowStep follow ->
            ( { model | repo = updateBuildStepsFollowing follow rm }
            , Cmd.none
            )

        -- services
        ExpandAllServices org repo buildNumber ->
            let
                build =
                    rm.build

                services =
                    RemoteData.unwrap build.services.services
                        (\services_ -> services_ |> setAllViews True |> RemoteData.succeed)
                        build.services.services

                -- refresh logs for expanded services
                action =
                    getBuildServicesLogs model org repo buildNumber (RemoteData.withDefault [] services) Nothing True
            in
            ( { model | repo = updateBuildServices services rm }
            , action
            )

        CollapseAllServices ->
            let
                build =
                    rm.build

                services =
                    build.services.services
                        |> RemoteData.unwrap build.services.services
                            (\services_ -> services_ |> setAllViews False |> RemoteData.succeed)
            in
            ( { model | repo = rm |> updateBuildServices services |> updateBuildServicesFollowing 0 }
            , Cmd.none
            )

        ExpandService org repo buildNumber serviceNumber ->
            let
                build =
                    rm.build

                ( services, fetchServiceLogs ) =
                    clickResource build.services.services serviceNumber

                action =
                    if fetchServiceLogs then
                        getBuildServiceLogs model org repo buildNumber serviceNumber Nothing True

                    else
                        Cmd.none

                serviceOpened =
                    isViewing services serviceNumber

                -- step clicked is service being followed
                onFollowedService =
                    build.services.followingService == (Maybe.withDefault -1 <| String.toInt serviceNumber)

                follow =
                    if onFollowedService && not serviceOpened then
                        -- stop following a service when collapsed
                        0

                    else
                        build.services.followingService
            in
            ( { model | repo = rm |> updateBuildServices services |> updateBuildServicesFollowing follow }
            , Cmd.batch <|
                [ action
                , if serviceOpened then
                    Navigation.pushUrl model.navigationKey <| resourceFocusFragment "service" serviceNumber []

                  else
                    Cmd.none
                ]
            )

        FollowService follow ->
            ( { model | repo = updateBuildServicesFollowing follow rm }
            , Cmd.none
            )

        ShowHideTemplates ->
            let
                templates =
                    model.templates
            in
            ( { model | templates = { templates | show = not templates.show } }, Cmd.none )

        FocusPipelineConfigLineNumber line ->
            let
                url =
                    lineRangeId "config" "0" line pipeline.lineFocus model.shift
            in
            ( { model
                | pipeline =
                    { pipeline
                        | lineFocus = pipeline.lineFocus
                    }
              }
            , Navigation.pushUrl model.navigationKey <| url
            )

        -- Outgoing HTTP requests
        RefreshAccessToken ->
            ( model, getToken model )

        SignInRequested ->
            -- Login on server needs to accept redirect URL and pass it along to as part of 'state' encoded as base64
            -- so we can parse it when the source provider redirects back to the API
            ( model, Navigation.load <| Api.Endpoint.toUrl model.velaAPI Api.Endpoint.Login )

        FetchSourceRepositories ->
            ( { model | sourceRepos = Loading, filters = Dict.empty }, Api.try SourceRepositoriesResponse <| Api.getSourceRepositories model )

        ToggleFavorite org repo ->
            let
                favorite =
                    toFavorite org repo

                ( favorites, favorited ) =
                    updateFavorites model.user favorite

                payload : UpdateUserPayload
                payload =
                    buildUpdateFavoritesPayload favorites

                body : Http.Body
                body =
                    Http.jsonBody <| encodeUpdateUser payload
            in
            ( model
            , Api.try (RepoFavoritedResponse favorite favorited) (Api.updateCurrentUser model body)
            )

        EnableRepos repos ->
            ( model
            , Cmd.batch <| List.map (Util.dispatch << EnableRepo) repos
            )

        EnableRepo repo ->
            let
                payload : EnableRepositoryPayload
                payload =
                    buildEnableRepositoryPayload repo

                body : Http.Body
                body =
                    Http.jsonBody <| encodeEnableRepository payload
            in
            ( { model
                | sourceRepos = enableUpdate repo Loading model.sourceRepos
                , repo = updateRepoEnabling Vela.Enabling rm
              }
            , Api.try (RepoEnabledResponse repo) <| Api.enableRepository model body
            )

        DisableRepo repo ->
            let
                ( status, action ) =
                    case repo.enabling of
                        Vela.Enabled ->
                            ( Vela.ConfirmDisable, Cmd.none )

                        Vela.ConfirmDisable ->
                            ( Vela.Disabling, Api.try (RepoDisabledResponse repo) <| Api.deleteRepo model repo )

                        _ ->
                            ( repo.enabling, Cmd.none )
            in
            ( { model
                | repo = updateRepoEnabling status rm
              }
            , action
            )

        ChownRepo repo ->
            ( model, Api.try (RepoChownedResponse repo) <| Api.chownRepo model repo )

        RepairRepo repo ->
            ( model, Api.try (RepoRepairedResponse repo) <| Api.repairRepo model repo )

        UpdateRepoEvent org repo field value ->
            let
                payload : UpdateRepositoryPayload
                payload =
                    buildUpdateRepoBoolPayload field value

                body : Http.Body
                body =
                    Http.jsonBody <| encodeUpdateRepository payload

                cmd =
                    if Pages.RepoSettings.validEventsUpdate rm.repo payload then
                        Api.try (RepoUpdatedResponse field) (Api.updateRepository model org repo body)

                    else
                        addErrorString "Could not disable webhook event. At least one event must be active." HandleError
            in
            ( model
            , cmd
            )

        UpdateRepoAccess org repo field value ->
            let
                payload : UpdateRepositoryPayload
                payload =
                    buildUpdateRepoStringPayload field value

                body : Http.Body
                body =
                    Http.jsonBody <| encodeUpdateRepository payload

                cmd =
                    if Pages.RepoSettings.validAccessUpdate rm.repo payload then
                        Api.try (RepoUpdatedResponse field) (Api.updateRepository model org repo body)

                    else
                        Cmd.none
            in
            ( model
            , cmd
            )

        UpdateRepoPipelineType org repo field value ->
            let
                payload : UpdateRepositoryPayload
                payload =
                    buildUpdateRepoStringPayload field value

                body : Http.Body
                body =
                    Http.jsonBody <| encodeUpdateRepository payload

                cmd =
                    if Pages.RepoSettings.validPipelineTypeUpdate rm.repo payload then
                        Api.try (RepoUpdatedResponse field) (Api.updateRepository model org repo body)

                    else
                        Cmd.none
            in
            ( model
            , cmd
            )

        UpdateRepoTimeout org repo field value ->
            let
                payload : UpdateRepositoryPayload
                payload =
                    buildUpdateRepoIntPayload field value

                body : Http.Body
                body =
                    Http.jsonBody <| encodeUpdateRepository payload
            in
            ( model
            , Api.try (RepoUpdatedResponse field) (Api.updateRepository model org repo body)
            )

        UpdateRepoCounter org repo field value ->
            let
                payload : UpdateRepositoryPayload
                payload =
                    buildUpdateRepoIntPayload field value

                body : Http.Body
                body =
                    Http.jsonBody <| encodeUpdateRepository payload
            in
            ( model
            , Api.try (RepoUpdatedResponse field) (Api.updateRepository model org repo body)
            )

        RestartBuild org repo buildNumber ->
            ( model
            , restartBuild model org repo buildNumber
            )

        CancelBuild org repo buildNumber ->
            ( model
            , cancelBuild model org repo buildNumber
            )

        GetPipelineConfig org repo buildNumber ref lineFocus refresh ->
            ( { model
                | pipeline =
                    { pipeline
                        | expanding = True
                    }
              }
            , Cmd.batch
                [ getPipelineConfig model org repo ref lineFocus refresh
                , -- if build number is present, use Routes.BuildPipeline over Routes.Pipeline
                  case buildNumber of
                    Just b ->
                        Navigation.replaceUrl model.navigationKey <| Routes.routeToUrl <| Routes.BuildPipeline org repo b ref Nothing lineFocus

                    Nothing ->
                        Navigation.replaceUrl model.navigationKey <| Routes.routeToUrl <| Routes.Pipeline org repo ref Nothing lineFocus
                ]
            )

        ExpandPipelineConfig org repo buildNumber ref lineFocus refresh ->
            ( { model
                | pipeline =
                    { pipeline
                        | expanding = True
                    }
              }
            , Cmd.batch
                [ expandPipelineConfig model org repo ref lineFocus refresh
                , -- if build number is present, use Routes.BuildPipeline over Routes.Pipeline
                  case buildNumber of
                    Just b ->
                        Navigation.replaceUrl model.navigationKey <| Routes.routeToUrl <| Routes.BuildPipeline org repo b ref (Just "true") lineFocus

                    Nothing ->
                        Navigation.replaceUrl model.navigationKey <| Routes.routeToUrl <| Routes.Pipeline org repo ref (Just "true") lineFocus
                ]
            )

        -- Inbound HTTP responses
        LogoutResponse _ ->
            -- ignoring outcome of request and proceeding to logout
            ( { model | session = Unauthenticated }
            , Navigation.pushUrl model.navigationKey <| Routes.routeToUrl Routes.Login
            )

        TokenResponse response ->
            case response of
                Ok ( _, token ) ->
                    let
                        currentSession : Session
                        currentSession =
                            model.session

                        payload : JwtAccessTokenClaims
                        payload =
                            extractJwtClaims token

                        newSessionDetails : SessionDetails
                        newSessionDetails =
                            SessionDetails token payload.exp payload.sub

                        redirectTo : String
                        redirectTo =
                            case model.velaRedirect of
                                "" ->
                                    Url.toString model.entryURL

                                _ ->
                                    model.velaRedirect

                        actions : List (Cmd Msg)
                        actions =
                            case currentSession of
                                Unauthenticated ->
                                    [ Interop.setRedirect Encode.null
                                    , Navigation.pushUrl model.navigationKey redirectTo
                                    ]

                                Authenticated _ ->
                                    []
                    in
                    ( { model | session = Authenticated newSessionDetails }
                    , Cmd.batch <| actions ++ [ refreshAccessToken RefreshAccessToken newSessionDetails ]
                    )

                Err error ->
                    let
                        redirectPage : Cmd Msg
                        redirectPage =
                            case model.page of
                                Pages.Login ->
                                    Cmd.none

                                _ ->
                                    Navigation.pushUrl model.navigationKey <| Routes.routeToUrl Routes.Login
                    in
                    case error of
                        Http.Detailed.BadStatus meta _ ->
                            case meta.statusCode of
                                401 ->
                                    let
                                        actions : List (Cmd Msg)
                                        actions =
                                            case model.session of
                                                Unauthenticated ->
                                                    [ redirectPage ]

                                                Authenticated _ ->
                                                    [ addErrorString "Your session has expired or you logged in somewhere else, please log in again." HandleError
                                                    , redirectPage
                                                    ]
                                    in
                                    ( { model | session = Unauthenticated }
                                    , Cmd.batch actions
                                    )

                                _ ->
                                    ( { model | session = Unauthenticated }
                                    , Cmd.batch
                                        [ addError error
                                        , redirectPage
                                        ]
                                    )

                        _ ->
                            ( { model | session = Unauthenticated }
                            , Cmd.batch
                                [ addError error
                                , redirectPage
                                ]
                            )

        CurrentUserResponse response ->
            case response of
                Ok ( _, user ) ->
                    ( { model | user = RemoteData.succeed user }
                    , Cmd.none
                    )

                Err error ->
                    ( { model | user = toFailure error }, addError error )

        SourceRepositoriesResponse response ->
            case response of
                Ok ( _, repositories ) ->
                    ( { model | sourceRepos = RemoteData.succeed repositories }, Util.dispatch <| FocusOn "global-search-input" )

                Err error ->
                    ( { model | sourceRepos = toFailure error }, addError error )

        RepoFavoritedResponse favorite favorited response ->
            case response of
                Ok ( _, user ) ->
                    ( { model | user = RemoteData.succeed user }
                    , Cmd.none
                    )
                        |> (if favorited then
                                Alerting.addToast Alerts.successConfig AlertsUpdate (Alerts.Success "Success" (favorite ++ " added to favorites.") Nothing)

                            else
                                Alerting.addToast Alerts.successConfig AlertsUpdate (Alerts.Success "Success" (favorite ++ " removed from favorites.") Nothing)
                           )

                Err error ->
                    ( { model | user = toFailure error }, addError error )

        RepoResponse response ->
            case response of
                Ok ( _, repoResponse ) ->
                    ( { model | repo = updateRepo (RemoteData.succeed repoResponse) rm }, Cmd.none )

                Err error ->
                    ( { model | repo = updateRepo (toFailure error) rm }, addError error )

        OrgRepositoriesResponse response ->
            case response of
                Ok ( _, repoResponse ) ->
                    ( { model | repo = updateOrgRepositories (RemoteData.succeed repoResponse) rm }, Cmd.none )

                Err error ->
                    ( { model | repo = updateOrgRepositories (toFailure error) rm }, addError error )

        RepoEnabledResponse repo response ->
            case response of
                Ok ( _, enabledRepo ) ->
                    ( { model
                        | sourceRepos = enableUpdate enabledRepo (RemoteData.succeed True) model.sourceRepos
                        , repo = updateRepoEnabling Vela.Enabled rm
                      }
                    , Util.dispatch <| ToggleFavorite repo.org <| Just repo.name
                    )
                        |> Alerting.addToastIfUnique Alerts.successConfig AlertsUpdate (Alerts.Success "Success" (enabledRepo.full_name ++ " enabled.") Nothing)

                Err error ->
                    let
                        ( sourceRepos, action ) =
                            repoEnabledError model.sourceRepos repo error
                    in
                    ( { model | sourceRepos = sourceRepos }, action )

        RepoDisabledResponse repo response ->
            case response of
                Ok _ ->
                    ( { model
                        | repo = updateRepoEnabling Vela.Disabled rm
                        , sourceRepos = enableUpdate repo NotAsked model.sourceRepos
                      }
                    , Cmd.none
                    )
                        |> Alerting.addToastIfUnique Alerts.successConfig AlertsUpdate (Alerts.Success "Success" (repo.full_name ++ " disabled.") Nothing)

                Err error ->
                    ( model, addError error )

        RepoUpdatedResponse field response ->
            case response of
                Ok ( _, updatedRepo ) ->
                    ( { model | repo = updateRepo (RemoteData.succeed updatedRepo) rm }, Cmd.none )
                        |> Alerting.addToast Alerts.successConfig AlertsUpdate (Alerts.Success "Success" (Pages.RepoSettings.alert field updatedRepo) Nothing)

                Err error ->
                    ( { model | repo = updateRepo (toFailure error) rm }, addError error )

        RepoChownedResponse repo response ->
            case response of
                Ok _ ->
                    ( model, Cmd.none )
                        |> Alerting.addToastIfUnique Alerts.successConfig AlertsUpdate (Alerts.Success "Success" ("You are now the owner of " ++ repo.full_name) Nothing)

                Err error ->
                    ( model, addError error )

        RepoRepairedResponse repo response ->
            case response of
                Ok _ ->
                    ( { model
                        | sourceRepos = enableUpdate repo (RemoteData.succeed True) model.sourceRepos
                        , repo = updateRepoEnabling Vela.Enabled rm
                      }
                    , Cmd.none
                    )
                        |> Alerting.addToastIfUnique Alerts.successConfig AlertsUpdate (Alerts.Success "Success" (repo.full_name ++ " has been repaired.") Nothing)

                Err error ->
                    ( model, addError error )

        RestartedBuildResponse org repo buildNumber response ->
            case response of
                Ok ( _, build ) ->
                    let
                        restartedBuild =
                            "Build " ++ String.join "/" [ org, repo, buildNumber ]

                        newBuildNumber =
                            String.fromInt <| build.number

                        newBuild =
                            String.join "/" [ "", org, repo, newBuildNumber ]
                    in
                    ( model
                    , getBuilds model org repo Nothing Nothing Nothing
                    )
                        |> Alerting.addToastIfUnique Alerts.successConfig AlertsUpdate (Alerts.Success "Success" (restartedBuild ++ " restarted.") (Just ( "View Build #" ++ newBuildNumber, newBuild )))

                Err error ->
                    ( model, addError error )

        CancelBuildResponse org repo buildNumber response ->
            case response of
                Ok ( _, build ) ->
                    let
                        canceledBuild =
                            "Build " ++ String.join "/" [ org, repo, buildNumber ]
                    in
                    ( { model
                        | repo =
                            -- update the build if necessary
                            case rm.build.build of
                                Success b ->
                                    if b.id == build.id then
                                        updateBuild (RemoteData.succeed build) rm

                                    else
                                        rm

                                _ ->
                                    rm
                      }
                    , Cmd.none
                    )
                        |> Alerting.addToastIfUnique Alerts.successConfig AlertsUpdate (Alerts.Success "Success" (canceledBuild ++ " canceled.") Nothing)

                Err error ->
                    ( model, addError error )

        BuildsResponse org repo response ->
            case response of
                Ok ( meta, builds ) ->
                    ( { model
                        | repo =
                            rm
                                |> updateOrgRepo org repo
                                |> updateBuilds (RemoteData.succeed builds)
                                |> updateBuildsPager (Pagination.get meta.headers)
                      }
                    , Cmd.none
                    )

                Err error ->
                    ( { model | repo = updateBuilds (toFailure error) rm }, addError error )

        OrgBuildsResponse org response ->
            case response of
                Ok ( meta, builds ) ->
                    ( { model
                        | repo =
                            rm
                                |> updateOrgRepo org ""
                                |> updateBuilds (RemoteData.succeed builds)
                                |> updateBuildsPager (Pagination.get meta.headers)
                      }
                    , Cmd.none
                    )

                Err error ->
                    ( { model | repo = updateBuilds (toFailure error) rm }, addError error )

        DeploymentsResponse org repo response ->
            case response of
                Ok ( meta, deployments ) ->
                    ( { model
                        | repo =
                            rm
                                |> updateOrgRepo org repo
                                |> updateDeployments (RemoteData.succeed deployments)
                                |> updateDeploymentsPager (Pagination.get meta.headers)
                      }
                    , Cmd.none
                    )

                Err error ->
                    ( { model | repo = updateBuilds (toFailure error) rm }, addError error )

        HooksResponse _ _ response ->
            case response of
                Ok ( meta, hooks ) ->
                    ( { model
                        | repo =
                            rm
                                |> updateHooks (RemoteData.succeed hooks)
                                |> updateHooksPager (Pagination.get meta.headers)
                      }
                    , Cmd.none
                    )

                Err error ->
                    ( { model | repo = updateHooks (toFailure error) rm }, addError error )

        BuildResponse org repo _ response ->
            case response of
                Ok ( _, build ) ->
                    ( { model
                        | repo =
                            rm
                                |> updateOrgRepo org repo
                                |> updateBuild (RemoteData.succeed build)
                        , favicon = statusToFavicon build.status
                      }
                    , Interop.setFavicon <| Encode.string <| statusToFavicon build.status
                    )

                Err error ->
                    ( { model | repo = updateBuild (toFailure error) rm }, addError error )

        DeploymentResponse _ _ _ response ->
            case response of
                Ok ( _, deployment ) ->
                    let
                        dm =
                            model.deploymentModel

                        form =
                            initializeFormFromDeployment deployment.description deployment.payload deployment.ref deployment.target deployment.task

                        promoted =
                            { dm | form = form }
                    in
                    ( { model
                        | deploymentModel = promoted
                      }
                    , Cmd.none
                    )

                Err error ->
                    ( { model | repo = updateBuild (toFailure error) rm }, addError error )

        StepsResponse org repo buildNumber logFocus refresh response ->
            case response of
                Ok ( _, steps ) ->
                    let
                        mergedSteps =
                            steps
                                |> List.sortBy .number
                                |> Pages.Build.Logs.merge logFocus refresh rm.build.steps.steps

                        updatedModel =
                            { model | repo = updateBuildSteps (RemoteData.succeed mergedSteps) rm }

                        cmd =
                            getBuildStepsLogs updatedModel org repo buildNumber mergedSteps logFocus refresh
                    in
                    ( updatedModel, cmd )

                Err error ->
                    ( model, addError error )

        StepLogResponse stepNumber logFocus refresh response ->
            case response of
                Ok ( _, incomingLog ) ->
                    let
                        following =
                            rm.build.steps.followingStep /= 0

                        onFollowedStep =
                            rm.build.steps.followingStep == (Maybe.withDefault -1 <| String.toInt stepNumber)

                        ( steps, focusId ) =
                            if following && refresh && onFollowedStep then
                                ( rm.build.steps.steps
                                    |> RemoteData.unwrap rm.build.steps.steps
                                        (\s -> expandActive stepNumber s |> RemoteData.succeed)
                                , bottomTrackerFocusId "step" <| String.fromInt rm.build.steps.followingStep
                                )

                            else if not refresh then
                                ( rm.build.steps.steps, Util.extractFocusIdFromRange <| focusFragmentToFocusId "step" logFocus )

                            else
                                ( rm.build.steps.steps, "" )

                        cmd =
                            if not <| String.isEmpty focusId then
                                Util.dispatch <| FocusOn <| focusId

                            else
                                Cmd.none
                    in
                    ( updateStepLogs { model | repo = updateBuildSteps steps rm } incomingLog
                    , cmd
                    )

                Err error ->
                    ( model, addError error )

        ServicesResponse org repo buildNumber logFocus refresh response ->
            case response of
                Ok ( _, services ) ->
                    let
                        mergedServices =
                            services
                                |> List.sortBy .number
                                |> Pages.Build.Logs.merge logFocus refresh rm.build.services.services

                        updatedModel =
                            { model | repo = updateBuildServices (RemoteData.succeed mergedServices) rm }

                        cmd =
                            getBuildServicesLogs updatedModel org repo buildNumber mergedServices logFocus refresh
                    in
                    ( updatedModel, cmd )

                Err error ->
                    ( model, addError error )

        ServiceLogResponse serviceNumber logFocus refresh response ->
            case response of
                Ok ( _, incomingLog ) ->
                    let
                        following =
                            rm.build.services.followingService /= 0

                        onFollowedService =
                            rm.build.services.followingService == (Maybe.withDefault -1 <| String.toInt serviceNumber)

                        ( services, focusId ) =
                            if following && refresh && onFollowedService then
                                ( rm.build.services.services
                                    |> RemoteData.unwrap rm.build.services.services
                                        (\s -> expandActive serviceNumber s |> RemoteData.succeed)
                                , bottomTrackerFocusId "service" <| String.fromInt rm.build.services.followingService
                                )

                            else if not refresh then
                                ( rm.build.services.services, Util.extractFocusIdFromRange <| focusFragmentToFocusId "service" logFocus )

                            else
                                ( rm.build.services.services, "" )

                        cmd =
                            if not <| String.isEmpty focusId then
                                Util.dispatch <| FocusOn <| focusId

                            else
                                Cmd.none
                    in
                    ( updateServiceLogs { model | repo = updateBuildServices services rm } incomingLog
                    , cmd
                    )

                Err error ->
                    ( model, addError error )

        GetPipelineConfigResponse _ _ _ lineFocus refresh response ->
            case response of
                Ok ( _, config ) ->
                    let
                        focusId =
                            Util.extractFocusIdFromRange <| focusFragmentToFocusId "config" lineFocus

                        cmd =
                            if not refresh then
                                if not <| String.isEmpty focusId then
                                    Util.dispatch <| FocusOn <| focusId

                                else
                                    Cmd.none

                            else
                                Cmd.none
                    in
                    ( { model
                        | pipeline =
                            { pipeline
                                | config = ( RemoteData.succeed { data = config }, "" )
                                , expanded = False
                                , expanding = False
                            }
                      }
                    , cmd
                    )

                Err error ->
                    ( { model
                        | pipeline =
                            { pipeline
                                | config = ( toFailure error, detailedErrorToString error )
                            }
                      }
                    , Errors.addError error HandleError
                    )

        ExpandPipelineConfigResponse _ _ _ lineFocus refresh response ->
            case response of
                Ok ( _, config ) ->
                    let
                        focusId =
                            Util.extractFocusIdFromRange <| focusFragmentToFocusId "config" lineFocus

                        cmd =
                            if not refresh then
                                if not <| String.isEmpty focusId then
                                    Util.dispatch <| FocusOn <| focusId

                                else
                                    Cmd.none

                            else
                                Cmd.none
                    in
                    ( { model
                        | pipeline =
                            { pipeline
                                | config = ( RemoteData.succeed { data = config }, "" )
                                , expanded = True
                                , expanding = False
                            }
                      }
                    , cmd
                    )

                Err error ->
                    ( { model
                        | pipeline =
                            { pipeline
                                | config = ( Errors.toFailure error, detailedErrorToString error )
                                , expanding = False
                                , expanded = True
                            }
                      }
                    , addError error
                    )

        GetPipelineTemplatesResponse _ _ lineFocus refresh response ->
            case response of
                Ok ( _, templates ) ->
                    ( { model
                        | templates = { data = RemoteData.succeed templates, error = "", show = model.templates.show }
                      }
                    , if not refresh then
                        Util.dispatch <| FocusOn <| Util.extractFocusIdFromRange <| focusFragmentToFocusId "config" lineFocus

                      else
                        Cmd.none
                    )

                Err error ->
                    ( { model | templates = { data = toFailure error, error = detailedErrorToString error, show = model.templates.show } }, addError error )

        SecretResponse response ->
            case response of
                Ok ( _, secret ) ->
                    let
                        secretsModel =
                            model.secretsModel

                        updatedSecretsModel =
                            Pages.Secrets.Update.reinitializeSecretUpdate secretsModel secret
                    in
                    ( { model | secretsModel = updatedSecretsModel }
                    , Cmd.none
                    )

                Err error ->
                    ( model, addError error )

        AddSecretResponse response ->
            case response of
                Ok ( _, secret ) ->
                    let
                        secretsModel =
                            model.secretsModel

                        updatedSecretsModel =
                            Pages.Secrets.Update.reinitializeSecretAdd secretsModel
                    in
                    ( { model | secretsModel = updatedSecretsModel }
                    , Cmd.none
                    )
                        |> addSecretResponseAlert secret

                Err error ->
                    ( model, addError error )

        AddDeploymentResponse response ->
            case response of
                Ok ( _, deployment ) ->
                    let
                        deploymentModel =
                            model.deploymentModel

                        updatedDeploymentModel =
                            Pages.Deployments.Update.reinitializeDeployment deploymentModel
                    in
                    ( { model | deploymentModel = updatedDeploymentModel }
                    , Cmd.none
                    )
                        |> addDeploymentResponseAlert deployment

                Err error ->
                    ( model, addError error )

        UpdateSecretResponse response ->
            case response of
                Ok ( _, secret ) ->
                    let
                        secretsModel =
                            model.secretsModel

                        updatedSecretsModel =
                            Pages.Secrets.Update.reinitializeSecretUpdate secretsModel secret
                    in
                    ( { model | secretsModel = updatedSecretsModel }
                    , Cmd.none
                    )
                        |> updateSecretResponseAlert secret

                Err error ->
                    ( model, addError error )

        RepoSecretsResponse response ->
            receiveSecrets model response Vela.RepoSecret

        OrgSecretsResponse response ->
            receiveSecrets model response Vela.OrgSecret

        SharedSecretsResponse response ->
            receiveSecrets model response Vela.SharedSecret

        DeleteSecretResponse response ->
            case response of
                Ok _ ->
                    let
                        secretsModel =
                            model.secretsModel

                        secretsType =
                            secretTypeToString secretsModel.type_

                        alertMessage =
                            secretsModel.form.name ++ " removed from " ++ secretsType ++ " secrets."

                        redirectTo =
                            Pages.Secrets.Update.deleteSecretRedirect secretsModel
                    in
                    ( model, Navigation.pushUrl model.navigationKey redirectTo )
                        |> Alerting.addToastIfUnique Alerts.successConfig AlertsUpdate (Alerts.Success "Success" alertMessage Nothing)

                Err error ->
                    ( model, addError error )

        -- Time
        AdjustTimeZone newZone ->
            ( { model | zone = newZone }
            , Cmd.none
            )

        AdjustTime newTime ->
            ( { model | time = newTime }
            , Cmd.none
            )

        Tick interval time ->
            case interval of
                OneSecond ->
                    let
                        ( favicon, cmd ) =
                            refreshFavicon model.page model.favicon rm.build.build
                    in
                    ( { model | time = time, favicon = favicon }, cmd )

                FiveSecond _ ->
                    ( model, refreshPage model )

                OneSecondHidden ->
                    let
                        ( favicon, cmd ) =
                            refreshFavicon model.page model.favicon rm.build.build
                    in
                    ( { model | time = time, favicon = favicon }, cmd )

                FiveSecondHidden data ->
                    ( model, refreshPageHidden model data )

        -- Components
        AddSecretUpdate _ m ->
            let
                ( newModel, action ) =
                    Pages.Secrets.Update.update model m
            in
            ( newModel
            , action
            )

        AddDeploymentUpdate m ->
            let
                ( newModel, action ) =
                    Pages.Deployments.Update.update model m
            in
            ( newModel
            , action
            )

        -- Other
        HandleError error ->
            ( model, Cmd.none )
                |> Alerting.addToastIfUnique Alerts.errorConfig AlertsUpdate (Alerts.Error "Error" error)

        AlertsUpdate subMsg ->
            Alerting.update Alerts.successConfig AlertsUpdate subMsg model

        FocusOn id ->
            ( model, Dom.focus id |> Task.attempt FocusResult )

        FocusResult result ->
            -- handle success or failure here
            case result of
                Err (Dom.NotFound _) ->
                    -- unable to find dom 'id'
                    ( model, Cmd.none )

                Ok _ ->
                    -- successfully focus the dom
                    ( model, Cmd.none )

        OnKeyDown key ->
            let
                m =
                    if key == "Shift" then
                        { model | shift = True }

                    else
                        model
            in
            ( m, Cmd.none )

        OnKeyUp key ->
            let
                m =
                    if key == "Shift" then
                        { model | shift = False }

                    else
                        model
            in
            ( m, Cmd.none )

        VisibilityChanged visibility ->
            let
                cmd =
                    case visibility of
                        Visible ->
                            refreshPage model

                        Hidden ->
                            Cmd.none
            in
            ( { model | visibility = visibility, shift = False }, cmd )

        PushUrl url ->
            ( model
            , Navigation.pushUrl model.navigationKey url
            )

        -- NoOp
        NoOp ->
            ( model, Cmd.none )


{-| addDeploymentResponseAlert : takes deployment and produces Toasty alert for when adding a deployment
-}
addDeploymentResponseAlert :
    Deployment
    -> ( { m | toasties : Stack Alert }, Cmd Msg )
    -> ( { m | toasties : Stack Alert }, Cmd Msg )
addDeploymentResponseAlert deployment =
    let
        msg =
            deployment.description ++ " submitted."
    in
    Alerting.addToast Alerts.successConfig AlertsUpdate (Alerts.Success "Success" msg Nothing)


{-| addSecretResponseAlert : takes secret and produces Toasty alert for when adding a secret
-}
addSecretResponseAlert :
    Secret
    -> ( { m | toasties : Stack Alert }, Cmd Msg )
    -> ( { m | toasties : Stack Alert }, Cmd Msg )
addSecretResponseAlert secret =
    let
        type_ =
            secretTypeToString secret.type_

        msg =
            secret.name ++ " added to " ++ type_ ++ " secrets."
    in
    Alerting.addToast Alerts.successConfig AlertsUpdate (Alerts.Success "Success" msg Nothing)


{-| updateSecretResponseAlert : takes secret and produces Toasty alert for when updating a secret
-}
updateSecretResponseAlert :
    Secret
    -> ( { m | toasties : Stack Alert }, Cmd Msg )
    -> ( { m | toasties : Stack Alert }, Cmd Msg )
updateSecretResponseAlert secret =
    let
        type_ =
            secretTypeToString secret.type_

        msg =
            String.Extra.toSentenceCase <| type_ ++ " secret " ++ secret.name ++ " updated."
    in
    Alerting.addToast Alerts.successConfig AlertsUpdate (Alerts.Success "Success" msg Nothing)



-- SUBSCRIPTIONS


keyDecoder : Decode.Decoder String
keyDecoder =
    Decode.field "key" Decode.string


subscriptions : Model -> Sub Msg
subscriptions model =
    Sub.batch <|
        [ Interop.onThemeChange decodeOnThemeChange
        , onMouseDown "contextual-help" model ShowHideHelp
        , onMouseDown "identity" model ShowHideIdentity
        , Browser.Events.onKeyDown (Decode.map OnKeyDown keyDecoder)
        , Browser.Events.onKeyUp (Decode.map OnKeyUp keyDecoder)
        , Browser.Events.onVisibilityChange VisibilityChanged
        , refreshSubscriptions model
        ]


decodeOnThemeChange : Decode.Value -> Msg
decodeOnThemeChange inTheme =
    case Decode.decodeValue decodeTheme inTheme of
        Ok theme ->
            SetTheme theme

        Err _ ->
            SetTheme Dark


{-| refreshSubscriptions : takes model and returns the subscriptions for automatically refreshing page data
-}
refreshSubscriptions : Model -> Sub Msg
refreshSubscriptions model =
    Sub.batch <|
        case model.visibility of
            Visible ->
                [ every Util.oneSecondMillis <| Tick OneSecond
                , every Util.fiveSecondsMillis <| Tick (FiveSecond <| refreshData model)
                ]

            Hidden ->
                [ every Util.oneSecondMillis <| Tick OneSecondHidden
                , every Util.fiveSecondsMillis <| Tick (FiveSecondHidden <| refreshData model)
                ]


{-| refreshFavicon : takes page and restores the favicon to the default when not viewing the build page
-}
refreshFavicon : Page -> Favicon -> WebData Build -> ( Favicon, Cmd Msg )
refreshFavicon page currentFavicon build =
    case page of
        Pages.Build _ _ _ _ ->
            case build of
                RemoteData.Success b ->
                    let
                        newFavicon =
                            statusToFavicon b.status
                    in
                    if currentFavicon /= newFavicon then
                        ( newFavicon, Interop.setFavicon <| Encode.string newFavicon )

                    else
                        ( currentFavicon, Cmd.none )

                _ ->
                    ( currentFavicon, Cmd.none )

        _ ->
            if currentFavicon /= defaultFavicon then
                ( defaultFavicon, Interop.setFavicon <| Encode.string defaultFavicon )

            else
                ( currentFavicon, Cmd.none )


{-| refreshPage : refreshes Vela data based on current page and build status
-}
refreshPage : Model -> Cmd Msg
refreshPage model =
    let
        page =
            model.page
    in
    case page of
        Pages.OrgBuilds org maybePage maybePerPage maybeEvent ->
            getOrgBuilds model org maybePage maybePerPage maybeEvent

        Pages.RepositoryBuilds org repo maybePage maybePerPage maybeEvent ->
            getBuilds model org repo maybePage maybePerPage maybeEvent

        Pages.RepositoryDeployments org repo maybePage maybePerPage ->
            getDeployments model org repo maybePage maybePerPage

        Pages.Build org repo buildNumber focusFragment ->
            Cmd.batch
                [ getBuilds model org repo Nothing Nothing Nothing
                , refreshBuild model org repo buildNumber
                , refreshBuildSteps model org repo buildNumber focusFragment
                , refreshStepLogs model org repo buildNumber model.repo.build.steps.steps Nothing
                ]

        Pages.BuildServices org repo buildNumber focusFragment ->
            Cmd.batch
                [ getBuilds model org repo Nothing Nothing Nothing
                , refreshBuild model org repo buildNumber
                , refreshBuildServices model org repo buildNumber focusFragment
                , refreshServiceLogs model org repo buildNumber model.repo.build.services.services Nothing
                ]

        Pages.BuildPipeline org repo buildNumber _ _ _ ->
            Cmd.batch
                [ getBuilds model org repo Nothing Nothing Nothing
                , refreshBuild model org repo buildNumber
                ]

        Pages.Hooks org repo maybePage maybePerPage ->
            Cmd.batch
                [ getHooks model org repo maybePage maybePerPage
                ]

        Pages.OrgSecrets engine org maybePage maybePerPage ->
            Cmd.batch
                [ getOrgSecrets model maybePage maybePerPage engine org
                , getSharedSecrets model Nothing Nothing engine org "*"
                ]

        Pages.RepoSecrets engine org repo maybePage maybePerPage ->
            Cmd.batch
                [ getRepoSecrets model maybePage maybePerPage engine org repo
                ]

        Pages.SharedSecrets engine org team maybePage maybePerPage ->
            Cmd.batch
                [ getSharedSecrets model maybePage maybePerPage engine org team
                ]

        _ ->
            Cmd.none


{-| refreshPageHidden : refreshes Vela data based on current page and build status when tab is not visible
-}
refreshPageHidden : Model -> RefreshData -> Cmd Msg
refreshPageHidden model _ =
    let
        page =
            model.page
    in
    case page of
        Pages.Build org repo buildNumber _ ->
            Cmd.batch
                [ refreshBuild model org repo buildNumber
                ]

        _ ->
            Cmd.none


{-| refreshData : takes model and extracts data needed to refresh the page
-}
refreshData : Model -> RefreshData
refreshData model =
    let
        rm =
            model.repo

        buildNumber =
            case rm.build.build of
                Success build ->
                    Just <| String.fromInt build.number

                _ ->
                    Nothing
    in
    { org = rm.org, repo = rm.name, build_number = buildNumber, steps = Nothing }


{-| refreshBuild : takes model org repo and build number and refreshes the build status
-}
refreshBuild : Model -> Org -> Repo -> BuildNumber -> Cmd Msg
refreshBuild model org repo buildNumber =
    let
        refresh =
            getBuild model org repo buildNumber
    in
    if shouldRefresh model.repo.build.build then
        refresh

    else
        Cmd.none


{-| refreshBuildSteps : takes model org repo and build number and refreshes the build steps based on step status
-}
refreshBuildSteps : Model -> Org -> Repo -> BuildNumber -> FocusFragment -> Cmd Msg
refreshBuildSteps model org repo buildNumber focusFragment =
    if shouldRefresh model.repo.build.build then
        getAllBuildSteps model org repo buildNumber focusFragment True

    else
        Cmd.none


{-| refreshBuildServices : takes model org repo and build number and refreshes the build services based on service status
-}
refreshBuildServices : Model -> Org -> Repo -> BuildNumber -> FocusFragment -> Cmd Msg
refreshBuildServices model org repo buildNumber focusFragment =
    if shouldRefresh model.repo.build.build then
        getAllBuildServices model org repo buildNumber focusFragment True

    else
        Cmd.none


{-| shouldRefresh : takes build and returns true if a refresh is required
-}
shouldRefresh : WebData Build -> Bool
shouldRefresh build =
    case build of
        Success bld ->
            not <| isComplete bld.status

        NotAsked ->
            True

        -- Do not refresh a Failed or Loading build
        Failure _ ->
            False

        Loading ->
            False


{-| refreshStepLogs : takes model org repo and build number and steps and refreshes the build step logs depending on their status
-}
refreshStepLogs : Model -> Org -> Repo -> BuildNumber -> WebData Steps -> FocusFragment -> Cmd Msg
refreshStepLogs model org repo buildNumber inSteps focusFragment =
    let
        stepsToRefresh =
            case inSteps of
                Success s ->
                    -- Do not refresh logs for a step in success or failure state
                    List.filter (\step -> step.status /= Vela.Success && step.status /= Vela.Failure) s

                _ ->
                    []

        refresh =
            getBuildStepsLogs model org repo buildNumber stepsToRefresh focusFragment True
    in
    if shouldRefresh model.repo.build.build then
        refresh

    else
        Cmd.none


{-| refreshServiceLogs : takes model org repo and build number and services and refreshes the build service logs depending on their status
-}
refreshServiceLogs : Model -> Org -> Repo -> BuildNumber -> WebData Services -> FocusFragment -> Cmd Msg
refreshServiceLogs model org repo buildNumber inServices focusFragment =
    let
        servicesToRefresh =
            case inServices of
                Success s ->
                    -- Do not refresh logs for a service in success or failure state
                    List.filter (\service -> service.status /= Vela.Success && service.status /= Vela.Failure) s

                _ ->
                    []

        refresh =
            getBuildServicesLogs model org repo buildNumber servicesToRefresh focusFragment True
    in
    if shouldRefresh model.repo.build.build then
        refresh

    else
        Cmd.none


{-| onMouseDown : takes model and returns subscriptions for handling onMouseDown events at the browser level
-}
onMouseDown : String -> Model -> (Maybe Bool -> Msg) -> Sub Msg
onMouseDown targetId model triggerMsg =
    if model.showHelp then
        Browser.Events.onMouseDown (outsideTarget targetId <| triggerMsg <| Just False)

    else if model.showIdentity then
        Browser.Events.onMouseDown (outsideTarget targetId <| triggerMsg <| Just False)

    else
        Sub.none


{-| outsideTarget : returns decoder for handling clicks that occur from outside the currently focused/open dropdown
-}
outsideTarget : String -> Msg -> Decode.Decoder Msg
outsideTarget targetId msg =
    Decode.field "target" (isOutsideTarget targetId)
        |> Decode.andThen
            (\isOutside ->
                if isOutside then
                    Decode.succeed msg

                else
                    Decode.fail "inside dropdown"
            )


{-| isOutsideTarget : returns decoder for determining if click target occurred from within a specified element
-}
isOutsideTarget : String -> Decode.Decoder Bool
isOutsideTarget targetId =
    Decode.oneOf
        [ Decode.field "id" Decode.string
            |> Decode.andThen
                (\id ->
                    if targetId == id then
                        -- found match by id
                        Decode.succeed False

                    else
                        -- try next decoder
                        Decode.fail "continue"
                )
        , Decode.lazy (\_ -> isOutsideTarget targetId |> Decode.field "parentNode")

        -- fallback if all previous decoders failed
        , Decode.succeed True
        ]



-- VIEW


view : Model -> Document Msg
view model =
    let
        ( title, content ) =
            viewContent model
    in
    { title = title ++ " - Vela"
    , body =
        [ lazy2 viewHeader model.session { feedbackLink = model.velaFeedbackURL, docsLink = model.velaDocsURL, theme = model.theme, help = helpArgs model, showId = model.showIdentity }
        , lazy2 Nav.viewNav model navMsgs
        , main_ [ class "content-wrap" ]
            [ viewUtil model
            , content
            ]
        , footer [] [ lazy viewAlerts model.toasties ]
        ]
    }


viewContent : Model -> ( String, Html Msg )
viewContent model =
    case model.page of
        Pages.Overview ->
            ( "Overview"
            , lazy3 Pages.Home.view model.user model.favoritesFilter homeMsgs
            )

        Pages.SourceRepositories ->
            ( "Source Repositories"
            , lazy2 Pages.SourceRepos.view
                { user = model.user
                , sourceRepos = model.sourceRepos
                , filters = model.filters
                }
                sourceReposMsgs
            )

        Pages.OrgRepositories org ->
            ( "Org Repositories"
            , lazy2 Pages.Organization.viewOrgRepos org model.repo.orgRepos
            )

        Pages.Hooks org repo maybePage _ ->
            let
                page : String
                page =
                    case maybePage of
                        Nothing ->
                            ""

                        Just p ->
                            " (page " ++ String.fromInt p ++ ")"
            in
            ( String.join "/" [ org, repo ] ++ " hooks" ++ page
            , div []
                [ Pager.view model.repo.hooks.pager Pager.defaultLabels GotoPage
                , lazy Pages.Hooks.view
                    { hooks = model.repo.hooks
                    , time = model.time
                    }
                , Pager.view model.repo.hooks.pager Pager.defaultLabels GotoPage
                ]
            )

        Pages.RepoSettings org repo ->
            ( String.join "/" [ org, repo ] ++ " settings"
            , lazy4 Pages.RepoSettings.view model.repo.repo repoSettingsMsgs model.velaAPI (Url.toString model.entryURL)
            )

        Pages.RepoSecrets engine org repo _ _ ->
            ( String.join "/" [ org, repo ] ++ " " ++ engine ++ " repo secrets"
            , div []
                [ Html.map (\_ -> NoOp) <| lazy Pages.Secrets.View.viewRepoSecrets model
                , Html.map (\_ -> NoOp) <| lazy3 Pages.Secrets.View.viewOrgSecrets model True False
                ]
            )

        Pages.OrgSecrets engine org maybePage _ ->
            let
                page : String
                page =
                    case maybePage of
                        Nothing ->
                            ""

                        Just p ->
                            " (page " ++ String.fromInt p ++ ")"
            in
            ( String.join "/" [ org ] ++ " " ++ engine ++ " org secrets" ++ page
            , div []
                [ Html.map (\_ -> NoOp) <| lazy3 Pages.Secrets.View.viewOrgSecrets model False True
                , Pager.view model.secretsModel.orgSecretsPager { previousLabel = "prev", nextLabel = "next" } GotoPage
                , Html.map (\_ -> NoOp) <| lazy3 Pages.Secrets.View.viewSharedSecrets model False True
                , Pager.view model.secretsModel.sharedSecretsPager { previousLabel = "prev", nextLabel = "next" } GotoPage
                ]
            )

        Pages.SharedSecrets engine org team _ _ ->
            ( String.join "/" [ org, team ] ++ " " ++ engine ++ " shared secrets"
            , div []
                [ Pager.view model.secretsModel.sharedSecretsPager { previousLabel = "prev", nextLabel = "next" } GotoPage
                , Html.map (\_ -> NoOp) <| lazy3 Pages.Secrets.View.viewSharedSecrets model False False
                , Pager.view model.secretsModel.sharedSecretsPager { previousLabel = "prev", nextLabel = "next" } GotoPage
                ]
            )

        Pages.AddOrgSecret engine _ ->
            ( "add " ++ engine ++ " org secret"
            , Html.map (\m -> AddSecretUpdate engine m) <| lazy Pages.Secrets.View.addSecret model
            )

        Pages.AddRepoSecret engine _ _ ->
            ( "add " ++ engine ++ " repo secret"
            , Html.map (\m -> AddSecretUpdate engine m) <| lazy Pages.Secrets.View.addSecret model
            )

        Pages.AddSharedSecret engine _ _ ->
            ( "add " ++ engine ++ " shared secret"
            , Html.map (\m -> AddSecretUpdate engine m) <| lazy Pages.Secrets.View.addSecret model
            )

        Pages.OrgSecret engine org name ->
            ( String.join "/" [ org, name ] ++ " update " ++ engine ++ " org secret"
            , Html.map (\m -> AddSecretUpdate engine m) <| lazy Pages.Secrets.View.editSecret model
            )

        Pages.RepoSecret engine org repo name ->
            ( String.join "/" [ org, repo, name ] ++ " update " ++ engine ++ " repo secret"
            , Html.map (\m -> AddSecretUpdate engine m) <| lazy Pages.Secrets.View.editSecret model
            )

        Pages.SharedSecret engine org team name ->
            ( String.join "/" [ org, team, name ] ++ " update " ++ engine ++ " shared secret"
            , Html.map (\m -> AddSecretUpdate engine m) <| lazy Pages.Secrets.View.editSecret model
            )

        Pages.AddDeployment org repo ->
            ( String.join "/" [ org, repo ] ++ " add deployment"
            , Html.map (\m -> AddDeploymentUpdate m) <| lazy Pages.Deployments.View.addDeployment model
            )

        Pages.PromoteDeployment org repo buildNumber ->
            ( String.join "/" [ org, repo, buildNumber ] ++ " promote deployment"
            , Html.map (\m -> AddDeploymentUpdate m) <| lazy Pages.Deployments.View.promoteDeployment model
            )

        Pages.RepositoryDeployments org repo maybePage _ ->
            let
                page : String
                page =
                    case maybePage of
                        Nothing ->
                            ""

                        Just p ->
                            " (page " ++ String.fromInt p ++ ")"
            in
            ( String.join "/" [ org, repo ] ++ " deployments" ++ page
            , div []
                [ lazy5 Pages.Deployments.View.viewDeployments model.repo.deployments model.time model.zone org repo
                , Pager.view model.repo.deployments.pager Pager.defaultLabels GotoPage
                ]
            )

        Pages.OrgBuilds org maybePage _ maybeEvent ->
            let
                repo =
                    ""

                page : String
                page =
                    case maybePage of
                        Nothing ->
                            ""

                        Just p ->
                            " (page " ++ String.fromInt p ++ ")"

                shouldRenderFilter : Bool
                shouldRenderFilter =
                    case ( model.repo.builds.builds, maybeEvent ) of
                        ( Success result, Nothing ) ->
                            not <| List.length result == 0

                        ( Success _, _ ) ->
                            True

                        ( Loading, _ ) ->
                            True

                        _ ->
                            False
            in
            ( String.join "/" [ org ] ++ " builds" ++ page
            , div []
                [ viewBuildsFilter shouldRenderFilter org repo maybeEvent
                , Pager.view model.repo.builds.pager Pager.defaultLabels GotoPage
                , lazy5 Pages.Organization.viewBuilds model.repo.builds model.time model.zone org maybeEvent
                , Pager.view model.repo.builds.pager Pager.defaultLabels GotoPage
                ]
            )

        Pages.RepositoryBuilds org repo maybePage _ maybeEvent ->
            let
                page : String
                page =
                    case maybePage of
                        Nothing ->
                            ""

                        Just p ->
                            " (page " ++ String.fromInt p ++ ")"

                shouldRenderFilter : Bool
                shouldRenderFilter =
                    case ( model.repo.builds.builds, maybeEvent ) of
                        ( Success result, Nothing ) ->
                            not <| List.length result == 0

                        ( Success _, _ ) ->
                            True

                        ( Loading, _ ) ->
                            True

                        _ ->
                            False
            in
            ( String.join "/" [ org, repo ] ++ " builds" ++ page
            , div []
                [ viewBuildsFilter shouldRenderFilter org repo maybeEvent
                , Pager.view model.repo.builds.pager Pager.defaultLabels GotoPage
                , lazy6 Pages.Builds.view model.repo.builds model.time model.zone org repo maybeEvent
                , Pager.view model.repo.builds.pager Pager.defaultLabels GotoPage
                ]
            )

        Pages.Build org repo buildNumber _ ->
            ( "Build #" ++ buildNumber ++ " - " ++ String.join "/" [ org, repo ]
            , Pages.Build.View.viewBuild
                model
                buildMsgs
                org
                repo
                buildNumber
            )

        Pages.BuildServices org repo buildNumber _ ->
            ( "Build #" ++ buildNumber ++ " - " ++ String.join "/" [ org, repo ]
            , Pages.Build.View.viewBuildServices
                model
                buildMsgs
                org
                repo
                buildNumber
            )

        Pages.BuildPipeline org repo buildNumber ref _ _ ->
            ( "Pipeline " ++ String.join "/" [ org, repo ]
            , Pages.Pipeline.View.viewPipeline
                model
                pipelineMsgs
                ref
                |> Pages.Build.View.wrapWithBuildPreview
                    model
                    org
                    repo
                    buildNumber
            )

        Pages.Pipeline org repo ref _ _ ->
            ( "Pipeline " ++ String.join "/" [ org, repo ]
            , Pages.Pipeline.View.viewPipeline
                model
                pipelineMsgs
                ref
            )

        Pages.Settings ->
            ( "Settings"
            , Pages.Settings.view model.session model.time (Pages.Settings.Msgs Copy)
            )

        Pages.Login ->
            ( "Login"
            , viewLogin
            )

        Pages.Logout ->
            ( "Logout"
            , h1 [] [ text "Logging out" ]
            )

        Pages.Authenticate ->
            ( "Authentication"
            , h1 [ Util.testAttribute "page-h1" ] [ text "Authenticating..." ]
            )

        Pages.NotFound ->
            ( "404"
            , h1 [] [ text "Not Found" ]
            )


viewBuildsFilter : Bool -> Org -> Repo -> Maybe Event -> Html Msg
viewBuildsFilter shouldRender org repo maybeEvent =
    let
        eventEnum : List String
        eventEnum =
            [ "all", "push", "pull_request", "tag", "deployment", "comment" ]

        eventToMaybe : String -> Maybe Event
        eventToMaybe event =
            case event of
                "all" ->
                    Nothing

                _ ->
                    Just event
    in
    if shouldRender then
        div [ class "form-controls", class "build-filters", Util.testAttribute "build-filter" ] <|
            div [] [ text "Filter by Event:" ]
                :: List.map
                    (\e ->
                        div [ class "form-control" ]
                            [ input
                                [ type_ "radio"
                                , id <| "filter-" ++ e
                                , name "build-filter"
                                , Util.testAttribute <| "build-filter-" ++ e
                                , checked <| maybeEvent == eventToMaybe e
                                , onClick <| FilterBuildEventBy (eventToMaybe e) org repo
                                , attribute "aria-label" <| "filter to show " ++ e ++ " events"
                                ]
                                []
                            , label
                                [ class "form-label"
                                , for <| "filter-" ++ e
                                ]
                                [ text <| String.replace "_" " " e ]
                            ]
                    )
                    eventEnum

    else
        text ""


viewLogin : Html Msg
viewLogin =
    div []
        [ h1 [] [ text "Authorize Via" ]
        , button [ class "button", onClick SignInRequested, Util.testAttribute "login-button" ]
            [ FeatherIcons.github
                |> FeatherIcons.withSize 20
                |> FeatherIcons.withClass "login-source-icon"
                |> FeatherIcons.toHtml [ attribute "aria-hidden" "true" ]
            , text "GitHub"
            ]
        , p [] [ text "You will be taken to GitHub to authenticate." ]
        ]


viewHeader : Session -> { feedbackLink : String, docsLink : String, theme : Theme, help : Help.Commands.Model Msg, showId : Bool } -> Html Msg
viewHeader session { feedbackLink, docsLink, theme, help, showId } =
    let
        identityBaseClassList : Html.Attribute Msg
        identityBaseClassList =
            classList
                [ ( "details", True )
                , ( "-marker-right", True )
                , ( "-no-pad", True )
                , ( "identity-name", True )
                ]

        identityAttributeList : List (Html.Attribute Msg)
        identityAttributeList =
            attribute "role" "navigation" :: Util.open showId
    in
    header []
        [ div [ class "identity", id "identity", Util.testAttribute "identity" ]
            [ a [ Routes.href Routes.Overview, class "identity-logo-link", attribute "aria-label" "Home" ] [ velaLogo 24 ]
            , case session of
                Authenticated auth ->
                    details (identityBaseClassList :: identityAttributeList)
                        [ summary [ class "summary", Util.onClickPreventDefault (ShowHideIdentity Nothing), Util.testAttribute "identity-summary" ]
                            [ text auth.userName
                            , FeatherIcons.chevronDown |> FeatherIcons.withSize 20 |> FeatherIcons.withClass "details-icon-expand" |> FeatherIcons.toHtml []
                            ]
                        , ul [ class "identity-menu", attribute "aria-hidden" "true", attribute "role" "menu" ]
                            [ li [ class "identity-menu-item" ]
                                [ a [ Routes.href Routes.Settings, Util.testAttribute "settings-link", attribute "role" "menuitem" ] [ text "Settings" ] ]
                            , li [ class "identity-menu-item" ]
                                [ a [ Routes.href Routes.Logout, Util.testAttribute "logout-link", attribute "role" "menuitem" ] [ text "Logout" ] ]
                            ]
                        ]

                Unauthenticated ->
                    details (identityBaseClassList :: identityAttributeList)
                        [ summary [ class "summary", Util.onClickPreventDefault (ShowHideIdentity Nothing), Util.testAttribute "identity-summary" ] [ text "Vela" ] ]
            ]
        , nav [ class "help-links", attribute "role" "navigation" ]
            [ ul []
                [ li [] [ viewThemeToggle theme ]
                , li [] [ a [ href feedbackLink, attribute "aria-label" "go to feedback" ] [ text "feedback" ] ]
                , li [] [ a [ href docsLink, attribute "aria-label" "go to docs" ] [ text "docs" ] ]
                , Help.View.help help
                ]
            ]
        ]


helpArg : WebData a -> Help.Commands.Arg
helpArg arg =
    { success = Util.isSuccess arg, loading = Util.isLoading arg }


helpArgs : Model -> Help.Commands.Model Msg
helpArgs model =
    { user = helpArg model.user
    , sourceRepos = helpArg model.sourceRepos
    , orgRepos = helpArg model.repo.orgRepos
    , builds = helpArg model.repo.builds.builds
    , deployments = helpArg model.repo.deployments.deployments
    , build = helpArg model.repo.build.build
    , repo = helpArg model.repo.repo
    , hooks = helpArg model.repo.hooks.hooks
    , secrets = helpArg model.secretsModel.repoSecrets
    , show = model.showHelp
    , toggle = ShowHideHelp
    , copy = Copy
    , noOp = NoOp
    , page = model.page

    -- TODO: use env flag velaDocsURL
    -- , velaDocsURL = model.velaDocsURL
    , velaDocsURL = "https://go-vela.github.io/docs"
    }


viewAlerts : Stack Alert -> Html Msg
viewAlerts toasties =
    div [ Util.testAttribute "alerts", class "alerts" ] [ Alerting.view Alerts.successConfig (Alerts.view Copy) AlertsUpdate toasties ]


wrapAlertMessage : String -> String
wrapAlertMessage message =
    if not <| String.isEmpty message then
        "`" ++ message ++ "` "

    else
        message


viewThemeToggle : Theme -> Html Msg
viewThemeToggle theme =
    let
        ( newTheme, themeAria ) =
            case theme of
                Dark ->
                    ( Light, "enable light mode" )

                Light ->
                    ( Dark, "enable dark mode" )
    in
    button [ class "button", class "-link", attribute "aria-label" themeAria, onClick (SetTheme newTheme) ] [ text "switch theme" ]



-- HELPERS


setNewPage : Routes.Route -> Model -> ( Model, Cmd Msg )
setNewPage route model =
    case ( route, model.session ) of
        -- Logged in and on auth flow pages - what are you doing here?
        ( Routes.Login, Authenticated _ ) ->
            ( model, Navigation.pushUrl model.navigationKey <| Routes.routeToUrl Routes.Overview )

        ( Routes.Authenticate _, Authenticated _ ) ->
            ( model, Navigation.pushUrl model.navigationKey <| Routes.routeToUrl Routes.Overview )

        -- "Not logged in" (yet) and on auth flow pages, continue on..
        ( Routes.Authenticate { code, state }, Unauthenticated ) ->
            ( { model | page = Pages.Login }
            , Api.try TokenResponse <| Api.getInitialToken model <| AuthParams code state
            )

        -- On the login page but not logged in.. good place to be
        ( Routes.Login, Unauthenticated ) ->
            ( { model | page = Pages.Login }, Cmd.none )

        -- "Normal" page handling below
        ( Routes.Overview, Authenticated _ ) ->
            loadOverviewPage model

        ( Routes.SourceRepositories, Authenticated _ ) ->
            loadSourceReposPage model

        ( Routes.OrgRepositories org, Authenticated _ ) ->
            loadOrgReposPage model org

        ( Routes.Hooks org repo maybePage maybePerPage, Authenticated _ ) ->
            loadHooksPage model org repo maybePage maybePerPage

        ( Routes.RepoSettings org repo, Authenticated _ ) ->
            loadRepoSettingsPage model org repo

        ( Routes.OrgSecrets engine org maybePage maybePerPage, Authenticated _ ) ->
            loadOrgSecretsPage model maybePage maybePerPage engine org

        ( Routes.RepoSecrets engine org repo maybePage maybePerPage, Authenticated _ ) ->
            loadRepoSecretsPage model maybePage maybePerPage engine org repo

        ( Routes.SharedSecrets engine org team maybePage maybePerPage, Authenticated _ ) ->
            loadSharedSecretsPage model maybePage maybePerPage engine org team

        ( Routes.AddOrgSecret engine org, Authenticated _ ) ->
            loadAddOrgSecretPage model engine org

        ( Routes.AddRepoSecret engine org repo, Authenticated _ ) ->
            loadAddRepoSecretPage model engine org repo

        ( Routes.AddSharedSecret engine org team, Authenticated _ ) ->
            loadAddSharedSecretPage model engine org team

        ( Routes.OrgSecret engine org name, Authenticated _ ) ->
            loadUpdateOrgSecretPage model engine org name

        ( Routes.RepoSecret engine org repo name, Authenticated _ ) ->
            loadUpdateRepoSecretPage model engine org repo name

        ( Routes.SharedSecret engine org team name, Authenticated _ ) ->
            loadUpdateSharedSecretPage model engine org team name

        ( Routes.OrgBuilds org maybePage maybePerPage maybeEvent, Authenticated _ ) ->
            loadOrgBuildsPage model org maybePage maybePerPage maybeEvent

        ( Routes.RepositoryBuilds org repo maybePage maybePerPage maybeEvent, Authenticated _ ) ->
            loadRepoBuildsPage model org repo maybePage maybePerPage maybeEvent

        ( Routes.RepositoryDeployments org repo maybePage maybePerPage, Authenticated _ ) ->
            loadRepoDeploymentsPage model org repo maybePage maybePerPage

        ( Routes.Build org repo buildNumber lineFocus, Authenticated _ ) ->
            loadBuildPage model org repo buildNumber lineFocus

        ( Routes.AddDeploymentRoute org repo, Authenticated _ ) ->
            loadAddDeploymentPage model org repo

        ( Routes.PromoteDeployment org repo deploymentNumber, Authenticated _ ) ->
            loadPromoteDeploymentPage model org repo deploymentNumber

        ( Routes.BuildServices org repo buildNumber lineFocus, Authenticated _ ) ->
            loadBuildServicesPage model org repo buildNumber lineFocus

        ( Routes.BuildPipeline org repo buildNumber ref expand lineFocus, Authenticated _ ) ->
            loadBuildPipelinePage model org repo buildNumber ref expand lineFocus

        ( Routes.Pipeline org repo ref expand lineFocus, Authenticated _ ) ->
            loadPipelinePage model org repo ref expand lineFocus

        ( Routes.Settings, Authenticated _ ) ->
            ( { model | page = Pages.Settings, showIdentity = False }, Cmd.none )

        ( Routes.Logout, Authenticated _ ) ->
            ( model, getLogout model )

        -- Not found page handling
        ( Routes.NotFound, Authenticated _ ) ->
            ( { model | page = Pages.NotFound }, Cmd.none )

        {--Hitting any page and not being logged in will load the login page content

           Note: we're not using .pushUrl to retain ability for user to use
           browser's back button
        --}
        ( _, Unauthenticated ) ->
            ( { model | page = Pages.Login }
            , Interop.setRedirect <| Encode.string <| Url.toString model.entryURL
            )


loadSourceReposPage : Model -> ( Model, Cmd Msg )
loadSourceReposPage model =
    case model.sourceRepos of
        NotAsked ->
            ( { model | page = Pages.SourceRepositories, sourceRepos = Loading }
            , Cmd.batch
                [ Api.try SourceRepositoriesResponse <| Api.getSourceRepositories model
                , getCurrentUser model
                ]
            )

        Failure _ ->
            ( { model | page = Pages.SourceRepositories, sourceRepos = Loading }
            , Cmd.batch
                [ Api.try SourceRepositoriesResponse <| Api.getSourceRepositories model
                , getCurrentUser model
                ]
            )

        _ ->
            ( { model | page = Pages.SourceRepositories }, getCurrentUser model )


loadOrgReposPage : Model -> Org -> ( Model, Cmd Msg )
loadOrgReposPage model org =
    case model.repo.orgRepos of
        NotAsked ->
            ( { model | page = Pages.OrgRepositories org }
            , Api.try OrgRepositoriesResponse <| Api.getOrgRepositories model org
            )

        Failure _ ->
            ( { model | page = Pages.OrgRepositories org }
            , Api.try OrgRepositoriesResponse <| Api.getOrgRepositories model org
            )

        _ ->
            ( { model | page = Pages.OrgRepositories org }, getCurrentUser model )


loadOverviewPage : Model -> ( Model, Cmd Msg )
loadOverviewPage model =
    ( { model | page = Pages.Overview }
    , Cmd.batch
        [ getCurrentUser model
        ]
    )


{-| resourceChanged : takes two repo resource identifiers and returns if the build has changed
-}
resourceChanged : RepoResourceIdentifier -> RepoResourceIdentifier -> Bool
resourceChanged ( orgA, repoA, idA ) ( orgB, repoB, idB ) =
    not <| orgA == orgB && repoA == repoB && idA == idB


{-| loadOrgSubPage : takes model org and page destination

    updates the model based on app initialization state and loads org page resources

-}
loadOrgSubPage : Model -> Org -> Page -> ( Model, Cmd Msg )
loadOrgSubPage model org toPage =
    let
        rm =
            model.repo

        builds =
            rm.builds

        secretsModel =
            model.secretsModel

        fetchSecrets : Org -> Cmd Msg
        fetchSecrets o =
            Cmd.batch [ getAllOrgSecrets model "native" o ]

        -- update model and dispatch cmds depending on initialization state and destination
        ( loadModel, loadCmd ) =
            -- repo data has not been initialized or org/repo has changed
            if not rm.initialized || resourceChanged ( rm.org, rm.name, "" ) ( org, "", "" ) then
                ( { model
                    | secretsModel =
                        { secretsModel
                            | repoSecrets = Loading
                            , orgSecrets = Loading
<<<<<<< HEAD
                            , sharedSecrets = Loading
=======
>>>>>>> 9ffe8581
                            , org = org
                            , repo = ""
                            , engine = "native"
                            , type_ = Vela.RepoSecret
                        }
                    , repo =
                        rm
                            |> updateOrgRepo org ""
                            |> updateRepoInitialized True
                            |> updateRepo Loading
                            |> updateBuilds Loading
                            |> updateBuildSteps NotAsked
                            -- update builds pagination
                            |> (\rm_ ->
                                    case toPage of
                                        Pages.OrgBuilds _ maybePage maybePerPage maybeEvent ->
                                            rm_
                                                |> updateBuildsPage maybePage
                                                |> updateBuildsPerPage maybePerPage
                                                |> updateBuildsEvent maybeEvent

                                        _ ->
                                            rm
                                                |> updateBuildsPage Nothing
                                                |> updateBuildsPerPage Nothing
                                                |> updateBuildsEvent Nothing
                               )
                  }
                , Cmd.batch
                    [ getCurrentUser model
                    , getOrgRepos model org
                    , case toPage of
                        Pages.OrgBuilds o maybePage maybePerPage maybeEvent ->
                            getOrgBuilds model o maybePage maybePerPage maybeEvent

                        _ ->
                            getOrgBuilds model org Nothing Nothing Nothing
                    ]
                )

            else
                -- repo data has already been initialized and org/repo has not changed, aka tab switch
                case toPage of
                    Pages.OrgBuilds o maybePage maybePerPage maybeEvent ->
                        ( { model
                            | repo =
                                { rm
                                    | builds =
                                        { builds | maybePage = maybePage, maybePerPage = maybePerPage, maybeEvent = maybeEvent }
                                }
                          }
                        , getOrgBuilds model o maybePage maybePerPage maybeEvent
                        )

                    Pages.OrgSecrets _ o _ _ ->
                        ( model, fetchSecrets o )

                    _ ->
                        ( model, Cmd.none )
    in
    ( { loadModel | page = toPage }, loadCmd )


{-| loadRepoSubPage : takes model org repo and page destination

    updates the model based on app initialization state and loads repo page resources

-}
loadRepoSubPage : Model -> Org -> Repo -> Page -> ( Model, Cmd Msg )
loadRepoSubPage model org repo toPage =
    let
        rm =
            model.repo

        builds =
            rm.builds

        secretsModel =
            model.secretsModel

        dm =
            model.deploymentModel

        fetchSecrets : Org -> Repo -> Cmd Msg
        fetchSecrets o r =
            Cmd.batch [ getAllRepoSecrets model "native" o r, getAllOrgSecrets model "native" o ]

        -- update model and dispatch cmds depending on initialization state and destination
        ( loadModel, loadCmd ) =
            -- repo data has not been initialized or org/repo has changed
            if not rm.initialized || resourceChanged ( rm.org, rm.name, "" ) ( org, repo, "" ) then
                ( { model
                    | secretsModel =
                        { secretsModel
                            | repoSecrets = Loading
                            , orgSecrets = Loading
                            , org = org
                            , repo = repo
                            , engine = "native"
                            , type_ = Vela.RepoSecret
                        }
                    , deploymentModel =
                        let
                            form =
                                case toPage of
                                    Pages.AddDeployment _ _ ->
                                        Pages.Deployments.Update.initializeFormFromDeployment "" Nothing "" "" ""

                                    _ ->
                                        dm.form
                        in
                        { dm
                            | org = org
                            , repo = repo
                            , repo_settings = rm.repo
                            , form = form
                        }
                    , repo =
                        rm
                            |> updateOrgRepo org repo
                            |> updateRepoInitialized True
                            |> updateRepo Loading
                            |> updateBuilds Loading
                            |> updateBuildSteps NotAsked
                            |> updateDeployments Loading
                            -- update builds pagination
                            |> (\rm_ ->
                                    case toPage of
                                        Pages.RepositoryBuilds _ _ maybePage maybePerPage maybeEvent ->
                                            rm_
                                                |> updateBuildsPage maybePage
                                                |> updateBuildsPerPage maybePerPage
                                                |> updateBuildsEvent maybeEvent

                                        _ ->
                                            rm
                                                |> updateBuildsPage Nothing
                                                |> updateBuildsPerPage Nothing
                                                |> updateBuildsEvent Nothing
                               )
                            -- update deployments pagination
                            |> (\rm_ ->
                                    case toPage of
                                        Pages.RepositoryDeployments _ _ maybePage maybePerPage ->
                                            rm_
                                                |> updateDeploymentsPage maybePage
                                                |> updateDeploymentsPerPage maybePerPage

                                        _ ->
                                            rm
                                                |> updateDeploymentsPage Nothing
                                                |> updateDeploymentsPerPage Nothing
                               )
                            -- update hooks pagination
                            |> (\rm_ ->
                                    case toPage of
                                        Pages.Hooks _ _ maybePage maybePerPage ->
                                            rm_
                                                |> updateHooksPage maybePage
                                                |> updateHooksPerPage maybePerPage

                                        _ ->
                                            rm
                                                |> updateHooksPage Nothing
                                                |> updateHooksPerPage Nothing
                               )
                  }
                , Cmd.batch
                    [ getCurrentUser model
                    , getRepo model org repo
                    , case toPage of
                        Pages.RepositoryBuilds o r maybePage maybePerPage maybeEvent ->
                            getBuilds model o r maybePage maybePerPage maybeEvent

                        _ ->
                            getBuilds model org repo Nothing Nothing Nothing
                    , case toPage of
                        Pages.RepositoryDeployments o r maybePage maybePerPage ->
                            getDeployments model o r maybePage maybePerPage

                        _ ->
                            getDeployments model org repo Nothing Nothing
                    , case toPage of
                        Pages.Hooks o r maybePage maybePerPage ->
                            getHooks model o r maybePage maybePerPage

                        _ ->
                            getHooks model org repo Nothing Nothing
                    , case toPage of
                        Pages.RepoSecrets _ o r _ _ ->
                            fetchSecrets o r

                        _ ->
                            Cmd.none
                    , case toPage of
                        Pages.PromoteDeployment _ _ deploymentNumber ->
                            getDeployment model org repo deploymentNumber

                        _ ->
                            Cmd.none
                    ]
                )

            else
                -- repo data has already been initialized and org/repo has not changed, aka tab switch
                case toPage of
                    Pages.RepositoryBuilds o r maybePage maybePerPage maybeEvent ->
                        ( { model
                            | repo =
                                { rm
                                    | builds =
                                        { builds | maybePage = maybePage, maybePerPage = maybePerPage, maybeEvent = maybeEvent }
                                }
                          }
                        , getBuilds model o r maybePage maybePerPage maybeEvent
                        )

                    Pages.RepoSecrets _ o r _ _ ->
                        ( model, fetchSecrets o r )

                    Pages.Hooks o r maybePage maybePerPage ->
                        ( { model
                            | repo =
                                rm
                                    |> updateHooksPage maybePage
                                    |> updateHooksPage maybePerPage
                          }
                        , getHooks model o r maybePage maybePerPage
                        )

                    Pages.RepoSettings o r ->
                        ( model, getRepo model o r )

                    -- page is not a repo subpage
                    _ ->
                        ( model, Cmd.none )
    in
    ( { loadModel | page = toPage }, loadCmd )


{-| loadOrgBuildsPage : takes model org and repo and loads the appropriate builds.

    loadOrgBuildsPage   Checks if the builds have already been loaded from the repo view. If not, fetches the builds from the Api.

-}
loadOrgBuildsPage : Model -> Org -> Maybe Pagination.Page -> Maybe Pagination.PerPage -> Maybe Event -> ( Model, Cmd Msg )
loadOrgBuildsPage model org maybePage maybePerPage maybeEvent =
    loadOrgSubPage model org <| Pages.OrgBuilds org maybePage maybePerPage maybeEvent


{-| loadRepoBuildsPage : takes model org and repo and loads the appropriate builds.

    loadRepoBuildsPage   Checks if the builds have already been loaded from the repo view. If not, fetches the builds from the Api.

-}
loadRepoBuildsPage : Model -> Org -> Repo -> Maybe Pagination.Page -> Maybe Pagination.PerPage -> Maybe Event -> ( Model, Cmd Msg )
loadRepoBuildsPage model org repo maybePage maybePerPage maybeEvent =
    loadRepoSubPage model org repo <| Pages.RepositoryBuilds org repo maybePage maybePerPage maybeEvent


loadRepoDeploymentsPage : Model -> Org -> Repo -> Maybe Pagination.Page -> Maybe Pagination.PerPage -> ( Model, Cmd Msg )
loadRepoDeploymentsPage model org repo maybePage maybePerPage =
    loadRepoSubPage model org repo <| Pages.RepositoryDeployments org repo maybePage maybePerPage


{-| loadRepoSecretsPage : takes model org and repo and loads the page for managing repo secrets
-}
loadRepoSecretsPage :
    Model
    -> Maybe Pagination.Page
    -> Maybe Pagination.PerPage
    -> Engine
    -> Org
    -> Repo
    -> ( Model, Cmd Msg )
loadRepoSecretsPage model maybePage maybePerPage engine org repo =
    loadRepoSubPage model org repo <| Pages.RepoSecrets engine org repo maybePage maybePerPage


{-| loadAddDeploymentPage : takes model org and repo and loads the page for managing deployments
-}
loadAddDeploymentPage :
    Model
    -> Org
    -> Repo
    -> ( Model, Cmd Msg )
loadAddDeploymentPage model org repo =
    loadRepoSubPage model org repo <| Pages.AddDeployment org repo


{-| loadPromoteDeploymentPage : takes model org and repo and loads the page for managing deployments
-}
loadPromoteDeploymentPage :
    Model
    -> Org
    -> Repo
    -> BuildNumber
    -> ( Model, Cmd Msg )
loadPromoteDeploymentPage model org repo buildNumber =
    loadRepoSubPage model org repo <| Pages.PromoteDeployment org repo buildNumber


{-| loadHooksPage : takes model org and repo and loads the hooks page.
-}
loadHooksPage : Model -> Org -> Repo -> Maybe Pagination.Page -> Maybe Pagination.PerPage -> ( Model, Cmd Msg )
loadHooksPage model org repo maybePage maybePerPage =
    loadRepoSubPage model org repo <| Pages.Hooks org repo maybePage maybePerPage


{-| loadSettingsPage : takes model org and repo and loads the page for updating repo configurations
-}
loadRepoSettingsPage : Model -> Org -> Repo -> ( Model, Cmd Msg )
loadRepoSettingsPage model org repo =
    loadRepoSubPage model org repo <| Pages.RepoSettings org repo


{-| loadOrgSecretsPage : takes model org and loads the page for managing org secrets
-}
loadOrgSecretsPage :
    Model
    -> Maybe Pagination.Page
    -> Maybe Pagination.PerPage
    -> Engine
    -> Org
    -> ( Model, Cmd Msg )
loadOrgSecretsPage model maybePage maybePerPage engine org =
    -- Fetch secrets from Api
    let
        secretsModel =
            model.secretsModel
    in
    ( { model
        | page =
            Pages.OrgSecrets engine org maybePage maybePerPage
        , secretsModel =
            { secretsModel
                | orgSecrets = Loading
                , sharedSecrets = Loading
                , org = org
                , engine = engine
                , type_ = Vela.OrgSecret
            }
      }
    , Cmd.batch
        [ getCurrentUser model
        , getOrgSecrets model maybePage maybePerPage engine org
        , getSharedSecrets model Nothing Nothing engine org "*"
        ]
    )


{-| loadSharedSecretsPage : takes model org and team and loads the page for managing shared secrets
-}
loadSharedSecretsPage :
    Model
    -> Maybe Pagination.Page
    -> Maybe Pagination.PerPage
    -> Engine
    -> Org
    -> Team
    -> ( Model, Cmd Msg )
loadSharedSecretsPage model maybePage maybePerPage engine org team =
    -- Fetch secrets from Api
    let
        secretsModel =
            model.secretsModel
    in
    ( { model
        | page =
            Pages.SharedSecrets engine org team maybePage maybePerPage
        , secretsModel =
            { secretsModel
                | repoSecrets = Loading
                , sharedSecrets = Loading
                , org = org
                , team = team
                , engine = engine
                , type_ = Vela.SharedSecret
            }
      }
    , Cmd.batch
        [ getCurrentUser model
        , getSharedSecrets model maybePage maybePerPage engine org team
        ]
    )


{-| loadAddOrgSecretPage : takes model and engine loads the page for adding secrets
-}
loadAddOrgSecretPage : Model -> Engine -> Org -> ( Model, Cmd Msg )
loadAddOrgSecretPage model engine org =
    -- Fetch secrets from Api
    let
        secretsModel =
            Pages.Secrets.Update.reinitializeSecretAdd model.secretsModel
    in
    ( { model
        | page = Pages.AddOrgSecret engine org
        , secretsModel =
            { secretsModel
                | sharedSecrets = Loading
                , org = org
                , engine = engine
                , type_ = Vela.OrgSecret
            }
      }
    , Cmd.batch
        [ getCurrentUser model
        ]
    )


{-| loadAddRepoSecretPage : takes model engine org and repo and loads the page for adding secrets
-}
loadAddRepoSecretPage : Model -> Engine -> Org -> Repo -> ( Model, Cmd Msg )
loadAddRepoSecretPage model engine org repo =
    -- Fetch secrets from Api
    let
        secretsModel =
            Pages.Secrets.Update.reinitializeSecretAdd model.secretsModel
    in
    ( { model
        | page = Pages.AddRepoSecret engine org repo
        , secretsModel =
            { secretsModel
                | org = org
                , repo = repo
                , engine = engine
                , type_ = Vela.RepoSecret
            }
      }
    , Cmd.batch
        [ getCurrentUser model
        ]
    )


{-| loadAddSharedSecretPage : takes model engine org and team and loads the page for adding secrets
-}
loadAddSharedSecretPage : Model -> Engine -> Org -> Team -> ( Model, Cmd Msg )
loadAddSharedSecretPage model engine org team =
    -- Fetch secrets from Api
    let
        secretsModel =
            Pages.Secrets.Update.reinitializeSecretAdd model.secretsModel
    in
    ( { model
        | page = Pages.AddSharedSecret engine org team
        , secretsModel =
            { secretsModel
                | org = org
                , team = team
                , engine = engine
                , type_ = Vela.SharedSecret
                , form = secretsModel.form
            }
      }
    , Cmd.batch
        [ getCurrentUser model
        ]
    )


{-| loadUpdateOrgSecretPage : takes model org and name and loads the page for updating a repo secret
-}
loadUpdateOrgSecretPage : Model -> Engine -> Org -> Name -> ( Model, Cmd Msg )
loadUpdateOrgSecretPage model engine org name =
    -- Fetch secrets from Api
    let
        secretsModel =
            model.secretsModel
    in
    ( { model
        | page = Pages.OrgSecret engine org name
        , secretsModel =
            { secretsModel
                | org = org
                , engine = engine
                , type_ = Vela.OrgSecret
                , deleteState = Pages.Secrets.Model.NotAsked_
            }
      }
    , Cmd.batch
        [ getCurrentUser model
        , getSecret model engine "org" org "*" name
        ]
    )


{-| loadUpdateRepoSecretPage : takes model org, repo and name and loads the page for updating a repo secret
-}
loadUpdateRepoSecretPage : Model -> Engine -> Org -> Repo -> Name -> ( Model, Cmd Msg )
loadUpdateRepoSecretPage model engine org repo name =
    -- Fetch secrets from Api
    let
        secretsModel =
            model.secretsModel
    in
    ( { model
        | page = Pages.RepoSecret engine org repo name
        , secretsModel =
            { secretsModel
                | org = org
                , repo = repo
                , engine = engine
                , type_ = Vela.RepoSecret
                , deleteState = Pages.Secrets.Model.NotAsked_
            }
      }
    , Cmd.batch
        [ getCurrentUser model
        , getSecret model engine "repo" org repo name
        ]
    )


{-| loadUpdateSharedSecretPage : takes model org, team and name and loads the page for updating a shared secret
-}
loadUpdateSharedSecretPage : Model -> Engine -> Org -> Team -> Name -> ( Model, Cmd Msg )
loadUpdateSharedSecretPage model engine org team name =
    -- Fetch secrets from Api
    let
        secretsModel =
            model.secretsModel
    in
    ( { model
        | page = Pages.SharedSecret engine org team name
        , secretsModel =
            { secretsModel
                | org = org
                , team = team
                , engine = engine
                , type_ = Vela.SharedSecret
                , deleteState = Pages.Secrets.Model.NotAsked_
            }
      }
    , Cmd.batch
        [ getCurrentUser model
        , getSecret model engine "shared" org team name
        ]
    )


{-| loadBuildPage : takes model org, repo, and build number and loads the appropriate build.
-}
loadBuildPage : Model -> Org -> Repo -> BuildNumber -> FocusFragment -> ( Model, Cmd Msg )
loadBuildPage model org repo buildNumber lineFocus =
    let
        -- get resource transition information
        sameBuild =
            isSameBuild ( org, repo, buildNumber ) model.page

        sameResource =
            case model.page of
                Pages.Build _ _ _ _ ->
                    True

                _ ->
                    False

        -- if build has changed, set build fields in the model
        m =
            if not sameBuild then
                setBuild org repo buildNumber sameResource model

            else
                model

        rm =
            m.repo
    in
    -- load page depending on build change
    ( { m
        | page = Pages.Build org repo buildNumber lineFocus

        -- set repo fields
        , repo =
            rm
                -- update steps using line focus
                |> updateBuildSteps
                    (RemoteData.unwrap Loading
                        (\steps_ ->
                            RemoteData.succeed <| focusAndClear steps_ lineFocus
                        )
                        rm.build.steps.steps
                    )
                -- update line focus in the model
                |> updateBuildStepsFocusFragment (Maybe.map (\l -> "#" ++ l) lineFocus)
                -- reset following service
                |> updateBuildServicesFollowing 0
      }
      -- do not load resources if transition is auto refresh, line focus, etc
    , if sameBuild && sameResource then
        Cmd.none

      else
        Cmd.batch <|
            [ getBuilds model org repo Nothing Nothing Nothing
            , getBuild model org repo buildNumber
            , getAllBuildSteps model org repo buildNumber lineFocus sameBuild
            ]
    )


{-| loadBuildServicesPage : takes model org, repo, and build number and loads the appropriate build services.
-}
loadBuildServicesPage : Model -> Org -> Repo -> BuildNumber -> FocusFragment -> ( Model, Cmd Msg )
loadBuildServicesPage model org repo buildNumber lineFocus =
    let
        -- get resource transition information
        sameBuild =
            isSameBuild ( org, repo, buildNumber ) model.page

        sameResource =
            case model.page of
                Pages.BuildServices _ _ _ _ ->
                    True

                _ ->
                    False

        -- if build has changed, set build fields in the model
        m =
            if not sameBuild then
                setBuild org repo buildNumber sameResource model

            else
                model

        rm =
            m.repo
    in
    ( { m
        | page = Pages.BuildServices org repo buildNumber lineFocus

        -- set repo fields
        , repo =
            rm
                -- update services using line focus
                |> updateBuildServices
                    (RemoteData.unwrap Loading
                        (\services ->
                            RemoteData.succeed <| focusAndClear services lineFocus
                        )
                        rm.build.services.services
                    )
                -- update line focus in the model
                |> updateBuildServicesFocusFragment (Maybe.map (\l -> "#" ++ l) lineFocus)
                -- reset following step
                |> updateBuildStepsFollowing 0
      }
      -- do not load resources if transition is auto refresh, line focus, etc
    , if sameBuild && sameResource then
        Cmd.none

      else
        Cmd.batch <|
            [ getBuilds model org repo Nothing Nothing Nothing
            , getBuild model org repo buildNumber
            , getAllBuildServices model org repo buildNumber lineFocus sameBuild
            ]
    )


{-| loadBuildPipelinePage : takes model org, repo, and ref and loads the appropriate pipeline configuration resources.
-}
loadBuildPipelinePage : Model -> Org -> Repo -> BuildNumber -> Maybe RefQuery -> Maybe ExpandTemplatesQuery -> Maybe Fragment -> ( Model, Cmd Msg )
loadBuildPipelinePage model org repo buildNumber ref expand lineFocus =
    let
        -- get resource transition information
        sameBuild =
            isSameBuild ( org, repo, buildNumber ) model.page

        sameResource =
            case model.page of
                Pages.BuildPipeline _ _ _ _ _ _ ->
                    True

                _ ->
                    False

        sameRef =
            isSamePipelineRef ( org, repo, Maybe.withDefault "" ref ) model.page pipeline

        -- if build has changed, set build fields in the model
        m =
            if not sameBuild then
                setBuild org repo buildNumber sameResource model

            else
                model

        -- set pipeline fetch api call based on ?expand= query
        getPipeline =
            case expand of
                Just e ->
                    if e == "true" then
                        expandPipelineConfig

                    else
                        getPipelineConfig

                Nothing ->
                    getPipelineConfig

        -- parse line range from line focus
        parsed =
            parseFocusFragment lineFocus

        pipeline =
            model.pipeline
    in
    ( { m
        | page = Pages.BuildPipeline org repo buildNumber ref expand lineFocus

        -- set pipeline fields
        , pipeline =
            pipeline
                |> updateBuildPipelineConfig
                    (if sameRef then
                        case pipeline.config of
                            ( Success _, _ ) ->
                                pipeline.config

                            _ ->
                                ( Loading, "" )

                     else
                        ( Loading, "" )
                    )
                |> updateBuildPipelineOrgRepo org repo
                |> updateBuildPipelineBuildNumber (Just buildNumber)
                |> updateBuildPipelineRef ref
                |> updateBuildPipelineExpand expand
                |> updateBuildPipelineLineFocus ( parsed.lineA, parsed.lineB )
                |> updateBuildPipelineFocusFragment (Maybe.map (\l -> "#" ++ l) lineFocus)

        -- reset templates if ref has changed
        , templates =
            if sameRef then
                model.templates

            else
                { data = Loading, error = "", show = True }
      }
      -- do not load resources if transition is auto refresh, line focus, etc
    , if sameBuild && sameResource then
        Cmd.none

      else
        Cmd.batch
            [ getBuilds model org repo Nothing Nothing Nothing
            , getBuild model org repo buildNumber
            , getPipeline model org repo ref lineFocus sameBuild
            , getPipelineTemplates model org repo ref lineFocus sameBuild
            ]
    )


{-| loadPipelinePage : takes model org, repo, and ref and loads the appropriate pipeline configuration resources.
-}
loadPipelinePage : Model -> Org -> Repo -> Maybe RefQuery -> Maybe ExpandTemplatesQuery -> Maybe Fragment -> ( Model, Cmd Msg )
loadPipelinePage model org repo ref expand lineFocus =
    let
        -- get resource transition information
        sameRef =
            isSamePipelineRef ( org, repo, Maybe.withDefault "" ref ) model.page pipeline

        -- get or expand the pipeline depending on expand query parameter
        getPipeline =
            case expand of
                Just e ->
                    if e == "true" then
                        expandPipelineConfig

                    else
                        getPipelineConfig

                Nothing ->
                    getPipelineConfig

        parsed =
            parseFocusFragment lineFocus

        pipeline =
            model.pipeline
    in
    -- load page depending on ref change
    ( { model
        | page = Pages.Pipeline org repo ref expand lineFocus

        -- set pipeline fields
        , pipeline =
            pipeline
                |> updateBuildPipelineConfig
                    (if sameRef then
                        case pipeline.config of
                            ( Success _, _ ) ->
                                pipeline.config

                            _ ->
                                ( Loading, "" )

                     else
                        ( Loading, "" )
                    )
                |> updateBuildPipelineOrgRepo org repo
                |> updateBuildPipelineBuildNumber Nothing
                |> updateBuildPipelineRef ref
                |> updateBuildPipelineExpand expand
                |> updateBuildPipelineLineFocus ( parsed.lineA, parsed.lineB )
                |> updateBuildPipelineFocusFragment (Maybe.map (\l -> "#" ++ l) lineFocus)
        , templates =
            if sameRef then
                model.templates

            else
                { data = Loading, error = "", show = True }
      }
    , Cmd.batch
        [ getPipeline model org repo ref lineFocus False
        , getPipelineTemplates model org repo ref lineFocus False
        ]
    )


{-| isSameBuild : takes build identifier and current page and returns true if the build has not changed
-}
isSameBuild : RepoResourceIdentifier -> Page -> Bool
isSameBuild id currentPage =
    case currentPage of
        Pages.Build o r b _ ->
            not <| resourceChanged id ( o, r, b )

        Pages.BuildServices o r b _ ->
            not <| resourceChanged id ( o, r, b )

        Pages.BuildPipeline o r b _ _ _ ->
            not <| resourceChanged id ( o, r, b )

        _ ->
            False


{-| isSamePipelineRef : takes pipeline ref identifier and current page and returns true if the pipeline ref has not changed
-}
isSamePipelineRef : RepoResourceIdentifier -> Page -> PipelineModel -> Bool
isSamePipelineRef id currentPage pipeline =
    case currentPage of
        Pages.Pipeline o r rf _ _ ->
            not <| resourceChanged id ( o, r, Maybe.withDefault "" rf )

        Pages.Build o r _ _ ->
            not <| resourceChanged id ( o, r, Maybe.withDefault "" pipeline.ref )

        Pages.BuildServices o r _ _ ->
            not <| resourceChanged id ( o, r, Maybe.withDefault "" pipeline.ref )

        Pages.BuildPipeline o r _ rf _ _ ->
            not <| resourceChanged id ( o, r, Maybe.withDefault "" rf )

        _ ->
            False


{-| setBuild : takes new build information and sets the appropriate model state
-}
setBuild : Org -> Repo -> BuildNumber -> Bool -> Model -> Model
setBuild org repo buildNumber soft model =
    let
        rm =
            model.repo

        pipeline =
            model.pipeline
    in
    { model
        | pipeline =
            { pipeline
                | focusFragment = Nothing
                , config = ( NotAsked, "" )
                , expand = Nothing
                , expanding = False
                , expanded = False
                , org = org
                , repo = repo
                , buildNumber = Just buildNumber
            }
        , templates = { data = NotAsked, error = "", show = True }
        , repo =
            rm
                |> updateBuild
                    (if soft then
                        model.repo.build.build

                     else
                        Loading
                    )
                |> updateOrgRepo org repo
                |> updateBuildNumber buildNumber
                |> updateBuildSteps NotAsked
                |> updateBuildStepsFollowing 0
                |> updateBuildStepsLogs []
                |> updateBuildStepsFocusFragment Nothing
                |> updateBuildServices NotAsked
                |> updateBuildServicesFollowing 0
                |> updateBuildServicesLogs []
                |> updateBuildServicesFocusFragment Nothing
    }


{-| repoEnabledError : takes model repo and error and updates the source repos within the model

    repoEnabledError : consumes 409 conflicts that result from the repo already being enabled

-}
repoEnabledError : WebData SourceRepositories -> Repository -> Http.Detailed.Error String -> ( WebData SourceRepositories, Cmd Msg )
repoEnabledError sourceRepos repo error =
    let
        ( enabled, action ) =
            case error of
                Http.Detailed.BadStatus metadata _ ->
                    case metadata.statusCode of
                        409 ->
                            ( RemoteData.succeed True, Cmd.none )

                        _ ->
                            ( toFailure error, addError error )

                _ ->
                    ( toFailure error, addError error )
    in
    ( enableUpdate repo enabled sourceRepos
    , action
    )


{-| buildEnableRepositoryPayload : builds the payload for adding a repository via the api
-}
buildEnableRepositoryPayload : Repository -> EnableRepositoryPayload
buildEnableRepositoryPayload repo =
    { defaultEnableRepositoryPayload
        | org = repo.org
        , name = repo.name
        , full_name = repo.org ++ "/" ++ repo.name
        , link = repo.link
        , clone = repo.clone
    }


{-| addError : takes a detailed http error and produces a Cmd Msg that invokes an action in the Errors module
-}
addError : Http.Detailed.Error String -> Cmd Msg
addError error =
    Errors.addError error HandleError


{-| logIds : extracts Ids from list of logs and returns List Int
-}
logIds : Logs -> List Int
logIds logs =
    List.map (\log -> log.id) <| Util.successful logs


{-| updateStepLogs : takes model and incoming log and updates the list of step logs if necessary
-}
updateStepLogs : Model -> Log -> Model
updateStepLogs model incomingLog =
    let
        rm =
            model.repo

        build =
            rm.build

        logs =
            build.steps.logs

        logExists =
            List.member incomingLog.id <| logIds logs
    in
    if logExists then
        { model | repo = updateBuildStepsLogs (updateLog incomingLog logs) rm }

    else if incomingLog.id /= 0 then
        { model | repo = updateBuildStepsLogs (addLog incomingLog logs) rm }

    else
        model


{-| updateServiceLogs : takes model and incoming log and updates the list of service logs if necessary
-}
updateServiceLogs : Model -> Log -> Model
updateServiceLogs model incomingLog =
    let
        rm =
            model.repo

        build =
            rm.build

        logs =
            build.services.logs

        logExists =
            List.member incomingLog.id <| logIds logs
    in
    if logExists then
        { model | repo = updateBuildServicesLogs (updateLog incomingLog logs) rm }

    else if incomingLog.id /= 0 then
        { model | repo = updateBuildServicesLogs (addLog incomingLog logs) rm }

    else
        model


{-| updateLog : takes incoming log and logs and updates the appropriate log data
-}
updateLog : Log -> Logs -> Logs
updateLog incomingLog logs =
    updateIf
        (\log ->
            case log of
                Success log_ ->
                    incomingLog.id == log_.id && incomingLog.rawData /= log_.rawData

                _ ->
                    True
        )
        (\_ -> RemoteData.succeed { incomingLog | decodedLogs = Util.base64Decode incomingLog.rawData })
        logs


receiveSecrets : Model -> Result (Http.Detailed.Error String) ( Http.Metadata, Secrets ) -> SecretType -> ( Model, Cmd Msg )
receiveSecrets model response type_ =
    let
        secretsModel =
            model.secretsModel

        currentSecrets =
            case type_ of
                Vela.RepoSecret ->
                    secretsModel.repoSecrets

                Vela.OrgSecret ->
                    secretsModel.orgSecrets

                Vela.SharedSecret ->
                    secretsModel.sharedSecrets
    in
    case response of
        Ok ( meta, secrets ) ->
            let
                mergedSecrets =
                    RemoteData.succeed <|
                        List.reverse <|
                            List.sortBy .id <|
                                case currentSecrets of
                                    Success s ->
                                        Util.mergeListsById s secrets

                                    _ ->
                                        secrets

                pager =
                    Pagination.get meta.headers

                sm =
                    case type_ of
                        Vela.RepoSecret ->
                            { secretsModel
                                | repoSecrets = mergedSecrets
                                , repoSecretsPager = pager
                            }

                        Vela.OrgSecret ->
                            { secretsModel
                                | orgSecrets = mergedSecrets
                                , orgSecretsPager = pager
                            }

                        Vela.SharedSecret ->
                            { secretsModel
                                | sharedSecrets = mergedSecrets
                                , sharedSecretsPager = pager
                            }
            in
            ( { model
                | secretsModel =
                    sm
              }
            , Cmd.none
            )

        Err error ->
            let
                e =
                    toFailure error

                sm =
                    case type_ of
                        Vela.RepoSecret ->
                            { secretsModel | repoSecrets = e }

                        Vela.OrgSecret ->
                            { secretsModel | orgSecrets = e }

                        Vela.SharedSecret ->
                            { secretsModel | sharedSecrets = e }
            in
            ( { model | secretsModel = sm }, addError error )


{-| addLog : takes incoming log and logs and adds log when not present
-}
addLog : Log -> Logs -> Logs
addLog incomingLog logs =
    RemoteData.succeed { incomingLog | decodedLogs = Util.base64Decode incomingLog.rawData } :: logs


{-| homeMsgs : prepares the input record required for the Home page to route Msgs back to Main.elm
-}
homeMsgs : Pages.Home.Msgs Msg
homeMsgs =
    Pages.Home.Msgs ToggleFavorite SearchFavorites


{-| navMsgs : prepares the input record required for the nav component to route Msgs back to Main.elm
-}
navMsgs : Nav.Msgs Msg
navMsgs =
    Nav.Msgs FetchSourceRepositories ToggleFavorite RefreshSettings RefreshHooks RefreshSecrets RestartBuild CancelBuild


{-| sourceReposMsgs : prepares the input record required for the SourceRepos page to route Msgs back to Main.elm
-}
sourceReposMsgs : Pages.SourceRepos.Msgs Msg
sourceReposMsgs =
    Pages.SourceRepos.Msgs SearchSourceRepos EnableRepo EnableRepos ToggleFavorite


{-| repoSettingsMsgs : prepares the input record required for the Settings page to route Msgs back to Main.elm
-}
repoSettingsMsgs : Pages.RepoSettings.Msgs Msg
repoSettingsMsgs =
    Pages.RepoSettings.Msgs UpdateRepoEvent UpdateRepoAccess UpdateRepoTimeout ChangeRepoTimeout UpdateRepoCounter ChangeRepoCounter DisableRepo EnableRepo Copy ChownRepo RepairRepo UpdateRepoPipelineType


{-| buildMsgs : prepares the input record required for the Build pages to route Msgs back to Main.elm
-}
buildMsgs : Pages.Build.Model.Msgs Msg
buildMsgs =
    { collapseAllSteps = CollapseAllSteps
    , expandAllSteps = ExpandAllSteps
    , expandStep = ExpandStep
    , collapseAllServices = CollapseAllServices
    , expandAllServices = ExpandAllServices
    , expandService = ExpandService
    , logsMsgs =
        { focusLine = PushUrl
        , download = DownloadFile "text"
        , focusOn = FocusOn
        , followStep = FollowStep
        , followService = FollowService
        }
    }


{-| pipelineMsgs : prepares the input record required for the Pipeline pages to route Msgs back to Main.elm
-}
pipelineMsgs : Pages.Pipeline.Model.Msgs Msg
pipelineMsgs =
    { get = GetPipelineConfig
    , expand = ExpandPipelineConfig
    , focusLineNumber = FocusPipelineConfigLineNumber
    , showHideTemplates = ShowHideTemplates
    , download = DownloadFile "text"
    }


initSecretsModel : Pages.Secrets.Model.Model Msg
initSecretsModel =
    Pages.Secrets.Update.init SecretResponse RepoSecretsResponse OrgSecretsResponse SharedSecretsResponse AddSecretResponse UpdateSecretResponse DeleteSecretResponse


initDeploymentsModel : Pages.Deployments.Model.Model Msg
initDeploymentsModel =
    Pages.Deployments.Update.init AddDeploymentResponse



-- API HELPERS


{-| getToken attempts to retrieve a new access token
-}
getToken : Model -> Cmd Msg
getToken model =
    Api.try TokenResponse <| Api.getToken model


getLogout : Model -> Cmd Msg
getLogout model =
    Api.try LogoutResponse <| Api.getLogout model


getCurrentUser : Model -> Cmd Msg
getCurrentUser model =
    case model.user of
        NotAsked ->
            Api.try CurrentUserResponse <| Api.getCurrentUser model

        _ ->
            Cmd.none


getHooks : Model -> Org -> Repo -> Maybe Pagination.Page -> Maybe Pagination.PerPage -> Cmd Msg
getHooks model org repo maybePage maybePerPage =
    Api.try (HooksResponse org repo) <| Api.getHooks model maybePage maybePerPage org repo


getRepo : Model -> Org -> Repo -> Cmd Msg
getRepo model org repo =
    Api.try RepoResponse <| Api.getRepo model org repo


getOrgRepos : Model -> Org -> Cmd Msg
getOrgRepos model org =
    Api.try OrgRepositoriesResponse <| Api.getOrgRepositories model org


getOrgBuilds : Model -> Org -> Maybe Pagination.Page -> Maybe Pagination.PerPage -> Maybe Event -> Cmd Msg
getOrgBuilds model org maybePage maybePerPage maybeEvent =
    Api.try (OrgBuildsResponse org) <| Api.getOrgBuilds model maybePage maybePerPage maybeEvent org


getBuilds : Model -> Org -> Repo -> Maybe Pagination.Page -> Maybe Pagination.PerPage -> Maybe Event -> Cmd Msg
getBuilds model org repo maybePage maybePerPage maybeEvent =
    Api.try (BuildsResponse org repo) <| Api.getBuilds model maybePage maybePerPage maybeEvent org repo


getBuild : Model -> Org -> Repo -> BuildNumber -> Cmd Msg
getBuild model org repo buildNumber =
    Api.try (BuildResponse org repo buildNumber) <| Api.getBuild model org repo buildNumber


getDeployment : Model -> Org -> Repo -> DeploymentId -> Cmd Msg
getDeployment model org repo deploymentNumber =
    Api.try (DeploymentResponse org repo deploymentNumber) <| Api.getDeployment model org repo <| Just deploymentNumber


getDeployments : Model -> Org -> Repo -> Maybe Pagination.Page -> Maybe Pagination.PerPage -> Cmd Msg
getDeployments model org repo maybePage maybePerPage =
    Api.try (DeploymentsResponse org repo) <| Api.getDeployments model maybePage maybePerPage org repo


getAllBuildSteps : Model -> Org -> Repo -> BuildNumber -> FocusFragment -> Bool -> Cmd Msg
getAllBuildSteps model org repo buildNumber logFocus refresh =
    Api.tryAll (StepsResponse org repo buildNumber logFocus refresh) <| Api.getAllSteps model org repo buildNumber


getBuildStepLogs : Model -> Org -> Repo -> BuildNumber -> StepNumber -> FocusFragment -> Bool -> Cmd Msg
getBuildStepLogs model org repo buildNumber stepNumber logFocus refresh =
    Api.try (StepLogResponse stepNumber logFocus refresh) <| Api.getStepLogs model org repo buildNumber stepNumber


getBuildStepsLogs : Model -> Org -> Repo -> BuildNumber -> Steps -> FocusFragment -> Bool -> Cmd Msg
getBuildStepsLogs model org repo buildNumber steps logFocus refresh =
    Cmd.batch <|
        List.map
            (\step ->
                if step.viewing then
                    getBuildStepLogs model org repo buildNumber (String.fromInt step.number) logFocus refresh

                else
                    Cmd.none
            )
            steps


getAllBuildServices : Model -> Org -> Repo -> BuildNumber -> FocusFragment -> Bool -> Cmd Msg
getAllBuildServices model org repo buildNumber logFocus refresh =
    Api.tryAll (ServicesResponse org repo buildNumber logFocus refresh) <| Api.getAllServices model org repo buildNumber


getBuildServiceLogs : Model -> Org -> Repo -> BuildNumber -> ServiceNumber -> FocusFragment -> Bool -> Cmd Msg
getBuildServiceLogs model org repo buildNumber serviceNumber logFocus refresh =
    Api.try (ServiceLogResponse serviceNumber logFocus refresh) <| Api.getServiceLogs model org repo buildNumber serviceNumber


getBuildServicesLogs : Model -> Org -> Repo -> BuildNumber -> Services -> FocusFragment -> Bool -> Cmd Msg
getBuildServicesLogs model org repo buildNumber services logFocus refresh =
    Cmd.batch <|
        List.map
            (\service ->
                if service.viewing then
                    getBuildServiceLogs model org repo buildNumber (String.fromInt service.number) logFocus refresh

                else
                    Cmd.none
            )
            services


restartBuild : Model -> Org -> Repo -> BuildNumber -> Cmd Msg
restartBuild model org repo buildNumber =
    Api.try (RestartedBuildResponse org repo buildNumber) <| Api.restartBuild model org repo buildNumber


cancelBuild : Model -> Org -> Repo -> BuildNumber -> Cmd Msg
cancelBuild model org repo buildNumber =
    Api.try (CancelBuildResponse org repo buildNumber) <| Api.cancelBuild model org repo buildNumber


getRepoSecrets :
    Model
    -> Maybe Pagination.Page
    -> Maybe Pagination.PerPage
    -> Engine
    -> Org
    -> Repo
    -> Cmd Msg
getRepoSecrets model maybePage maybePerPage engine org repo =
    Api.try RepoSecretsResponse <| Api.getSecrets model maybePage maybePerPage engine "repo" org repo


getAllRepoSecrets :
    Model
    -> Engine
    -> Org
    -> Repo
    -> Cmd Msg
getAllRepoSecrets model engine org repo =
    Api.tryAll RepoSecretsResponse <| Api.getAllSecrets model engine "repo" org repo


getOrgSecrets :
    Model
    -> Maybe Pagination.Page
    -> Maybe Pagination.PerPage
    -> Engine
    -> Org
    -> Cmd Msg
getOrgSecrets model maybePage maybePerPage engine org =
    Api.try OrgSecretsResponse <| Api.getSecrets model maybePage maybePerPage engine "org" org "*"


getAllOrgSecrets :
    Model
    -> Engine
    -> Org
    -> Cmd Msg
getAllOrgSecrets model engine org =
    Api.tryAll OrgSecretsResponse <| Api.getAllSecrets model engine "org" org "*"


getSharedSecrets :
    Model
    -> Maybe Pagination.Page
    -> Maybe Pagination.PerPage
    -> Engine
    -> Org
    -> Team
    -> Cmd Msg
getSharedSecrets model maybePage maybePerPage engine org team =
    Api.try SharedSecretsResponse <| Api.getSecrets model maybePage maybePerPage engine "shared" org team


getSecret : Model -> Engine -> Type -> Org -> Key -> Name -> Cmd Msg
getSecret model engine type_ org key name =
    Api.try SecretResponse <| Api.getSecret model engine type_ org key name


{-| getPipelineConfig : takes model, org, repo and ref and fetches a pipeline configuration from the API.
-}
getPipelineConfig : Model -> Org -> Repo -> Maybe Ref -> FocusFragment -> Bool -> Cmd Msg
getPipelineConfig model org repo ref lineFocus refresh =
    Api.tryString (GetPipelineConfigResponse org repo ref lineFocus refresh) <| Api.getPipelineConfig model org repo ref


{-| expandPipelineConfig : takes model, org, repo and ref and expands a pipeline configuration via the API.
-}
expandPipelineConfig : Model -> Org -> Repo -> Maybe Ref -> FocusFragment -> Bool -> Cmd Msg
expandPipelineConfig model org repo ref lineFocus refresh =
    Api.tryString (ExpandPipelineConfigResponse org repo ref lineFocus refresh) <| Api.expandPipelineConfig model org repo ref


{-| getPipelineTemplates : takes model, org, repo and ref and fetches templates used in a pipeline configuration from the API.
-}
getPipelineTemplates : Model -> Org -> Repo -> Maybe Ref -> FocusFragment -> Bool -> Cmd Msg
getPipelineTemplates model org repo ref lineFocus refresh =
    Api.try (GetPipelineTemplatesResponse org repo lineFocus refresh) <| Api.getPipelineTemplates model org repo ref



-- MAIN


main : Program Flags Model Msg
main =
    Browser.application
        { init = init
        , view = view
        , update = update
        , subscriptions = subscriptions
        , onUrlRequest = ClickedLink
        , onUrlChange = Routes.match >> NewRoute
        }<|MERGE_RESOLUTION|>--- conflicted
+++ resolved
@@ -2914,10 +2914,7 @@
                         { secretsModel
                             | repoSecrets = Loading
                             , orgSecrets = Loading
-<<<<<<< HEAD
                             , sharedSecrets = Loading
-=======
->>>>>>> 9ffe8581
                             , org = org
                             , repo = ""
                             , engine = "native"
