--- conflicted
+++ resolved
@@ -1180,32 +1180,13 @@
 navButton model =
     case model.page of
         Pages.Overview ->
-<<<<<<< HEAD
-            case model.currentRepos of
-                Success repos ->
-                    if (repos |> List.filter .active |> List.length) > 0 then
-                        a
-                            [ class "button"
-                            , class "-outline"
-                            , Util.testAttribute "repo-enable"
-                            , Routes.href <| Routes.AddRepositories
-                            ]
-                            [ text "Add Repositories" ]
-
-                    else
-                        text ""
-
-                _ ->
-                    text ""
-=======
             a
-                [ class "-btn"
-                , class "-inverted"
+                [ class "button"
+                , class "-outline"
                 , Util.testAttribute "repo-enable"
                 , Routes.href <| Routes.AddRepositories
                 ]
                 [ text "Add Repositories" ]
->>>>>>> a2569160
 
         Pages.AddRepositories ->
             button
@@ -1226,19 +1207,11 @@
                 ]
 
         Pages.RepositoryBuilds org repo maybePage maybePerPage ->
-<<<<<<< HEAD
             div [ class "buttons" ]
-                [ a
+                [ starToggle org repo ToggleFavorite <| isFavorited model.user <| org ++ "/" ++ repo
+                , a
                     [ class "button"
                     , class "-outline"
-=======
-            div [ class "nav-buttons" ]
-                [ starToggle org repo ToggleFavorite <| isFavorited model.user <| org ++ "/" ++ repo
-                , a
-                    [ class "-btn"
-                    , class "-inverted"
-                    , class "-hooks"
->>>>>>> a2569160
                     , Util.testAttribute <| "goto-repo-hooks-" ++ org ++ "/" ++ repo
                     , Routes.href <| Routes.Hooks org repo maybePage maybePerPage
                     ]
@@ -1253,24 +1226,17 @@
                 ]
 
         Pages.Settings org repo ->
-<<<<<<< HEAD
-            button
-                [ classList
-                    [ ( "button", True )
-                    , ( "-outline", True )
-=======
-            div [ class "nav-buttons" ]
+            div [ class "buttons" ]
                 [ starToggle org repo ToggleFavorite <| isFavorited model.user <| org ++ "/" ++ repo
                 , button
                     [ classList
-                        [ ( "btn-refresh", True )
-                        , ( "-inverted", True )
+                        [ ( "button", True )
+                        , ( "-outline", True )
                         ]
                     , onClick <| RefreshSettings org repo
                     , Util.testAttribute "refresh-repo-settings"
                     ]
                     [ text "Refresh Settings"
->>>>>>> a2569160
                     ]
                 ]
 
