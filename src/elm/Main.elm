--- conflicted
+++ resolved
@@ -184,16 +184,13 @@
         , updateBuildFocusFragment
         , updateBuildLogs
         , updateBuildSteps
-<<<<<<< HEAD
         , updateBuilds,ServiceNumber
-=======
         , updateBuilds
         , updateBuildsEvent
         , updateBuildsModel
         , updateBuildsPage
         , updateBuildsPager
         , updateBuildsPerPage
->>>>>>> e3c809b1
         , updateHooks
         , updateHooksModel
         , updateHooksPage
@@ -455,10 +452,10 @@
             ( { model | inTimeout = newTimeout }, Cmd.none )
 
         RefreshSettings org repo ->
-            ( { model | inTimeout = Nothing, repo = updateRepo rm Loading }, Api.try RepoResponse <| Api.getRepo model org repo )
+            ( { model | inTimeout = Nothing, repo = updateRepo  Loading rm}, Api.try RepoResponse <| Api.getRepo model org repo )
 
         RefreshHooks org repo ->
-            ( { model | repo = updateHooks rm Loading }, getHooks model org repo Nothing Nothing )
+            ( { model | repo = updateHooks   Loading rm }, getHooks model org repo Nothing Nothing )
 
         RefreshSecrets engine type_ org key ->
             let
@@ -505,25 +502,14 @@
         GotoPage pageNumber ->
             case model.page of
                 Pages.RepositoryBuilds org repo _ maybePerPage maybeEvent ->
-                    let
-                        currentBuilds =
-                            rm.builds
-
-                        loadingBuilds =
-                            { currentBuilds | builds = Loading }
-                    in
-                    ( { model | repo = updateBuilds rm loadingBuilds }, Navigation.pushUrl model.navigationKey <| Routes.routeToUrl <| Routes.RepositoryBuilds org repo (Just pageNumber) maybePerPage maybeEvent )
+                    ( { model | repo = updateBuilds Loading rm }
+                    , Navigation.pushUrl model.navigationKey <| Routes.routeToUrl <| Routes.RepositoryBuilds org repo (Just pageNumber) maybePerPage maybeEvent
+                    )
 
                 Pages.Hooks org repo _ maybePerPage ->
-                    let
-                        currentHooks =
-                            rm.hooks
-
-                        loadingHooks =
-                            { currentHooks | hooks = Loading }
-                    in
-                    ( { model | repo = updateHooksModel rm loadingHooks }, Navigation.pushUrl model.navigationKey <| Routes.routeToUrl <| Routes.Hooks org repo (Just pageNumber) maybePerPage )
-
+                    ( { model | repo = updateHooks Loading rm }
+                    , Navigation.pushUrl model.navigationKey <| Routes.routeToUrl <| Routes.Hooks org repo (Just pageNumber) maybePerPage
+                    )
                 Pages.RepoSecrets engine org repo _ maybePerPage ->
                     let
                         currentSecrets =
@@ -602,7 +588,6 @@
                 build =
                     rm.build
 
-<<<<<<< HEAD
                 steps =
                     RemoteData.unwrap build.steps
                         (\steps_ -> steps_ |> setAllStepViews True |> RemoteData.succeed)
@@ -614,17 +599,6 @@
             in
             ( { model | repo = { rm | build = { build | steps = steps } } }
             , action
-=======
-                body : Http.Body
-                body =
-                    Http.jsonBody <| encodeEnableRepository payload
-            in
-            ( { model
-                | sourceRepos = enableUpdate repo Loading model.sourceRepos
-                , repo = updateRepoEnabling Vela.Enabling rm
-              }
-            , Api.try (RepoEnabledResponse repo) <| Api.enableRepository model body
->>>>>>> e3c809b1
             )
 
         CollapseAllSteps ->
@@ -659,7 +633,6 @@
                 stepOpened =
                     isViewingStep steps stepNumber
 
-<<<<<<< HEAD
                 -- step clicked is step being followed
                 onFollowedStep =
                     build.followingStep == (Maybe.withDefault -1 <| String.toInt stepNumber)
@@ -668,15 +641,6 @@
                     if onFollowedStep && not stepOpened then
                         -- stop following a step when collapsed
                         0
-=======
-        RepoResponse response ->
-            case response of
-                Ok ( _, repoResponse ) ->
-                    ( { model | repo = updateRepo (RemoteData.succeed repoResponse) rm }, Cmd.none )
-
-                Err error ->
-                    ( { model | repo = updateRepo (toFailure error) rm }, addError error )
->>>>>>> e3c809b1
 
                     else
                         build.followingStep
@@ -692,7 +656,6 @@
                 ]
             )
 
-<<<<<<< HEAD
         FollowStep step ->
             let
                 build =
@@ -701,18 +664,6 @@
             ( { model | repo = { rm | build = { build | followingStep = step } } }
             , Cmd.none
             )
-=======
-        RepoEnabledResponse repo response ->
-            case response of
-                Ok ( _, enabledRepo ) ->
-                    ( { model
-                        | sourceRepos = enableUpdate enabledRepo (RemoteData.succeed True) model.sourceRepos
-                        , repo = updateRepoEnabling Vela.Enabled rm
-                      }
-                    , Util.dispatch <| ToggleFavorite repo.org <| Just repo.name
-                    )
-                        |> Alerting.addToastIfUnique Alerts.successConfig AlertsUpdate (Alerts.Success "Success" (enabledRepo.full_name ++ " enabled.") Nothing)
->>>>>>> e3c809b1
 
 
 -- services
@@ -780,7 +731,6 @@
         FetchSourceRepositories ->
             ( { model | sourceRepos = Loading, filters = Dict.empty }, Api.try SourceRepositoriesResponse <| Api.getSourceRepositories model )
 
-<<<<<<< HEAD
         ToggleFavorite org repo ->
             let
                 favorite =
@@ -821,20 +771,10 @@
             in
             ( { model
                 | sourceRepos = enableUpdate repo Loading model.sourceRepos
-                , repo = updateRepo rm <| RemoteData.succeed <| { currentRepo | enabling = Vela.Enabling }
+                , repo = updateRepoEnabling Vela.Enabling rm  
               }
             , Api.try (RepoEnabledResponse repo) <| Api.enableRepository model body
             )
-=======
-        RepoUpdatedResponse field response ->
-            case response of
-                Ok ( _, updatedRepo ) ->
-                    ( { model | repo = updateRepo (RemoteData.succeed updatedRepo) rm }, Cmd.none )
-                        |> Alerting.addToast Alerts.successConfig AlertsUpdate (Alerts.Success "Success" (Pages.RepoSettings.alert field updatedRepo) Nothing)
-
-                Err error ->
-                    ( { model | repo = updateRepo (toFailure error) rm }, addError error )
->>>>>>> e3c809b1
 
         DisableRepo repo ->
             let
@@ -1022,10 +962,10 @@
         RepoResponse response ->
             case response of
                 Ok ( _, repoResponse ) ->
-                    ( { model | repo = updateRepo rm <| RemoteData.succeed repoResponse }, Cmd.none )
+                    ( { model | repo = updateRepo (RemoteData.succeed repoResponse) rm }, Cmd.none )
 
                 Err error ->
-                    ( { model | repo = updateRepo rm <| toFailure error }, addError error )
+                    ( { model | repo = updateRepo (toFailure error) rm }, addError error )
 
         RepoEnabledResponse repo response ->
             let
@@ -1117,8 +1057,36 @@
                 Err error ->
                     ( model, addError error )
 
-<<<<<<< HEAD
-=======
+        BuildsResponse org repo response ->
+            case response of
+                Ok ( meta, builds ) ->
+                    ( { model
+                        | repo =
+                            rm
+                                |> updateOrgRepo org repo
+                                |> updateBuilds (RemoteData.succeed builds)
+                                |> updateBuildsPager (Pagination.get meta.headers)
+                      }
+                    , Cmd.none
+                    )
+
+                Err error ->
+                    ( { model | repo = updateBuilds (toFailure error) rm }, addError error )
+
+        HooksResponse _ _ response ->
+            case response of
+                Ok ( meta, hooks ) ->
+                    ( { model
+                        | repo =
+                            rm
+                                |> updateHooks (RemoteData.succeed hooks)
+                                |> updateHooksPager (Pagination.get meta.headers)
+                      }
+                    , Cmd.none
+                    )
+
+                Err error ->
+                    ( { model | repo = updateHooks (toFailure error) rm }, addError error )
         BuildResponse org repo _ response ->
             case response of
                 Ok ( _, build ) ->
@@ -1135,63 +1103,6 @@
                 Err error ->
                     ( { model | repo = updateBuild (toFailure error) rm }, addError error )
 
->>>>>>> e3c809b1
-        BuildsResponse org repo response ->
-            case response of
-                Ok ( meta, builds ) ->
-                    ( { model
-                        | repo =
-                            rm
-                                |> updateOrgRepo org repo
-                                |> updateBuilds (RemoteData.succeed builds)
-                                |> updateBuildsPager (Pagination.get meta.headers)
-                      }
-                    , Cmd.none
-                    )
-
-                Err error ->
-                    ( { model | repo = updateBuilds (toFailure error) rm }, addError error )
-
-        HooksResponse _ _ response ->
-            let
-                currentHooks =
-                    rm.hooks
-            in
-            case response of
-                Ok ( meta, hooks ) ->
-                    let
-                        pager =
-                            Pagination.get meta.headers
-                    in
-                    ( { model | repo = updateHooksModel rm { currentHooks | hooks = RemoteData.succeed hooks, pager = pager } }, Cmd.none )
-
-                Err error ->
-                    ( { model | repo = updateHooks rm <| toFailure error }, addError error )
-
-        BuildResponse org repo _ response ->
-            case response of
-                Ok ( _, build ) ->
-                    let
-                        builds =
-                            rm.builds
-                    in
-                    ( { model
-                        | repo =
-                            updateBuild
-                                { rm
-                                    | org = org
-                                    , name = repo
-                                }
-                            <|
-                                RemoteData.succeed build
-                        , favicon = statusToFavicon build.status
-                      }
-                    , Interop.setFavicon <| Encode.string <| statusToFavicon build.status
-                    )
-
-                Err error ->
-                    ( { model | repo = { rm | repo = toFailure error } }, addError error )
-
         StepsResponse org repo buildNumber logFocus refresh response ->
             case response of
                 Ok ( _, steps ) ->
@@ -1251,10 +1162,10 @@
                             else
                                 Cmd.none
                     in
-<<<<<<< HEAD
-                    ( updateLogs { model | repo = updateBuildSteps rm steps } incomingLog
+                    ( updateLogs { model | repo = updateBuildSteps steps rm } incomingLog
                     , cmd
                     )
+
 
                 Err error ->
                     ( model, addError error )
@@ -1269,7 +1180,7 @@
                                 |> Pages.Build.Update.mergeServices logFocus refresh rm.build.services
 
                         updatedModel =
-                            { model | repo = updateBuildServices rm <| RemoteData.succeed mergedServices }
+                            { model | repo = updateBuildServices  (RemoteData.succeed mergedServices) rm }
 
                         cmd =
                             getBuildServicesLogs updatedModel org repo buildNumber mergedServices logFocus refresh
@@ -1309,7 +1220,7 @@
                             else
                                 Cmd.none
                     in
-                    ( updateLogs { model | repo = updateBuildServices rm services } incomingLog
+                    ( updateLogs { model | repo = updateBuildServices   services rm } incomingLog
                     , cmd
                     )
 
@@ -1373,10 +1284,6 @@
                         | templates = ( RemoteData.succeed templates, "" )
                       }
                     , Cmd.none
-=======
-                    ( updateLogs { model | repo = updateBuildSteps steps rm } incomingLog
-                    , cmd
->>>>>>> e3c809b1
                     )
 
                 Err error ->
@@ -1465,245 +1372,6 @@
 
                 Err error ->
                     ( model, addError error )
-<<<<<<< HEAD
-=======
-
-        OrgSecretsResponse response ->
-            receiveSecrets model response Vela.OrgSecret
-
-        SharedSecretsResponse response ->
-            receiveSecrets model response Vela.SharedSecret
-
-        UpdateRepoEvent org repo field value ->
-            let
-                payload : UpdateRepositoryPayload
-                payload =
-                    buildUpdateRepoBoolPayload field value
-
-                body : Http.Body
-                body =
-                    Http.jsonBody <| encodeUpdateRepository payload
-
-                cmd =
-                    if Pages.RepoSettings.validEventsUpdate rm.repo payload then
-                        Api.try (RepoUpdatedResponse field) (Api.updateRepository model org repo body)
-
-                    else
-                        addErrorString "Could not disable webhook event. At least one event must be active." HandleError
-            in
-            ( model
-            , cmd
-            )
-
-        UpdateRepoAccess org repo field value ->
-            let
-                payload : UpdateRepositoryPayload
-                payload =
-                    buildUpdateRepoStringPayload field value
-
-                body : Http.Body
-                body =
-                    Http.jsonBody <| encodeUpdateRepository payload
-
-                cmd =
-                    if Pages.RepoSettings.validAccessUpdate rm.repo payload then
-                        Api.try (RepoUpdatedResponse field) (Api.updateRepository model org repo body)
-
-                    else
-                        Cmd.none
-            in
-            ( model
-            , cmd
-            )
-
-        UpdateRepoTimeout org repo field value ->
-            let
-                payload : UpdateRepositoryPayload
-                payload =
-                    buildUpdateRepoIntPayload field value
-
-                body : Http.Body
-                body =
-                    Http.jsonBody <| encodeUpdateRepository payload
-            in
-            ( model
-            , Api.try (RepoUpdatedResponse field) (Api.updateRepository model org repo body)
-            )
-
-        EnableRepos repos ->
-            ( model
-            , Cmd.batch <| List.map (Util.dispatch << EnableRepo) repos
-            )
-
-        SetTheme theme ->
-            if theme == model.theme then
-                ( model, Cmd.none )
-
-            else
-                ( { model | theme = theme }, Interop.setTheme <| encodeTheme theme )
-
-        GotoPage pageNumber ->
-            case model.page of
-                Pages.RepositoryBuilds org repo _ maybePerPage maybeEvent ->
-                    ( { model | repo = updateBuilds Loading rm }
-                    , Navigation.pushUrl model.navigationKey <| Routes.routeToUrl <| Routes.RepositoryBuilds org repo (Just pageNumber) maybePerPage maybeEvent
-                    )
-
-                Pages.Hooks org repo _ maybePerPage ->
-                    ( { model | repo = updateHooks Loading rm }
-                    , Navigation.pushUrl model.navigationKey <| Routes.routeToUrl <| Routes.Hooks org repo (Just pageNumber) maybePerPage
-                    )
-
-                Pages.RepoSecrets engine org repo _ maybePerPage ->
-                    let
-                        currentSecrets =
-                            model.secretsModel
-
-                        loadingSecrets =
-                            { currentSecrets | repoSecrets = Loading }
-                    in
-                    ( { model | secretsModel = loadingSecrets }
-                    , Navigation.pushUrl model.navigationKey <| Routes.routeToUrl <| Routes.RepoSecrets engine org repo (Just pageNumber) maybePerPage
-                    )
-
-                Pages.OrgSecrets engine org _ maybePerPage ->
-                    let
-                        currentSecrets =
-                            model.secretsModel
-
-                        loadingSecrets =
-                            { currentSecrets | orgSecrets = Loading }
-                    in
-                    ( { model | secretsModel = loadingSecrets }
-                    , Navigation.pushUrl model.navigationKey <| Routes.routeToUrl <| Routes.OrgSecrets engine org (Just pageNumber) maybePerPage
-                    )
-
-                Pages.SharedSecrets engine org team _ maybePerPage ->
-                    let
-                        currentSecrets =
-                            model.secretsModel
-
-                        loadingSecrets =
-                            { currentSecrets | sharedSecrets = Loading }
-                    in
-                    ( { model | secretsModel = loadingSecrets }
-                    , Navigation.pushUrl model.navigationKey <| Routes.routeToUrl <| Routes.SharedSecrets engine org team (Just pageNumber) maybePerPage
-                    )
-
-                _ ->
-                    ( model, Cmd.none )
-
-        RestartBuild org repo buildNumber ->
-            ( model
-            , restartBuild model org repo buildNumber
-            )
-
-        HandleError error ->
-            ( model, Cmd.none )
-                |> Alerting.addToastIfUnique Alerts.errorConfig AlertsUpdate (Alerts.Error "Error" error)
-
-        HooksResponse _ _ response ->
-            case response of
-                Ok ( meta, hooks ) ->
-                    ( { model
-                        | repo =
-                            rm
-                                |> updateHooks (RemoteData.succeed hooks)
-                                |> updateHooksPager (Pagination.get meta.headers)
-                      }
-                    , Cmd.none
-                    )
-
-                Err error ->
-                    ( { model | repo = updateHooks (toFailure error) rm }, addError error )
-
-        AlertsUpdate subMsg ->
-            Alerting.update Alerts.successConfig AlertsUpdate subMsg model
-
-        ClickedLink urlRequest ->
-            case urlRequest of
-                Browser.Internal url ->
-                    ( model, Navigation.pushUrl model.navigationKey <| Url.toString url )
-
-                Browser.External url ->
-                    ( model, Navigation.load url )
-
-        SearchSourceRepos org searchBy ->
-            let
-                filters =
-                    Dict.update org (\_ -> Just searchBy) model.filters
-            in
-            ( { model | filters = filters }, Cmd.none )
-
-        SearchFavorites searchBy ->
-            ( { model | favoritesFilter = searchBy }, Cmd.none )
-
-        ChangeRepoTimeout inTimeout ->
-            let
-                newTimeout =
-                    case String.toInt inTimeout of
-                        Just t ->
-                            Just t
-
-                        Nothing ->
-                            Just 0
-            in
-            ( { model | inTimeout = newTimeout }, Cmd.none )
-
-        RefreshSettings org repo ->
-            ( { model | inTimeout = Nothing, repo = updateRepo Loading rm }, Api.try RepoResponse <| Api.getRepo model org repo )
-
-        RefreshHooks org repo ->
-            ( { model | repo = updateHooks Loading rm }, getHooks model org repo Nothing Nothing )
-
-        RefreshSecrets engine type_ org key ->
-            let
-                secretsModel =
-                    model.secretsModel
-            in
-            case type_ of
-                Vela.RepoSecret ->
-                    ( { model | secretsModel = { secretsModel | repoSecrets = Loading } }
-                    , getRepoSecrets model Nothing Nothing engine org key
-                    )
-
-                Vela.OrgSecret ->
-                    ( { model | secretsModel = { secretsModel | orgSecrets = Loading } }
-                    , getOrgSecrets model Nothing Nothing engine org
-                    )
-
-                Vela.SharedSecret ->
-                    ( { model | secretsModel = { secretsModel | sharedSecrets = Loading } }
-                    , getSharedSecrets model Nothing Nothing engine org key
-                    )
-
-        BuildUpdate m ->
-            let
-                ( newModel, action ) =
-                    Pages.Build.Update.update model m ( getBuildStepLogs, getBuildStepsLogs ) FocusResult
-            in
-            ( newModel
-            , action
-            )
-
-        PipelineUpdate m ->
-            let
-                ( newModel, action ) =
-                    Pages.Pipeline.Update.update model m
-            in
-            ( newModel
-            , Cmd.map (\ms -> PipelineUpdate ms) action
-            )
-
-        AddSecretUpdate engine m ->
-            let
-                ( newModel, action ) =
-                    Pages.Secrets.Update.update model m
-            in
-            ( newModel
-            , action
-            )
->>>>>>> e3c809b1
 
         -- Time
         AdjustTimeZone newZone ->
@@ -2734,7 +2402,6 @@
                             ( steps, action ) =
                                 focusStepLogs model (RemoteData.withDefault [] rm.build.steps) org repo buildNumber lineFocus getBuildStepsLogs
                         in
-<<<<<<< HEAD
                         ( { model
                             | page = Pages.Build org repo buildNumber lineFocus   
                                     , repo =
@@ -2755,9 +2422,6 @@
                                   }
                         , action
                         )
-=======
-                        ( { model | page = page, repo = updateBuildSteps (RemoteData.succeed steps) rm }, action )
->>>>>>> e3c809b1
 
                     else
                         loadBuildPage model org repo buildNumber lineFocus False  
