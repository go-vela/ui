{--
Copyright (c) 2022 Target Brands, Inc. All rights reserved.
Use of this source code is governed by the LICENSE file in this repository.
--}


module Main exposing (main)

import Alerts exposing (Alert)
import Api
import Api.Endpoint
import Api.Pagination as Pagination
import Auth.Jwt exposing (JwtAccessToken, JwtAccessTokenClaims, extractJwtClaims)
import Auth.Session exposing (Session(..), SessionDetails, refreshAccessToken)
import Browser exposing (Document, UrlRequest)
import Browser.Dom as Dom
import Browser.Events exposing (Visibility(..))
import Browser.Navigation as Navigation
import Dict
import Errors exposing (Error, addErrorString, detailedErrorToString, toFailure)
import Favorites exposing (addFavorite, toFavorite, updateFavorites)
import FeatherIcons
import File.Download as Download
import Focus
    exposing
        ( ExpandTemplatesQuery
        , Fragment
        , focusFragmentToFocusId
        , lineRangeId
        , parseFocusFragment
        , resourceFocusFragment
        )
import Help.Commands
import Help.View
import Html
    exposing
        ( Html
        , a
        , button
        , details
        , div
        , footer
        , h1
        , header
        , input
        , label
        , li
        , main_
        , nav
        , p
        , summary
        , text
        , ul
        )
import Html.Attributes
    exposing
        ( attribute
        , checked
        , class
        , classList
        , for
        , href
        , id
        , name
        , type_
        )
import Html.Events exposing (onClick)
import Html.Lazy exposing (lazy, lazy2, lazy3, lazy5, lazy7, lazy8)
import Http
import Http.Detailed
import Interop
import Json.Decode as Decode
import Json.Encode as Encode
import Maybe
import Maybe.Extra exposing (unwrap)
import Nav exposing (viewUtil)
import Pager
import Pages exposing (Page)
import Pages.Build.Logs
    exposing
        ( addLog
        , bottomTrackerFocusId
        , clickResource
        , expandActive
        , focusAndClear
        , isViewing
        , setAllViews
        , updateLog
        )
import Pages.Build.Model
import Pages.Build.View
import Pages.Builds
import Pages.Deployments.Model
import Pages.Deployments.Update exposing (initializeFormFromDeployment)
import Pages.Deployments.View
import Pages.Home
import Pages.Hooks
import Pages.Organization
import Pages.Pipeline.Model
import Pages.Pipeline.View exposing (safeDecodePipelineData)
import Pages.RepoSettings exposing (enableUpdate)
import Pages.Schedules.Model
import Pages.Schedules.Update
import Pages.Schedules.View
import Pages.Secrets.Model
import Pages.Secrets.Update
import Pages.Secrets.View
import Pages.Settings
import Pages.SourceRepos
import RemoteData exposing (RemoteData(..), WebData)
import Routes
import String.Extra
import SvgBuilder exposing (velaLogo)
import Task
import Time
    exposing
        ( Posix
        , Zone
        , every
        , here
        , millisToPosix
        , utc
        )
import Toasty as Alerting exposing (Stack)
import Url exposing (Url)
import Util
import Vela
    exposing
        ( AuthParams
        , Build
<<<<<<< HEAD
        , BuildGraph
=======
        , BuildModel
>>>>>>> 7c002e74
        , BuildNumber
        , Builds
        , CurrentUser
        , Deployment
        , DeploymentId
        , EnableRepositoryPayload
        , Engine
        , Event
        , Favicon
        , Field
        , FocusFragment
        , HookNumber
        , Hooks
        , Key
        , Log
        , Logs
        , Name
        , Org
        , PipelineConfig
        , PipelineModel
        , PipelineTemplates
        , Ref
        , Repo
        , RepoModel
        , RepoResourceIdentifier
        , RepoSearchFilters
        , Repositories
        , Repository
        , Schedule
        , ScheduleName
        , Schedules
        , Secret
        , SecretType
        , Secrets
        , ServiceNumber
        , Services
        , SourceRepositories
        , StepNumber
        , Steps
        , Team
        , Templates
        , Theme(..)
        , Type
        , UpdateRepositoryPayload
        , UpdateUserPayload
        , buildUpdateFavoritesPayload
        , buildUpdateRepoBoolPayload
        , buildUpdateRepoIntPayload
        , buildUpdateRepoStringPayload
        , decodeTheme
        , defaultEnableRepositoryPayload
        , defaultFavicon
        , defaultPipeline
        , defaultPipelineTemplates
        , defaultRepoModel
        , encodeBuildGraph
        , encodeEnableRepository
        , encodeTheme
        , encodeUpdateRepository
        , encodeUpdateUser
        , isComplete
        , secretTypeToString
        , statusToFavicon
        , stringToTheme
        , updateBuild
        , updateBuildGraph
        , updateBuildNumber
        , updateBuildPipelineConfig
        , updateBuildPipelineExpand
        , updateBuildPipelineFocusFragment
        , updateBuildPipelineLineFocus
        , updateBuildServices
        , updateBuildServicesFocusFragment
        , updateBuildServicesFollowing
        , updateBuildServicesLogs
        , updateBuildSteps
        , updateBuildStepsFocusFragment
        , updateBuildStepsFollowing
        , updateBuildStepsLogs
        , updateBuilds
        , updateBuildsEvent
        , updateBuildsPage
        , updateBuildsPager
        , updateBuildsPerPage
        , updateBuildsShowTimeStamp
        , updateDeployments
        , updateDeploymentsPage
        , updateDeploymentsPager
        , updateDeploymentsPerPage
        , updateHooks
        , updateHooksPage
        , updateHooksPager,GraphInteraction
        , updateHooksPerPage
        , updateOrgRepo
        ,decodeGraphInteraction
        , updateOrgReposPage
        , updateOrgReposPager
        , updateOrgReposPerPage
        , updateOrgRepositories
        , updateRepo
        , updateRepoCounter
        , updateRepoEnabling
        , updateRepoInitialized
        , updateRepoLimit
        , updateRepoTimeout
        )
import Visualization.BuildGraph

import String.Extra

-- TYPES


type alias Flags =
    { isDev : Bool
    , velaAPI : String
    , velaFeedbackURL : String
    , velaDocsURL : String
    , velaTheme : String
    , velaRedirect : String
    , velaLogBytesLimit : Int
    , velaMaxBuildLimit : Int
    , velaScheduleAllowlist : String
    }


type alias Model =
    { page : Page
    , session : Session
    , fetchingToken : Bool
    , user : WebData CurrentUser
    , toasties : Stack Alert
    , sourceRepos : WebData SourceRepositories
    , repo : RepoModel
    , velaAPI : String
    , velaFeedbackURL : String
    , velaDocsURL : String
    , velaRedirect : String
    , velaLogBytesLimit : Int
    , velaMaxBuildLimit : Int
    , velaScheduleAllowlist : List ( Org, Repo )
    , navigationKey : Navigation.Key
    , zone : Zone
    , time : Posix
    , filters : RepoSearchFilters
    , favoritesFilter : String
    , entryURL : Url
    , theme : Theme
    , shift : Bool
    , visibility : Visibility
    , showHelp : Bool
    , showIdentity : Bool
    , favicon : Favicon
    , schedulesModel : Pages.Schedules.Model.Model Msg
    , secretsModel : Pages.Secrets.Model.Model Msg
    , deploymentModel : Pages.Deployments.Model.Model Msg
    , pipeline : PipelineModel
    , templates : PipelineTemplates
    , buildMenuOpen : List Int
    }


type Interval
    = OneSecond
    | OneSecondHidden
    | FiveSecond
    | FiveSecondHidden RefreshData


type alias RefreshData =
    { org : Org
    , repo : Repo
    , build_number : Maybe BuildNumber
    , steps : Maybe Steps
    }


init : Flags -> Url -> Navigation.Key -> ( Model, Cmd Msg )
init flags url navKey =
    let
        model : Model
        model =
            { page = Pages.Overview
            , session = Unauthenticated
            , fetchingToken = String.length flags.velaRedirect == 0
            , user = NotAsked
            , sourceRepos = NotAsked
            , velaAPI = flags.velaAPI
            , velaFeedbackURL = flags.velaFeedbackURL
            , velaDocsURL = flags.velaDocsURL
            , velaRedirect = flags.velaRedirect
            , velaLogBytesLimit = flags.velaLogBytesLimit
            , velaMaxBuildLimit = flags.velaMaxBuildLimit
            , velaScheduleAllowlist = Util.stringToAllowlist flags.velaScheduleAllowlist
            , navigationKey = navKey
            , toasties = Alerting.initialState
            , zone = utc
            , time = millisToPosix 0
            , filters = Dict.empty
            , favoritesFilter = ""
            , repo = defaultRepoModel
            , entryURL = url
            , theme = stringToTheme flags.velaTheme
            , shift = False
            , visibility = Visible
            , showHelp = False
            , showIdentity = False
            , buildMenuOpen = []
            , favicon = defaultFavicon
            , schedulesModel = initSchedulesModel
            , secretsModel = initSecretsModel
            , deploymentModel = initDeploymentsModel
            , pipeline = defaultPipeline
            , templates = defaultPipelineTemplates
            }

        ( newModel, newPage ) =
            setNewPage (Routes.match url) model

        setTimeZone : Cmd Msg
        setTimeZone =
            Task.perform AdjustTimeZone here

        setTime : Cmd Msg
        setTime =
            Task.perform AdjustTime Time.now

        fetchToken : Cmd Msg
        fetchToken =
            if model.fetchingToken then
                getToken model

            else
                Cmd.none
    in
    ( newModel
    , Cmd.batch
        [ fetchToken
        , newPage
        , Interop.setTheme <| encodeTheme model.theme
        , setTimeZone
        , setTime
        ]
    )



-- UPDATE


type Msg
    = -- User events
      NewRoute Routes.Route
    | ClickedLink UrlRequest
    | SearchSourceRepos Org String
    | SearchFavorites String
    | ChangeRepoLimit String
    | ChangeRepoTimeout String
    | ChangeRepoCounter String
    | RefreshSettings Org Repo
    | RefreshHooks Org Repo
    | RefreshSecrets Engine SecretType Org Repo
    | FilterBuildEventBy (Maybe Event) Org Repo
    | ShowHideFullTimestamp
    | SetTheme Theme
    | OnGraphLinkClick GraphInteraction
    | GotoPage Pagination.Page
    | ShowHideHelp (Maybe Bool)
    | ShowHideBuildMenu (Maybe Int) (Maybe Bool)
    | ShowHideIdentity (Maybe Bool)
    | Copy String
    | DownloadFile String (String -> String) String String
    | ExpandAllSteps Org Repo BuildNumber
    | CollapseAllSteps
    | ExpandStep Org Repo BuildNumber StepNumber
    | FollowStep Int
    | ExpandAllServices Org Repo BuildNumber
    | CollapseAllServices
    | ExpandService Org Repo BuildNumber ServiceNumber
    | FollowService Int
    | ShowHideTemplates
    | FocusPipelineConfigLineNumber Int
      -- Outgoing HTTP requests
    | RefreshAccessToken
    | SignInRequested
    | FetchSourceRepositories
    | ToggleFavorite Org (Maybe Repo)
    | AddFavorite Org (Maybe Repo)
    | EnableRepos Repositories
    | EnableRepo Repository
    | DisableRepo Repository
    | ChownRepo Repository
    | RepairRepo Repository
    | UpdateRepoEvent Org Repo Field Bool
    | UpdateRepoAccess Org Repo Field String
    | UpdateRepoPipelineType Org Repo Field String
    | UpdateRepoLimit Org Repo Field Int
    | UpdateRepoTimeout Org Repo Field Int
    | UpdateRepoCounter Org Repo Field Int
    | RestartBuild Org Repo BuildNumber
    | CancelBuild Org Repo BuildNumber
    | RedeliverHook Org Repo HookNumber
    | GetPipelineConfig Org Repo BuildNumber Ref FocusFragment Bool
    | ExpandPipelineConfig Org Repo BuildNumber Ref FocusFragment Bool
      -- Inbound HTTP responses
    | LogoutResponse (Result (Http.Detailed.Error String) ( Http.Metadata, String ))
    | TokenResponse (Result (Http.Detailed.Error String) ( Http.Metadata, JwtAccessToken ))
    | CurrentUserResponse (Result (Http.Detailed.Error String) ( Http.Metadata, CurrentUser ))
    | SourceRepositoriesResponse (Result (Http.Detailed.Error String) ( Http.Metadata, SourceRepositories ))
    | RepoFavoritedResponse String Bool (Result (Http.Detailed.Error String) ( Http.Metadata, CurrentUser ))
    | RepoResponse (Result (Http.Detailed.Error String) ( Http.Metadata, Repository ))
    | OrgRepositoriesResponse (Result (Http.Detailed.Error String) ( Http.Metadata, List Repository ))
    | RepoEnabledResponse Repository (Result (Http.Detailed.Error String) ( Http.Metadata, Repository ))
    | RepoDisabledResponse Repository (Result (Http.Detailed.Error String) ( Http.Metadata, String ))
    | RepoUpdatedResponse Field (Result (Http.Detailed.Error String) ( Http.Metadata, Repository ))
    | RepoChownedResponse Repository (Result (Http.Detailed.Error String) ( Http.Metadata, String ))
    | RepoRepairedResponse Repository (Result (Http.Detailed.Error String) ( Http.Metadata, String ))
    | RestartedBuildResponse Org Repo BuildNumber (Result (Http.Detailed.Error String) ( Http.Metadata, Build ))
    | CancelBuildResponse Org Repo BuildNumber (Result (Http.Detailed.Error String) ( Http.Metadata, Build ))
    | OrgBuildsResponse Org (Result (Http.Detailed.Error String) ( Http.Metadata, Builds ))
    | BuildsResponse Org Repo (Result (Http.Detailed.Error String) ( Http.Metadata, Builds ))
    | DeploymentsResponse Org Repo (Result (Http.Detailed.Error String) ( Http.Metadata, List Deployment ))
    | HooksResponse (Result (Http.Detailed.Error String) ( Http.Metadata, Hooks ))
    | RedeliverHookResponse Org Repo HookNumber (Result (Http.Detailed.Error String) ( Http.Metadata, String ))
    | BuildResponse Org Repo (Result (Http.Detailed.Error String) ( Http.Metadata, Build ))
<<<<<<< HEAD
    | BuildGraphResponse Org Repo (Result (Http.Detailed.Error String) ( Http.Metadata, BuildGraph ))
=======
    | BuildAndPipelineResponse Org Repo (Maybe ExpandTemplatesQuery) (Result (Http.Detailed.Error String) ( Http.Metadata, Build ))
>>>>>>> 7c002e74
    | DeploymentResponse (Result (Http.Detailed.Error String) ( Http.Metadata, Deployment ))
    | StepsResponse Org Repo BuildNumber FocusFragment Bool (Result (Http.Detailed.Error String) ( Http.Metadata, Steps ))
    | StepLogResponse StepNumber FocusFragment Bool (Result (Http.Detailed.Error String) ( Http.Metadata, Log ))
    | ServicesResponse Org Repo BuildNumber (Maybe String) Bool (Result (Http.Detailed.Error String) ( Http.Metadata, Services ))
    | ServiceLogResponse ServiceNumber FocusFragment Bool (Result (Http.Detailed.Error String) ( Http.Metadata, Log ))
    | GetPipelineConfigResponse FocusFragment Bool (Result (Http.Detailed.Error String) ( Http.Metadata, PipelineConfig ))
    | ExpandPipelineConfigResponse FocusFragment Bool (Result (Http.Detailed.Error String) ( Http.Metadata, String ))
    | GetPipelineTemplatesResponse FocusFragment Bool (Result (Http.Detailed.Error String) ( Http.Metadata, Templates ))
    | SecretResponse (Result (Http.Detailed.Error String) ( Http.Metadata, Secret ))
    | AddSecretResponse (Result (Http.Detailed.Error String) ( Http.Metadata, Secret ))
    | AddDeploymentResponse (Result (Http.Detailed.Error String) ( Http.Metadata, Deployment ))
    | UpdateSecretResponse (Result (Http.Detailed.Error String) ( Http.Metadata, Secret ))
    | RepoSecretsResponse (Result (Http.Detailed.Error String) ( Http.Metadata, Secrets ))
    | OrgSecretsResponse (Result (Http.Detailed.Error String) ( Http.Metadata, Secrets ))
    | SharedSecretsResponse (Result (Http.Detailed.Error String) ( Http.Metadata, Secrets ))
    | DeleteSecretResponse (Result (Http.Detailed.Error String) ( Http.Metadata, String ))
      -- Schedules
    | SchedulesResponse Org Repo (Result (Http.Detailed.Error String) ( Http.Metadata, Schedules ))
    | ScheduleResponse (Result (Http.Detailed.Error String) ( Http.Metadata, Schedule ))
    | AddScheduleUpdate Pages.Schedules.Model.Msg
    | AddScheduleResponse (Result (Http.Detailed.Error String) ( Http.Metadata, Schedule ))
    | UpdateScheduleResponse (Result (Http.Detailed.Error String) ( Http.Metadata, Schedule ))
    | DeleteScheduleResponse (Result (Http.Detailed.Error String) ( Http.Metadata, String ))
      -- Time
    | AdjustTimeZone Zone
    | AdjustTime Posix
    | Tick Interval Posix
      -- Components
    | SecretsUpdate Pages.Secrets.Model.Msg
    | AddDeploymentUpdate Pages.Deployments.Model.Msg
      -- Other
    | HandleError Error
    | AlertsUpdate (Alerting.Msg Alert)
    | FocusOn String
    | FocusResult (Result Dom.Error ())
    | OnKeyDown String
    | OnKeyUp String
    | VisibilityChanged Visibility
    | PushUrl String
      -- NoOp
    | NoOp


update : Msg -> Model -> ( Model, Cmd Msg )
update msg model =
    let
        rm =
            model.repo

        sm =
            model.schedulesModel

        pipeline =
            model.pipeline
    in
    case msg of
        -- User events
        NewRoute route ->
            setNewPage route model

        ClickedLink urlRequest ->
            case urlRequest of
                Browser.Internal url ->
                    ( model, Navigation.pushUrl model.navigationKey <| Url.toString url )

                Browser.External url ->
                    ( model, Navigation.load url )

        SearchSourceRepos org searchBy ->
            let
                filters =
                    Dict.update org (\_ -> Just searchBy) model.filters
            in
            ( { model | filters = filters }, Cmd.none )

        SearchFavorites searchBy ->
            ( { model | favoritesFilter = searchBy }, Cmd.none )

        ChangeRepoLimit limit ->
            let
                newLimit =
                    Maybe.withDefault 0 <| String.toInt limit
            in
            ( { model | repo = updateRepoLimit (Just newLimit) rm }, Cmd.none )

        ChangeRepoTimeout timeout ->
            let
                newTimeout =
                    case String.toInt timeout of
                        Just t ->
                            Just t

                        Nothing ->
                            Just 0
            in
            ( { model | repo = updateRepoTimeout newTimeout rm }, Cmd.none )

        ChangeRepoCounter counter ->
            let
                newCounter =
                    case String.toInt counter of
                        Just t ->
                            Just t

                        Nothing ->
                            Just 0
            in
            ( { model | repo = updateRepoCounter newCounter rm }, Cmd.none )

        RefreshSettings org repo ->
            ( { model
                | repo =
                    rm
                        |> updateRepoLimit Nothing
                        |> updateRepoTimeout Nothing
                        |> updateRepoCounter Nothing
                        |> updateRepo Loading
              }
            , Api.try RepoResponse <| Api.getRepo model org repo
            )

        RefreshHooks org repo ->
            ( { model | repo = updateHooks Loading rm }, getHooks model org repo Nothing Nothing )

        RefreshSecrets engine type_ org key ->
            let
                secretsModel =
                    model.secretsModel
            in
            case type_ of
                Vela.RepoSecret ->
                    ( { model | secretsModel = { secretsModel | repoSecrets = Loading } }
                    , getRepoSecrets model Nothing Nothing engine org key
                    )

                Vela.OrgSecret ->
                    ( { model | secretsModel = { secretsModel | orgSecrets = Loading } }
                    , getOrgSecrets model Nothing Nothing engine org
                    )

                Vela.SharedSecret ->
                    ( { model | secretsModel = { secretsModel | sharedSecrets = Loading } }
                    , getSharedSecrets model Nothing Nothing engine org key
                    )

        FilterBuildEventBy maybeEvent org repo ->
            let
                route =
                    case repo of
                        "" ->
                            Routes.OrgBuilds org Nothing Nothing maybeEvent

                        _ ->
                            Routes.RepositoryBuilds org repo Nothing Nothing maybeEvent
            in
            ( { model
                | repo =
                    rm
                        |> updateBuilds Loading
                        |> updateBuildsPager []
              }
            , Navigation.pushUrl model.navigationKey <| Routes.routeToUrl <| route
            )

        ShowHideFullTimestamp ->
            ( { model | repo = rm |> updateBuildsShowTimeStamp }, Cmd.none )

        SetTheme theme ->
            if theme == model.theme then
                ( model, Cmd.none )

            else
                ( { model | theme = theme }, Interop.setTheme <| encodeTheme theme )

        OnGraphLinkClick interaction ->
            let
                _= Debug.log "on OnGraphLinkClick" interaction
            in
            ( model, Cmd.batch [Navigation.pushUrl model.navigationKey interaction.href, Util.dispatch <| (FocusOn ((focusFragmentToFocusId "step" (Just <| String.Extra.rightOf "#" interaction.href))))] )

        GotoPage pageNumber ->
            case model.page of
                Pages.OrgBuilds org _ maybePerPage maybeEvent ->
                    ( { model | repo = updateBuilds Loading rm }
                    , Navigation.pushUrl model.navigationKey <| Routes.routeToUrl <| Routes.OrgBuilds org (Just pageNumber) maybePerPage maybeEvent
                    )

                Pages.OrgRepositories org _ maybePerPage ->
                    ( { model | repo = updateOrgRepositories Loading rm }
                    , Navigation.pushUrl model.navigationKey <| Routes.routeToUrl <| Routes.OrgRepositories org (Just pageNumber) maybePerPage
                    )

                Pages.RepositoryBuilds org repo _ maybePerPage maybeEvent ->
                    ( { model | repo = updateBuilds Loading rm }
                    , Navigation.pushUrl model.navigationKey <| Routes.routeToUrl <| Routes.RepositoryBuilds org repo (Just pageNumber) maybePerPage maybeEvent
                    )

                Pages.RepositoryDeployments org repo _ maybePerPage ->
                    ( { model | repo = updateDeployments Loading rm }
                    , Navigation.pushUrl model.navigationKey <| Routes.routeToUrl <| Routes.RepositoryDeployments org repo (Just pageNumber) maybePerPage
                    )

                Pages.Hooks org repo _ maybePerPage ->
                    ( { model | repo = updateHooks Loading rm }
                    , Navigation.pushUrl model.navigationKey <| Routes.routeToUrl <| Routes.Hooks org repo (Just pageNumber) maybePerPage
                    )

                Pages.RepoSecrets engine org repo _ maybePerPage ->
                    let
                        currentSecrets =
                            model.secretsModel

                        loadingSecrets =
                            { currentSecrets | repoSecrets = Loading }
                    in
                    ( { model | secretsModel = loadingSecrets }
                    , Navigation.pushUrl model.navigationKey <| Routes.routeToUrl <| Routes.RepoSecrets engine org repo (Just pageNumber) maybePerPage
                    )

                Pages.OrgSecrets engine org _ maybePerPage ->
                    let
                        currentSecrets =
                            model.secretsModel

                        loadingSecrets =
                            { currentSecrets | orgSecrets = Loading, sharedSecrets = Loading }
                    in
                    ( { model | secretsModel = loadingSecrets }
                    , Navigation.pushUrl model.navigationKey <| Routes.routeToUrl <| Routes.OrgSecrets engine org (Just pageNumber) maybePerPage
                    )

                Pages.SharedSecrets engine org team _ maybePerPage ->
                    let
                        currentSecrets =
                            model.secretsModel

                        loadingSecrets =
                            { currentSecrets | sharedSecrets = Loading }
                    in
                    ( { model | secretsModel = loadingSecrets }
                    , Navigation.pushUrl model.navigationKey <| Routes.routeToUrl <| Routes.SharedSecrets engine org team (Just pageNumber) maybePerPage
                    )

                Pages.Schedules org repo _ maybePerPage ->
                    ( { model | schedulesModel = { sm | schedules = Loading } }
                    , Navigation.pushUrl model.navigationKey <| Routes.routeToUrl <| Routes.Schedules org repo (Just pageNumber) maybePerPage
                    )

                _ ->
                    ( model, Cmd.none )

        ShowHideHelp show ->
            ( { model
                | showHelp =
                    case show of
                        Just s ->
                            s

                        Nothing ->
                            not model.showHelp
              }
            , Cmd.none
            )

        ShowHideBuildMenu build show ->
            let
                buildsOpen =
                    model.buildMenuOpen

                replaceList : Int -> List Int -> List Int
                replaceList id buildList =
                    if List.member id buildList then
                        []

                    else
                        [ id ]

                updatedOpen : List Int
                updatedOpen =
                    unwrap []
                        (\b ->
                            unwrap
                                (replaceList b buildsOpen)
                                (\_ -> buildsOpen)
                                show
                        )
                        build
            in
            ( { model
                | buildMenuOpen = updatedOpen
              }
            , Cmd.none
            )

        ShowHideIdentity show ->
            ( { model
                | showIdentity =
                    case show of
                        Just s ->
                            s

                        Nothing ->
                            not model.showIdentity
              }
            , Cmd.none
            )

        Copy content ->
            ( model, Cmd.none )
                |> Alerting.addToast Alerts.successConfig
                    AlertsUpdate
                    (Alerts.Success ""
                        ("Copied " ++ wrapAlertMessage content ++ "to your clipboard.")
                        Nothing
                    )

        DownloadFile ext fn filename content ->
            ( model
            , Download.string filename ext <| fn content
            )

        -- steps
        ExpandAllSteps org repo buildNumber ->
            let
                build =
                    rm.build

                steps =
                    RemoteData.unwrap build.steps.steps
                        (\steps_ -> steps_ |> setAllViews True |> RemoteData.succeed)
                        build.steps.steps

                -- refresh logs for expanded steps
                action =
                    getBuildStepsLogs model org repo buildNumber (RemoteData.withDefault [] steps) Nothing True
            in
            ( { model | repo = updateBuildSteps steps rm }
            , action
            )

        CollapseAllSteps ->
            let
                build =
                    rm.build

                steps =
                    build.steps.steps
                        |> RemoteData.unwrap build.steps.steps
                            (\steps_ -> steps_ |> setAllViews False |> RemoteData.succeed)
            in
            ( { model | repo = rm |> updateBuildSteps steps |> updateBuildStepsFollowing 0 }
            , Cmd.none
            )

        ExpandStep org repo buildNumber stepNumber ->
            let
                build =
                    rm.build

                ( steps, fetchStepLogs ) =
                    clickResource build.steps.steps stepNumber

                action =
                    if fetchStepLogs then
                        getBuildStepLogs model org repo buildNumber stepNumber Nothing True

                    else
                        Cmd.none

                stepOpened =
                    isViewing steps stepNumber

                -- step clicked is step being followed
                onFollowedStep =
                    build.steps.followingStep == (Maybe.withDefault -1 <| String.toInt stepNumber)

                follow =
                    if onFollowedStep && not stepOpened then
                        -- stop following a step when collapsed
                        0

                    else
                        build.steps.followingStep
            in
            ( { model | repo = rm |> updateBuildSteps steps |> updateBuildStepsFollowing follow }
            , Cmd.batch <|
                [ action
                , if stepOpened then
                    Navigation.pushUrl model.navigationKey <| resourceFocusFragment "step" stepNumber []

                  else
                    Cmd.none
                ]
            )

        FollowStep follow ->
            ( { model | repo = updateBuildStepsFollowing follow rm }
            , Cmd.none
            )

        -- services
        ExpandAllServices org repo buildNumber ->
            let
                build =
                    rm.build

                services =
                    RemoteData.unwrap build.services.services
                        (\services_ -> services_ |> setAllViews True |> RemoteData.succeed)
                        build.services.services

                -- refresh logs for expanded services
                action =
                    getBuildServicesLogs model org repo buildNumber (RemoteData.withDefault [] services) Nothing True
            in
            ( { model | repo = updateBuildServices services rm }
            , action
            )

        CollapseAllServices ->
            let
                build =
                    rm.build

                services =
                    build.services.services
                        |> RemoteData.unwrap build.services.services
                            (\services_ -> services_ |> setAllViews False |> RemoteData.succeed)
            in
            ( { model | repo = rm |> updateBuildServices services |> updateBuildServicesFollowing 0 }
            , Cmd.none
            )

        ExpandService org repo buildNumber serviceNumber ->
            let
                build =
                    rm.build

                ( services, fetchServiceLogs ) =
                    clickResource build.services.services serviceNumber

                action =
                    if fetchServiceLogs then
                        getBuildServiceLogs model org repo buildNumber serviceNumber Nothing True

                    else
                        Cmd.none

                serviceOpened =
                    isViewing services serviceNumber

                -- step clicked is service being followed
                onFollowedService =
                    build.services.followingService == (Maybe.withDefault -1 <| String.toInt serviceNumber)

                follow =
                    if onFollowedService && not serviceOpened then
                        -- stop following a service when collapsed
                        0

                    else
                        build.services.followingService
            in
            ( { model | repo = rm |> updateBuildServices services |> updateBuildServicesFollowing follow }
            , Cmd.batch <|
                [ action
                , if serviceOpened then
                    Navigation.pushUrl model.navigationKey <| resourceFocusFragment "service" serviceNumber []

                  else
                    Cmd.none
                ]
            )

        FollowService follow ->
            ( { model | repo = updateBuildServicesFollowing follow rm }
            , Cmd.none
            )

        ShowHideTemplates ->
            let
                templates =
                    model.templates
            in
            ( { model | templates = { templates | show = not templates.show } }, Cmd.none )

        FocusPipelineConfigLineNumber line ->
            let
                url =
                    lineRangeId "config" "0" line pipeline.lineFocus model.shift
            in
            ( { model | pipeline = pipeline }
            , Navigation.pushUrl model.navigationKey <| url
            )

        -- Outgoing HTTP requests
        RefreshAccessToken ->
            ( model, getToken model )

        SignInRequested ->
            -- Login on server needs to accept redirect URL and pass it along to as part of 'state' encoded as base64
            -- so we can parse it when the source provider redirects back to the API
            ( model, Navigation.load <| Api.Endpoint.toUrl model.velaAPI Api.Endpoint.Login )

        FetchSourceRepositories ->
            ( { model | sourceRepos = Loading }, Api.try SourceRepositoriesResponse <| Api.getSourceRepositories model )

        ToggleFavorite org repo ->
            let
                favorite =
                    toFavorite org repo

                ( favorites, favorited ) =
                    updateFavorites model.user favorite

                payload : UpdateUserPayload
                payload =
                    buildUpdateFavoritesPayload favorites

                body : Http.Body
                body =
                    Http.jsonBody <| encodeUpdateUser payload
            in
            ( model
            , Api.try (RepoFavoritedResponse favorite favorited) (Api.updateCurrentUser model body)
            )

        AddFavorite org repo ->
            let
                favorite =
                    toFavorite org repo

                ( favorites, favorited ) =
                    addFavorite model.user favorite

                payload : UpdateUserPayload
                payload =
                    buildUpdateFavoritesPayload favorites

                body : Http.Body
                body =
                    Http.jsonBody <| encodeUpdateUser payload
            in
            ( model
            , Api.try (RepoFavoritedResponse favorite favorited) (Api.updateCurrentUser model body)
            )

        EnableRepos repos ->
            let
                enableRepos = List.map (Util.dispatch << EnableRepo) repos
                toggleAllFavorites = Cmd.none
            in
            ( model
            , Cmd.batch <| toggleAllFavorites :: enableRepos  
            )

        EnableRepo repo ->
            let
                payload : EnableRepositoryPayload
                payload =
                    buildEnableRepositoryPayload repo

                body : Http.Body
                body =
                    Http.jsonBody <| encodeEnableRepository payload
            in
            ( { model
                | sourceRepos = enableUpdate repo Loading model.sourceRepos
                , repo = updateRepoEnabling Vela.Enabling rm
              }
            , Api.try (RepoEnabledResponse repo) <| Api.enableRepository model body
            )

        DisableRepo repo ->
            let
                ( status, action ) =
                    case repo.enabling of
                        Vela.Enabled ->
                            ( Vela.ConfirmDisable, Cmd.none )

                        Vela.ConfirmDisable ->
                            ( Vela.Disabling, Api.try (RepoDisabledResponse repo) <| Api.deleteRepo model repo )

                        _ ->
                            ( repo.enabling, Cmd.none )
            in
            ( { model
                | repo = updateRepoEnabling status rm
              }
            , action
            )

        ChownRepo repo ->
            ( model, Api.try (RepoChownedResponse repo) <| Api.chownRepo model repo )

        RepairRepo repo ->
            ( model, Api.try (RepoRepairedResponse repo) <| Api.repairRepo model repo )

        UpdateRepoEvent org repo field value ->
            let
                payload : UpdateRepositoryPayload
                payload =
                    buildUpdateRepoBoolPayload field value

                cmd =
                    if Pages.RepoSettings.validEventsUpdate rm.repo payload then
                        let
                            body : Http.Body
                            body =
                                Http.jsonBody <| encodeUpdateRepository payload
                        in
                        Api.try (RepoUpdatedResponse field) (Api.updateRepository model org repo body)

                    else
                        addErrorString "Could not disable webhook event. At least one event must be active." HandleError
            in
            ( model
            , cmd
            )

        UpdateRepoAccess org repo field value ->
            let
                payload : UpdateRepositoryPayload
                payload =
                    buildUpdateRepoStringPayload field value

                cmd =
                    if Pages.RepoSettings.validAccessUpdate rm.repo payload then
                        let
                            body : Http.Body
                            body =
                                Http.jsonBody <| encodeUpdateRepository payload
                        in
                        Api.try (RepoUpdatedResponse field) (Api.updateRepository model org repo body)

                    else
                        Cmd.none
            in
            ( model
            , cmd
            )

        UpdateRepoPipelineType org repo field value ->
            let
                payload : UpdateRepositoryPayload
                payload =
                    buildUpdateRepoStringPayload field value

                cmd =
                    if Pages.RepoSettings.validPipelineTypeUpdate rm.repo payload then
                        let
                            body : Http.Body
                            body =
                                Http.jsonBody <| encodeUpdateRepository payload
                        in
                        Api.try (RepoUpdatedResponse field) (Api.updateRepository model org repo body)

                    else
                        Cmd.none
            in
            ( model
            , cmd
            )

        UpdateRepoLimit org repo field value ->
            let
                payload : UpdateRepositoryPayload
                payload =
                    buildUpdateRepoIntPayload field value

                body : Http.Body
                body =
                    Http.jsonBody <| encodeUpdateRepository payload
            in
            ( model
            , Api.try (RepoUpdatedResponse field) (Api.updateRepository model org repo body)
            )

        UpdateRepoTimeout org repo field value ->
            let
                payload : UpdateRepositoryPayload
                payload =
                    buildUpdateRepoIntPayload field value

                body : Http.Body
                body =
                    Http.jsonBody <| encodeUpdateRepository payload
            in
            ( model
            , Api.try (RepoUpdatedResponse field) (Api.updateRepository model org repo body)
            )

        UpdateRepoCounter org repo field value ->
            let
                payload : UpdateRepositoryPayload
                payload =
                    buildUpdateRepoIntPayload field value

                body : Http.Body
                body =
                    Http.jsonBody <| encodeUpdateRepository payload
            in
            ( model
            , Api.try (RepoUpdatedResponse field) (Api.updateRepository model org repo body)
            )

        RestartBuild org repo buildNumber ->
            let
                newModel =
                    { model | buildMenuOpen = [] }
            in
            ( newModel
            , restartBuild model org repo buildNumber
            )

        CancelBuild org repo buildNumber ->
            let
                newModel =
                    { model | buildMenuOpen = [] }
            in
            ( newModel
            , cancelBuild model org repo buildNumber
            )

        RedeliverHook org repo hookNumber ->
            ( model
            , redeliverHook model org repo hookNumber
            )

        GetPipelineConfig org repo buildNumber ref lineFocus refresh ->
            ( { model
                | pipeline =
                    { pipeline
                        | expanding = True
                    }
              }
            , Cmd.batch
                [ getPipelineConfig model org repo ref lineFocus refresh
                , Navigation.replaceUrl model.navigationKey <| Routes.routeToUrl <| Routes.BuildPipeline org repo buildNumber Nothing lineFocus
                ]
            )

        ExpandPipelineConfig org repo buildNumber ref lineFocus refresh ->
            ( { model
                | pipeline =
                    { pipeline
                        | expanding = True
                    }
              }
            , Cmd.batch
                [ expandPipelineConfig model org repo ref lineFocus refresh
                , Navigation.replaceUrl model.navigationKey <| Routes.routeToUrl <| Routes.BuildPipeline org repo buildNumber (Just "true") lineFocus
                ]
            )

        -- Inbound HTTP responses
        SchedulesResponse org repo result ->
            case result of
                Ok ( meta, schedules ) ->
                    ( { model
                        | schedulesModel =
                            { sm
                                | org = org
                                , repo = repo
                                , schedules = RemoteData.succeed schedules
                                , pager = Pagination.get meta.headers
                            }
                      }
                    , Cmd.none
                    )

                Err error ->
                    ( { model | schedulesModel = { sm | schedules = toFailure error } }, addError error )

        ScheduleResponse response ->
            case response of
                Ok ( _, schedule ) ->
                    let
                        updatedSchedulesModel =
                            Pages.Schedules.Update.reinitializeScheduleUpdate sm schedule
                    in
                    ( { model | schedulesModel = updatedSchedulesModel }
                    , Cmd.none
                    )

                Err error ->
                    ( model, addError error )

        AddScheduleResponse response ->
            case response of
                Ok ( _, schedule ) ->
                    let
                        updatedSchedulesModel =
                            Pages.Schedules.Update.reinitializeScheduleAdd sm
                    in
                    ( { model | schedulesModel = updatedSchedulesModel }, Cmd.none )
                        |> addScheduleResponseAlert schedule

                Err error ->
                    ( model, addError error )

        UpdateScheduleResponse response ->
            case response of
                Ok ( _, schedule ) ->
                    let
                        updatedSchedulesModel =
                            Pages.Schedules.Update.reinitializeScheduleUpdate sm schedule
                    in
                    ( { model | schedulesModel = updatedSchedulesModel }, Cmd.none )
                        |> updateScheduleResponseAlert schedule

                Err error ->
                    ( model, addError error )

        DeleteScheduleResponse response ->
            case response of
                Ok _ ->
                    let
                        alertMessage =
                            sm.form.name ++ " removed from repo schedules."

                        redirectTo =
                            Routes.routeToUrl (Routes.Schedules sm.org sm.repo Nothing Nothing)
                    in
                    ( model, Navigation.pushUrl model.navigationKey redirectTo )
                        |> Alerting.addToastIfUnique Alerts.successConfig AlertsUpdate (Alerts.Success "Success" alertMessage Nothing)

                Err error ->
                    ( model, addError error )

        LogoutResponse _ ->
            -- ignoring outcome of request and proceeding to logout
            ( { model | session = Unauthenticated }
            , Navigation.pushUrl model.navigationKey <| Routes.routeToUrl Routes.Login
            )

        TokenResponse response ->
            case response of
                Ok ( _, token ) ->
                    let
                        currentSession : Session
                        currentSession =
                            model.session

                        payload : JwtAccessTokenClaims
                        payload =
                            extractJwtClaims token

                        newSessionDetails : SessionDetails
                        newSessionDetails =
                            SessionDetails token payload.exp payload.sub

                        actions : List (Cmd Msg)
                        actions =
                            case currentSession of
                                Unauthenticated ->
                                    let
                                        redirectTo : String
                                        redirectTo =
                                            case model.velaRedirect of
                                                "" ->
                                                    Url.toString model.entryURL

                                                _ ->
                                                    model.velaRedirect
                                    in
                                    [ Interop.setRedirect Encode.null
                                    , Navigation.pushUrl model.navigationKey redirectTo
                                    ]

                                Authenticated _ ->
                                    []
                    in
                    ( { model | session = Authenticated newSessionDetails, fetchingToken = False }
                    , Cmd.batch <| actions ++ [ refreshAccessToken RefreshAccessToken newSessionDetails ]
                    )

                Err error ->
                    let
                        redirectPage : Cmd Msg
                        redirectPage =
                            case model.page of
                                Pages.Login ->
                                    Cmd.none

                                _ ->
                                    Navigation.pushUrl model.navigationKey <| Routes.routeToUrl Routes.Login
                    in
                    case error of
                        Http.Detailed.BadStatus meta _ ->
                            case meta.statusCode of
                                401 ->
                                    let
                                        actions : List (Cmd Msg)
                                        actions =
                                            case model.session of
                                                Unauthenticated ->
                                                    [ redirectPage ]

                                                Authenticated _ ->
                                                    [ addErrorString "Your session has expired or you logged in somewhere else, please log in again." HandleError
                                                    , redirectPage
                                                    ]
                                    in
                                    ( { model | session = Unauthenticated, fetchingToken = False }
                                    , Cmd.batch actions
                                    )

                                _ ->
                                    ( { model | session = Unauthenticated, fetchingToken = False }
                                    , Cmd.batch
                                        [ addError error
                                        , redirectPage
                                        ]
                                    )

                        _ ->
                            ( { model | session = Unauthenticated, fetchingToken = False }
                            , Cmd.batch
                                [ addError error
                                , redirectPage
                                ]
                            )

        CurrentUserResponse response ->
            case response of
                Ok ( _, user ) ->
                    ( { model | user = RemoteData.succeed user }
                    , Cmd.none
                    )

                Err error ->
                    ( { model | user = toFailure error }, addError error )

        SourceRepositoriesResponse response ->
            case response of
                Ok ( _, repositories ) ->
                    ( { model | sourceRepos = RemoteData.succeed repositories }, Util.dispatch <| FocusOn "global-search-input" )

                Err error ->
                    ( { model | sourceRepos = toFailure error }, addError error )

        RepoFavoritedResponse favorite favorited response ->
            case response of
                Ok ( _, user ) ->
                    ( { model | user = RemoteData.succeed user }
                    , Cmd.none
                    )
                        |> (if favorited then
                                Alerting.addToast Alerts.successConfig AlertsUpdate (Alerts.Success "Success" (favorite ++ " added to favorites.") Nothing)

                            else
                                Alerting.addToast Alerts.successConfig AlertsUpdate (Alerts.Success "Success" (favorite ++ " removed from favorites.") Nothing)
                           )

                Err error ->
                    ( { model | user = toFailure error }, addError error )

        RepoResponse response ->
            case response of
                Ok ( _, repoResponse ) ->
                    ( { model | repo = updateRepo (RemoteData.succeed repoResponse) rm }, Cmd.none )

                Err error ->
                    ( { model | repo = updateRepo (toFailure error) rm }, addError error )

        OrgRepositoriesResponse response ->
            case response of
                Ok ( meta, repoResponse ) ->
                    ( { model
                        | repo =
                            rm
                                |> updateOrgRepositories (RemoteData.succeed repoResponse)
                                |> updateOrgReposPager (Pagination.get meta.headers)
                      }
                    , Cmd.none
                    )

                Err error ->
                    ( { model | repo = updateOrgRepositories (toFailure error) rm }, addError error )

        RepoEnabledResponse repo response ->
            case response of
                Ok ( _, enabledRepo ) ->
                    ( { model
                        | sourceRepos = enableUpdate enabledRepo (RemoteData.succeed True) model.sourceRepos
                        , repo = updateRepoEnabling Vela.Enabled rm
                      }
                    , Util.dispatch <| AddFavorite repo.org <| Just repo.name
                    )
                        |> Alerting.addToastIfUnique Alerts.successConfig AlertsUpdate (Alerts.Success "Success" (enabledRepo.full_name ++ " enabled.") Nothing)

                Err error ->
                    let
                        ( sourceRepos, action ) =
                            repoEnabledError model.sourceRepos repo error
                    in
                    ( { model | sourceRepos = sourceRepos }, action )

        RepoDisabledResponse repo response ->
            case response of
                Ok _ ->
                    ( { model
                        | repo = updateRepoEnabling Vela.Disabled rm
                        , sourceRepos = enableUpdate repo NotAsked model.sourceRepos
                      }
                    , Cmd.none
                    )
                        |> Alerting.addToastIfUnique Alerts.successConfig AlertsUpdate (Alerts.Success "Success" (repo.full_name ++ " disabled.") Nothing)

                Err error ->
                    ( model, addError error )

        RepoUpdatedResponse field response ->
            case response of
                Ok ( _, updatedRepo ) ->
                    ( { model | repo = updateRepo (RemoteData.succeed updatedRepo) rm }, Cmd.none )
                        |> Alerting.addToast Alerts.successConfig AlertsUpdate (Alerts.Success "Success" (Pages.RepoSettings.alert field updatedRepo) Nothing)

                Err error ->
                    ( model, addError error )

        RepoChownedResponse repo response ->
            case response of
                Ok _ ->
                    ( model, Cmd.none )
                        |> Alerting.addToastIfUnique Alerts.successConfig AlertsUpdate (Alerts.Success "Success" ("You are now the owner of " ++ repo.full_name) Nothing)

                Err error ->
                    ( model, addError error )

        RepoRepairedResponse repo response ->
            case response of
                Ok _ ->
                    ( { model
                        | sourceRepos = enableUpdate repo (RemoteData.succeed True) model.sourceRepos
                        , repo = updateRepoEnabling Vela.Enabled rm
                      }
                    , Cmd.none
                    )
                        |> Alerting.addToastIfUnique Alerts.successConfig AlertsUpdate (Alerts.Success "Success" (repo.full_name ++ " has been repaired.") Nothing)

                Err error ->
                    ( model, addError error )

        RestartedBuildResponse org repo buildNumber response ->
            case response of
                Ok ( _, build ) ->
                    let
                        restartedBuild =
                            "Build " ++ String.join "/" [ org, repo, buildNumber ]

                        newBuildNumber =
                            String.fromInt <| build.number

                        newBuild =
                            String.join "/" [ "", org, repo, newBuildNumber ]
                    in
                    ( model
                    , getBuilds model org repo Nothing Nothing Nothing
                    )
                        |> Alerting.addToastIfUnique Alerts.successConfig AlertsUpdate (Alerts.Success "Success" (restartedBuild ++ " restarted.") (Just ( "View Build #" ++ newBuildNumber, newBuild )))

                Err error ->
                    ( model, addError error )

        CancelBuildResponse org repo buildNumber response ->
            case response of
                Ok ( _, build ) ->
                    let
                        canceledBuild =
                            "Build " ++ String.join "/" [ org, repo, buildNumber ]
                    in
                    ( { model
                        | repo =
                            -- update the build if necessary
                            case rm.build.build of
                                Success b ->
                                    if b.id == build.id then
                                        updateBuild (RemoteData.succeed build) rm

                                    else
                                        rm

                                _ ->
                                    rm
                      }
                    , Cmd.none
                    )
                        |> Alerting.addToastIfUnique Alerts.successConfig AlertsUpdate (Alerts.Success "Success" (canceledBuild ++ " canceled.") Nothing)

                Err error ->
                    ( model, addError error )

        BuildsResponse org repo response ->
            case response of
                Ok ( meta, builds ) ->
                    ( { model
                        | repo =
                            rm
                                |> updateOrgRepo org repo
                                |> updateBuilds (RemoteData.succeed builds)
                                |> updateBuildsPager (Pagination.get meta.headers)
                      }
                    , Cmd.none
                    )

                Err error ->
                    ( { model | repo = updateBuilds (toFailure error) rm }, addError error )

        OrgBuildsResponse org response ->
            case response of
                Ok ( meta, builds ) ->
                    ( { model
                        | repo =
                            rm
                                |> updateOrgRepo org ""
                                |> updateBuilds (RemoteData.succeed builds)
                                |> updateBuildsPager (Pagination.get meta.headers)
                      }
                    , Cmd.none
                    )

                Err error ->
                    ( { model | repo = updateBuilds (toFailure error) rm }, addError error )

        DeploymentsResponse org repo response ->
            case response of
                Ok ( meta, deployments ) ->
                    ( { model
                        | repo =
                            rm
                                |> updateOrgRepo org repo
                                |> updateDeployments (RemoteData.succeed deployments)
                                |> updateDeploymentsPager (Pagination.get meta.headers)
                      }
                    , Cmd.none
                    )

                Err error ->
                    ( { model | repo = updateDeployments (toFailure error) rm }, addError error )

        HooksResponse response ->
            case response of
                Ok ( meta, hooks ) ->
                    ( { model
                        | repo =
                            rm
                                |> updateHooks (RemoteData.succeed hooks)
                                |> updateHooksPager (Pagination.get meta.headers)
                      }
                    , Cmd.none
                    )

                Err error ->
                    ( { model | repo = updateHooks (toFailure error) rm }, addError error )

        RedeliverHookResponse org repo hookNumber response ->
            case response of
                Ok ( _, redeliverResponse ) ->
                    let
                        redeliveredHook =
                            "Hook " ++ String.join "/" [ org, repo, hookNumber ]
                    in
                    ( model
                    , getHooks model org repo Nothing Nothing
                    )
                        |> Alerting.addToastIfUnique Alerts.successConfig AlertsUpdate (Alerts.Success "Success" (redeliveredHook ++ " redelivered.") Nothing)

                Err error ->
                    ( model, addError error )

        BuildResponse org repo response ->
            case response of
                Ok ( _, build ) ->
                    ( { model
                        | repo =
                            rm
                                |> updateOrgRepo org repo
                                |> updateBuild (RemoteData.succeed build)
                        , favicon = statusToFavicon build.status
                      }
                    , Interop.setFavicon <| Encode.string <| statusToFavicon build.status
                    )

                Err error ->
                    ( { model | repo = updateBuild (toFailure error) rm }, addError error )

<<<<<<< HEAD
        BuildGraphResponse _ _ response ->
            case response of
                Ok ( _, graph ) ->
                    case model.page of
                        Pages.BuildGraph _ _ _ ->
                            let
                                -- TODO: optimize this
                                --       only render if the buildgraph has actually changed
                                cmd =
                                    if True then
                                        -- for now, the build graph always renders when receiving graph response from the server
                                        Interop.renderBuildGraph <| Encode.string <| Visualization.BuildGraph.toDOT model graph

                                    else
                                        Cmd.none
                            in
                            ( { model | repo = rm |> updateBuildGraph (RemoteData.succeed graph) }, cmd )

                        _ ->
                            ( model, Cmd.none )

                Err error ->
                    ( { model | repo = updateBuildGraph (toFailure error) rm }, addError error )
=======
        BuildAndPipelineResponse org repo expand response ->
            case response of
                Ok ( _, build ) ->
                    let
                        -- set pipeline fetch api call based on ?expand= query
                        getPipeline =
                            case expand of
                                Just e ->
                                    if e == "true" then
                                        expandPipelineConfig

                                    else
                                        getPipelineConfig

                                Nothing ->
                                    getPipelineConfig
                    in
                    ( { model
                        | repo =
                            rm
                                |> updateOrgRepo org repo
                                |> updateBuild (RemoteData.succeed build)
                        , favicon = statusToFavicon build.status
                      }
                    , Cmd.batch
                        [ Interop.setFavicon <| Encode.string <| statusToFavicon build.status
                        , getPipeline model org repo build.commit Nothing False
                        , getPipelineTemplates model org repo build.commit Nothing False
                        ]
                    )

                Err error ->
                    ( { model | repo = updateBuild (toFailure error) rm }, addError error )
>>>>>>> 7c002e74

        DeploymentResponse response ->
            case response of
                Ok ( _, deployment ) ->
                    let
                        dm =
                            model.deploymentModel

                        form =
                            initializeFormFromDeployment deployment.description deployment.payload deployment.ref deployment.target deployment.task

                        promoted =
                            { dm | form = form }
                    in
                    ( { model
                        | deploymentModel = promoted
                      }
                    , Cmd.none
                    )

                Err error ->
                    ( model, addError error )

        StepsResponse org repo buildNumber logFocus refresh response ->
            case response of
                Ok ( _, steps ) ->
                    let
                        mergedSteps =
                            steps
                                |> List.sortBy .number
                                |> Pages.Build.Logs.merge logFocus refresh rm.build.steps.steps

                        updatedModel =
                            { model | repo = updateBuildSteps (RemoteData.succeed mergedSteps) rm }

                        cmd =
                            getBuildStepsLogs updatedModel org repo buildNumber mergedSteps logFocus refresh
                    in
                    ( updatedModel, cmd )

                Err error ->
                    ( model, addError error )

        StepLogResponse stepNumber logFocus refresh response ->
            case response of
                Ok ( _, incomingLog ) ->
                    let
                        following =
                            rm.build.steps.followingStep /= 0

                        onFollowedStep =
                            rm.build.steps.followingStep == (Maybe.withDefault -1 <| String.toInt stepNumber)

                        ( steps, focusId ) =
                            if following && refresh && onFollowedStep then
                                ( rm.build.steps.steps
                                    |> RemoteData.unwrap rm.build.steps.steps
                                        (\s -> expandActive stepNumber s |> RemoteData.succeed)
                                , bottomTrackerFocusId "step" <| String.fromInt rm.build.steps.followingStep
                                )

                            else if not refresh then
                                ( rm.build.steps.steps, Util.extractFocusIdFromRange <| focusFragmentToFocusId "step" logFocus )

                            else
                                ( rm.build.steps.steps, "" )

                        cmd =
                            if not <| String.isEmpty focusId then
                                Util.dispatch <| FocusOn <| focusId

                            else
                                Cmd.none
                    in
                    ( updateStepLogs { model | repo = updateBuildSteps steps rm } incomingLog
                    , cmd
                    )

                Err error ->
                    ( model, addError error )

        ServicesResponse org repo buildNumber logFocus refresh response ->
            case response of
                Ok ( _, services ) ->
                    let
                        mergedServices =
                            services
                                |> List.sortBy .number
                                |> Pages.Build.Logs.merge logFocus refresh rm.build.services.services

                        updatedModel =
                            { model | repo = updateBuildServices (RemoteData.succeed mergedServices) rm }

                        cmd =
                            getBuildServicesLogs updatedModel org repo buildNumber mergedServices logFocus refresh
                    in
                    ( updatedModel, cmd )

                Err error ->
                    ( model, addError error )

        ServiceLogResponse serviceNumber logFocus refresh response ->
            case response of
                Ok ( _, incomingLog ) ->
                    let
                        following =
                            rm.build.services.followingService /= 0

                        onFollowedService =
                            rm.build.services.followingService == (Maybe.withDefault -1 <| String.toInt serviceNumber)

                        ( services, focusId ) =
                            if following && refresh && onFollowedService then
                                ( rm.build.services.services
                                    |> RemoteData.unwrap rm.build.services.services
                                        (\s -> expandActive serviceNumber s |> RemoteData.succeed)
                                , bottomTrackerFocusId "service" <| String.fromInt rm.build.services.followingService
                                )

                            else if not refresh then
                                ( rm.build.services.services, Util.extractFocusIdFromRange <| focusFragmentToFocusId "service" logFocus )

                            else
                                ( rm.build.services.services, "" )

                        cmd =
                            if not <| String.isEmpty focusId then
                                Util.dispatch <| FocusOn <| focusId

                            else
                                Cmd.none
                    in
                    ( updateServiceLogs { model | repo = updateBuildServices services rm } incomingLog
                    , cmd
                    )

                Err error ->
                    ( model, addError error )

        GetPipelineConfigResponse lineFocus refresh response ->
            case response of
                Ok ( _, config ) ->
                    let
                        focusId =
                            Util.extractFocusIdFromRange <| focusFragmentToFocusId "config" lineFocus

                        cmd =
                            if not refresh then
                                if not <| String.isEmpty focusId then
                                    Util.dispatch <| FocusOn <| focusId

                                else
                                    Cmd.none

                            else
                                Cmd.none
                    in
                    ( { model
                        | pipeline =
                            { pipeline
                                | config = ( RemoteData.succeed <| safeDecodePipelineData config pipeline.config, "" )
                                , expanded = False
                                , expanding = False
                            }
                      }
                    , cmd
                    )

                Err error ->
                    ( { model
                        | pipeline =
                            { pipeline
                                | config = ( toFailure error, detailedErrorToString error )
                            }
                      }
                    , Errors.addError error HandleError
                    )

        ExpandPipelineConfigResponse lineFocus refresh response ->
            case response of
                Ok ( _, config ) ->
                    let
                        focusId =
                            Util.extractFocusIdFromRange <| focusFragmentToFocusId "config" lineFocus

                        cmd =
                            if not refresh then
                                if not <| String.isEmpty focusId then
                                    Util.dispatch <| FocusOn <| focusId

                                else
                                    Cmd.none

                            else
                                Cmd.none
                    in
                    ( { model
                        | pipeline =
                            { pipeline
                                | config = ( RemoteData.succeed { rawData = config, decodedData = config }, "" )
                                , expanded = True
                                , expanding = False
                            }
                      }
                    , cmd
                    )

                Err error ->
                    ( { model
                        | pipeline =
                            { pipeline
                                | config = ( Errors.toFailure error, detailedErrorToString error )
                                , expanding = False
                                , expanded = True
                            }
                      }
                    , addError error
                    )

        GetPipelineTemplatesResponse lineFocus refresh response ->
            case response of
                Ok ( _, templates ) ->
                    ( { model
                        | templates = { data = RemoteData.succeed templates, error = "", show = model.templates.show }
                      }
                    , if not refresh then
                        Util.dispatch <| FocusOn <| Util.extractFocusIdFromRange <| focusFragmentToFocusId "config" lineFocus

                      else
                        Cmd.none
                    )

                Err error ->
                    ( { model | templates = { data = toFailure error, error = detailedErrorToString error, show = model.templates.show } }, addError error )

        SecretResponse response ->
            case response of
                Ok ( _, secret ) ->
                    let
                        secretsModel =
                            model.secretsModel

                        updatedSecretsModel =
                            Pages.Secrets.Update.reinitializeSecretUpdate secretsModel secret
                    in
                    ( { model | secretsModel = updatedSecretsModel }
                    , Cmd.none
                    )

                Err error ->
                    ( model, addError error )

        AddSecretResponse response ->
            case response of
                Ok ( _, secret ) ->
                    let
                        secretsModel =
                            model.secretsModel

                        updatedSecretsModel =
                            Pages.Secrets.Update.reinitializeSecretAdd secretsModel
                    in
                    ( { model | secretsModel = updatedSecretsModel }
                    , Cmd.none
                    )
                        |> addSecretResponseAlert secret

                Err error ->
                    ( model, addError error )

        AddDeploymentResponse response ->
            case response of
                Ok ( _, deployment ) ->
                    let
                        deploymentModel =
                            model.deploymentModel

                        updatedDeploymentModel =
                            Pages.Deployments.Update.reinitializeDeployment deploymentModel
                    in
                    ( { model | deploymentModel = updatedDeploymentModel }
                    , Cmd.none
                    )
                        |> addDeploymentResponseAlert deployment

                Err error ->
                    ( model, addError error )

        UpdateSecretResponse response ->
            case response of
                Ok ( _, secret ) ->
                    let
                        secretsModel =
                            model.secretsModel

                        updatedSecretsModel =
                            Pages.Secrets.Update.reinitializeSecretUpdate secretsModel secret
                    in
                    ( { model | secretsModel = updatedSecretsModel }
                    , Cmd.none
                    )
                        |> updateSecretResponseAlert secret

                Err error ->
                    ( model, addError error )

        RepoSecretsResponse response ->
            receiveSecrets model response Vela.RepoSecret

        OrgSecretsResponse response ->
            receiveSecrets model response Vela.OrgSecret

        SharedSecretsResponse response ->
            receiveSecrets model response Vela.SharedSecret

        DeleteSecretResponse response ->
            case response of
                Ok _ ->
                    let
                        secretsModel =
                            model.secretsModel

                        secretsType =
                            secretTypeToString secretsModel.type_

                        alertMessage =
                            secretsModel.form.name ++ " removed from " ++ secretsType ++ " secrets."

                        redirectTo =
                            Pages.Secrets.Update.deleteSecretRedirect secretsModel
                    in
                    ( model, Navigation.pushUrl model.navigationKey redirectTo )
                        |> Alerting.addToastIfUnique Alerts.successConfig AlertsUpdate (Alerts.Success "Success" alertMessage Nothing)

                Err error ->
                    ( model, addError error )

        -- Time
        AdjustTimeZone newZone ->
            ( { model | zone = newZone }
            , Cmd.none
            )

        AdjustTime newTime ->
            ( { model | time = newTime }
            , Cmd.none
            )

        Tick interval time ->
            case interval of
                OneSecond ->
                    let
                        ( favicon, cmd ) =
                            refreshFavicon model.page model.favicon rm.build.build
                    in
                    ( { model | time = time, favicon = favicon }, cmd )

                FiveSecond ->
                    ( model, refreshPage model )

                OneSecondHidden ->
                    let
                        ( favicon, cmd ) =
                            refreshFavicon model.page model.favicon rm.build.build
                    in
                    ( { model | time = time, favicon = favicon }, cmd )

                FiveSecondHidden data ->
                    ( model, refreshPageHidden model data )

        -- Components
        SecretsUpdate m ->
            Pages.Secrets.Update.update model m

        AddDeploymentUpdate m ->
            Pages.Deployments.Update.update model m

        AddScheduleUpdate m ->
            Pages.Schedules.Update.update model m

        -- Other
        HandleError error ->
            ( model, Cmd.none )
                |> Alerting.addToastIfUnique Alerts.errorConfig AlertsUpdate (Alerts.Error "Error" error)

        AlertsUpdate subMsg ->
            Alerting.update Alerts.successConfig AlertsUpdate subMsg model

        FocusOn id ->
            ( model, Dom.focus id |> Task.attempt FocusResult )

        FocusResult result ->
            -- handle success or failure here
            case result of
                Err (Dom.NotFound _) ->
                    -- unable to find dom 'id'
                    ( model, Cmd.none )

                Ok _ ->
                    -- successfully focus the dom
                    ( model, Cmd.none )

        OnKeyDown key ->
            let
                m =
                    if key == "Shift" then
                        { model | shift = True }

                    else
                        model
            in
            ( m, Cmd.none )

        OnKeyUp key ->
            let
                m =
                    if key == "Shift" then
                        { model | shift = False }

                    else
                        model
            in
            ( m, Cmd.none )

        VisibilityChanged visibility ->
            let
                cmd =
                    case visibility of
                        Visible ->
                            refreshPage model

                        Hidden ->
                            Cmd.none
            in
            ( { model | visibility = visibility, shift = False }, cmd )

        PushUrl url ->
            ( model
            , Navigation.pushUrl model.navigationKey url
            )

        -- NoOp
        NoOp ->
            ( model, Cmd.none )


{-| addDeploymentResponseAlert : takes deployment and produces Toasty alert for when adding a deployment
-}
addDeploymentResponseAlert :
    Deployment
    -> ( { m | toasties : Stack Alert }, Cmd Msg )
    -> ( { m | toasties : Stack Alert }, Cmd Msg )
addDeploymentResponseAlert deployment =
    let
        msg =
            deployment.description ++ " submitted."
    in
    Alerting.addToast Alerts.successConfig AlertsUpdate (Alerts.Success "Success" msg Nothing)


{-| addSecretResponseAlert : takes secret and produces Toasty alert for when adding a secret
-}
addSecretResponseAlert :
    Secret
    -> ( { m | toasties : Stack Alert }, Cmd Msg )
    -> ( { m | toasties : Stack Alert }, Cmd Msg )
addSecretResponseAlert secret =
    let
        type_ =
            secretTypeToString secret.type_

        msg =
            secret.name ++ " added to " ++ type_ ++ " secrets."
    in
    Alerting.addToast Alerts.successConfig AlertsUpdate (Alerts.Success "Success" msg Nothing)


{-| updateSecretResponseAlert : takes secret and produces Toasty alert for when updating a secret
-}
updateSecretResponseAlert :
    Secret
    -> ( { m | toasties : Stack Alert }, Cmd Msg )
    -> ( { m | toasties : Stack Alert }, Cmd Msg )
updateSecretResponseAlert secret =
    let
        type_ =
            secretTypeToString secret.type_

        msg =
            String.Extra.toSentenceCase <| type_ ++ " secret " ++ secret.name ++ " updated."
    in
    Alerting.addToast Alerts.successConfig AlertsUpdate (Alerts.Success "Success" msg Nothing)


{-| addScheduleResponseAlert : takes schedule and produces Toasty alert for when adding a schedule
-}
addScheduleResponseAlert :
    Schedule
    -> ( { m | toasties : Stack Alert }, Cmd Msg )
    -> ( { m | toasties : Stack Alert }, Cmd Msg )
addScheduleResponseAlert schedule =
    let
        msg =
            schedule.name ++ " added to repo schedules."
    in
    Alerting.addToast Alerts.successConfig AlertsUpdate (Alerts.Success "Success" msg Nothing)


{-| updateScheduleResponseAlert : takes schedule and produces Toasty alert for when updating a schedule
-}
updateScheduleResponseAlert :
    Schedule
    -> ( { m | toasties : Stack Alert }, Cmd Msg )
    -> ( { m | toasties : Stack Alert }, Cmd Msg )
updateScheduleResponseAlert schedule =
    let
        msg =
            "Repo schedule " ++ schedule.name ++ " updated."
    in
    Alerting.addToast Alerts.successConfig AlertsUpdate (Alerts.Success "Success" msg Nothing)



-- SUBSCRIPTIONS


keyDecoder : Decode.Decoder String
keyDecoder =
    Decode.field "key" Decode.string


subscriptions : Model -> Sub Msg
subscriptions model =
    Sub.batch <|
        [ Interop.onThemeChange decodeOnThemeChange
        , Interop.onGraphInteraction decodeOnGraphInteraction
        , onMouseDown "contextual-help" model ShowHideHelp
        , onMouseDown "identity" model ShowHideIdentity
        , onMouseDown "build-actions" model (ShowHideBuildMenu Nothing)
        , Browser.Events.onKeyDown (Decode.map OnKeyDown keyDecoder)
        , Browser.Events.onKeyUp (Decode.map OnKeyUp keyDecoder)
        , Browser.Events.onVisibilityChange VisibilityChanged
        , refreshSubscriptions model
        ]


decodeOnThemeChange : Decode.Value -> Msg
decodeOnThemeChange inTheme =
    case Decode.decodeValue decodeTheme inTheme of
        Ok theme ->
            SetTheme theme

        Err _ ->
            SetTheme Dark


decodeOnGraphInteraction : Decode.Value -> Msg
decodeOnGraphInteraction interaction =
    case Decode.decodeValue decodeGraphInteraction interaction of
        Ok i ->
            OnGraphLinkClick i

        Err _ ->
            NoOp


{-| refreshSubscriptions : takes model and returns the subscriptions for automatically refreshing page data
-}
refreshSubscriptions : Model -> Sub Msg
refreshSubscriptions model =
    Sub.batch <|
        case model.visibility of
            Visible ->
                [ every Util.oneSecondMillis <| Tick OneSecond
                , every Util.fiveSecondsMillis <| Tick FiveSecond
                ]

            Hidden ->
                [ every Util.oneSecondMillis <| Tick OneSecondHidden
                , every Util.fiveSecondsMillis <| Tick (FiveSecondHidden <| refreshData model)
                ]


{-| refreshFavicon : takes page and restores the favicon to the default when not viewing the build page
-}
refreshFavicon : Page -> Favicon -> WebData Build -> ( Favicon, Cmd Msg )
refreshFavicon page currentFavicon build =
    let
        onBuild =
            case page of
                Pages.Build _ _ _ _ ->
                    True

                Pages.BuildServices _ _ _ _ ->
                    True

                Pages.BuildPipeline _ _ _ _ _ ->
                    True

                _ ->
                    False
    in
    if onBuild then
        case build of
            RemoteData.Success b ->
                let
                    newFavicon =
                        statusToFavicon b.status
                in
                if currentFavicon /= newFavicon then
                    ( newFavicon, Interop.setFavicon <| Encode.string newFavicon )

                else
                    ( currentFavicon, Cmd.none )

            _ ->
                ( currentFavicon, Cmd.none )

    else if currentFavicon /= defaultFavicon then
        ( defaultFavicon, Interop.setFavicon <| Encode.string defaultFavicon )

    else
        ( currentFavicon, Cmd.none )


{-| refreshPage : refreshes Vela data based on current page and build status
-}
refreshPage : Model -> Cmd Msg
refreshPage model =
    let
        page =
            model.page
    in
    case page of
        Pages.OrgBuilds org maybePage maybePerPage maybeEvent ->
            getOrgBuilds model org maybePage maybePerPage maybeEvent

        Pages.RepositoryBuilds org repo maybePage maybePerPage maybeEvent ->
            getBuilds model org repo maybePage maybePerPage maybeEvent

        Pages.RepositoryDeployments org repo maybePage maybePerPage ->
            getDeployments model org repo maybePage maybePerPage

        Pages.Build org repo buildNumber focusFragment ->
            Cmd.batch
                [ getBuilds model org repo Nothing Nothing Nothing
                , refreshBuild model org repo buildNumber
                , refreshBuildSteps model org repo buildNumber focusFragment
                , refreshStepLogs model org repo buildNumber model.repo.build.steps.steps Nothing
                ]

        Pages.BuildServices org repo buildNumber focusFragment ->
            Cmd.batch
                [ getBuilds model org repo Nothing Nothing Nothing
                , refreshBuild model org repo buildNumber
                , refreshBuildServices model org repo buildNumber focusFragment
                , refreshServiceLogs model org repo buildNumber model.repo.build.services.services Nothing
                ]

        Pages.BuildPipeline org repo buildNumber _ _ ->
            Cmd.batch
                [ getBuilds model org repo Nothing Nothing Nothing
                , refreshBuild model org repo buildNumber
                ]

        Pages.BuildGraph org repo buildNumber ->
            Cmd.batch
                [ getBuilds model org repo Nothing Nothing Nothing
                , refreshBuild model org repo buildNumber
                , refreshBuildGraph model org repo buildNumber
                ]

        Pages.Hooks org repo maybePage maybePerPage ->
            getHooks model org repo maybePage maybePerPage

        Pages.OrgSecrets engine org maybePage maybePerPage ->
            Cmd.batch
                [ getOrgSecrets model maybePage maybePerPage engine org
                , getSharedSecrets model maybePage maybePerPage engine org "*"
                ]

        Pages.RepoSecrets engine org repo maybePage maybePerPage ->
            getRepoSecrets model maybePage maybePerPage engine org repo

        Pages.SharedSecrets engine org team maybePage maybePerPage ->
            getSharedSecrets model maybePage maybePerPage engine org team

        _ ->
            Cmd.none


{-| refreshPageHidden : refreshes Vela data based on current page and build status when tab is not visible
-}
refreshPageHidden : Model -> RefreshData -> Cmd Msg
refreshPageHidden model _ =
    let
        page =
            model.page
    in
    case page of
        Pages.Build org repo buildNumber _ ->
            refreshBuild model org repo buildNumber

        _ ->
            Cmd.none


{-| refreshData : takes model and extracts data needed to refresh the page
-}
refreshData : Model -> RefreshData
refreshData model =
    let
        rm =
            model.repo

        buildNumber =
            case rm.build.build of
                Success build ->
                    Just <| String.fromInt build.number

                _ ->
                    Nothing
    in
    { org = rm.org, repo = rm.name, build_number = buildNumber, steps = Nothing }


{-| refreshBuild : takes model org repo and build number and refreshes the build status
-}
refreshBuild : Model -> Org -> Repo -> BuildNumber -> Cmd Msg
refreshBuild model org repo buildNumber =
    if shouldRefresh model.repo.build then
        getBuild model org repo buildNumber

    else
        Cmd.none


{-| refreshBuildSteps : takes model org repo and build number and refreshes the build steps based on step status
-}
refreshBuildSteps : Model -> Org -> Repo -> BuildNumber -> FocusFragment -> Cmd Msg
refreshBuildSteps model org repo buildNumber focusFragment =
    if shouldRefresh model.repo.build then
        getAllBuildSteps model org repo buildNumber focusFragment True

    else
        Cmd.none


{-| refreshBuildServices : takes model org repo and build number and refreshes the build services based on service status
-}
refreshBuildServices : Model -> Org -> Repo -> BuildNumber -> FocusFragment -> Cmd Msg
refreshBuildServices model org repo buildNumber focusFragment =
    if shouldRefresh model.repo.build then
        getAllBuildServices model org repo buildNumber focusFragment True

    else
        Cmd.none


{-| refreshBuildGraph : takes model org repo and build number and refreshes the build graph
-}
refreshBuildGraph : Model -> Org -> Repo -> BuildNumber -> Cmd Msg
refreshBuildGraph model org repo buildNumber =
    if shouldRefresh model.repo.build.build then
        getBuildGraph model org repo buildNumber

    else
        Cmd.none


{-| shouldRefresh : takes build and returns true if a refresh is required
-}
shouldRefresh : BuildModel -> Bool
shouldRefresh build =
    case build.build of
        Success bld ->
            -- build is incomplete
            (not <| isComplete bld.status)
                -- any steps or services are incomplete
                || (case build.steps.steps of
                        Success steps ->
                            List.any (\s -> not <| isComplete s.status) steps

                        NotAsked ->
                            True

                        -- do not refresh Failed or Loading steps
                        Failure _ ->
                            False

                        Loading ->
                            False
                   )
                || (case build.services.services of
                        Success services ->
                            List.any (\s -> not <| isComplete s.status) services

                        NotAsked ->
                            True

                        -- do not refresh Failed or Loading services
                        Failure _ ->
                            False

                        Loading ->
                            False
                   )

        NotAsked ->
            True

        -- do not refresh a Failed or Loading build
        Failure _ ->
            False

        Loading ->
            False


{-| refreshStepLogs : takes model org repo and build number and steps and refreshes the build step logs depending on their status
-}
refreshStepLogs : Model -> Org -> Repo -> BuildNumber -> WebData Steps -> FocusFragment -> Cmd Msg
refreshStepLogs model org repo buildNumber inSteps focusFragment =
    let
        stepsToRefresh =
            case inSteps of
                Success s ->
                    -- Do not refresh logs for a step in success or failure state
                    List.filter (\step -> step.status /= Vela.Success && step.status /= Vela.Failure) s

                _ ->
                    []
    in
    if shouldRefresh model.repo.build then
        getBuildStepsLogs model org repo buildNumber stepsToRefresh focusFragment True

    else
        Cmd.none


{-| refreshServiceLogs : takes model org repo and build number and services and refreshes the build service logs depending on their status
-}
refreshServiceLogs : Model -> Org -> Repo -> BuildNumber -> WebData Services -> FocusFragment -> Cmd Msg
refreshServiceLogs model org repo buildNumber inServices focusFragment =
    let
        servicesToRefresh =
            case inServices of
                Success s ->
                    -- Do not refresh logs for a service in success or failure state
                    List.filter (\service -> service.status /= Vela.Success && service.status /= Vela.Failure) s

                _ ->
                    []
    in
    if shouldRefresh model.repo.build then
        getBuildServicesLogs model org repo buildNumber servicesToRefresh focusFragment True

    else
        Cmd.none


{-| onMouseDown : takes model and returns subscriptions for handling onMouseDown events at the browser level
-}
onMouseDown : String -> Model -> (Maybe Bool -> Msg) -> Sub Msg
onMouseDown targetId model triggerMsg =
    if model.showHelp then
        Browser.Events.onMouseDown (outsideTarget targetId <| triggerMsg <| Just False)

    else if model.showIdentity then
        Browser.Events.onMouseDown (outsideTarget targetId <| triggerMsg <| Just False)

    else if List.length model.buildMenuOpen > 0 then
        Browser.Events.onMouseDown (outsideTarget targetId <| triggerMsg <| Just False)

    else
        Sub.none


{-| outsideTarget : returns decoder for handling clicks that occur from outside the currently focused/open dropdown
-}
outsideTarget : String -> Msg -> Decode.Decoder Msg
outsideTarget targetId msg =
    Decode.field "target" (isOutsideTarget targetId)
        |> Decode.andThen
            (\isOutside ->
                if isOutside then
                    Decode.succeed msg

                else
                    Decode.fail "inside dropdown"
            )


{-| isOutsideTarget : returns decoder for determining if click target occurred from within a specified element
-}
isOutsideTarget : String -> Decode.Decoder Bool
isOutsideTarget targetId =
    Decode.oneOf
        [ Decode.field "id" Decode.string
            |> Decode.andThen
                (\id ->
                    if targetId == id then
                        -- found match by id
                        Decode.succeed False

                    else
                        -- try next decoder
                        Decode.fail "continue"
                )
        , Decode.lazy (\_ -> isOutsideTarget targetId |> Decode.field "parentNode")

        -- fallback if all previous decoders failed
        , Decode.succeed True
        ]



-- VIEW


view : Model -> Document Msg
view model =
    let
        ( title, content ) =
            viewContent model
    in
    { title = title ++ " - Vela"
    , body =
        [ lazy2 viewHeader model.session { feedbackLink = model.velaFeedbackURL, docsLink = model.velaDocsURL, theme = model.theme, help = helpArgs model, showId = model.showIdentity }
        , lazy2 Nav.viewNav model navMsgs
        , main_ [ class "content-wrap" ]
            [ viewUtil model
            , content
            ]
        , footer [] [ lazy viewAlerts model.toasties ]
        ]
    }


viewContent : Model -> ( String, Html Msg )
viewContent model =
    case model.page of
        Pages.Overview ->
            ( "Overview"
            , lazy3 Pages.Home.view model.user model.favoritesFilter homeMsgs
            )

        Pages.SourceRepositories ->
            ( "Source Repositories"
            , lazy2 Pages.SourceRepos.view
                { user = model.user
                , sourceRepos = model.sourceRepos
                , filters = model.filters
                }
                sourceReposMsgs
            )

        Pages.OrgRepositories org maybePage _ ->
            ( org ++ Util.pageToString maybePage
            , div []
                [ Pager.view model.repo.orgRepos.pager Pager.prevNextLabels GotoPage
                , lazy2 Pages.Organization.viewOrgRepos org model.repo.orgRepos
                , Pager.view model.repo.orgRepos.pager Pager.prevNextLabels GotoPage
                ]
            )

        Pages.Hooks org repo maybePage _ ->
            ( String.join "/" [ org, repo ] ++ " hooks" ++ Util.pageToString maybePage
            , div []
                [ Pager.view model.repo.hooks.pager Pager.defaultLabels GotoPage
                , lazy2 Pages.Hooks.view
                    { hooks = model.repo.hooks
                    , time = model.time
                    , org = model.repo.org
                    , repo = model.repo.name
                    }
                    RedeliverHook
                , Pager.view model.repo.hooks.pager Pager.defaultLabels GotoPage
                ]
            )

        Pages.RepoSettings org repo ->
            ( String.join "/" [ org, repo ] ++ " settings"
            , lazy5 Pages.RepoSettings.view model.repo.repo repoSettingsMsgs model.velaAPI (Url.toString model.entryURL) model.velaMaxBuildLimit
            )

        Pages.RepoSecrets engine org repo _ _ ->
            ( String.join "/" [ org, repo ] ++ " " ++ engine ++ " repo secrets"
            , div []
                [ Html.map SecretsUpdate <| lazy Pages.Secrets.View.viewRepoSecrets model
                , Html.map SecretsUpdate <| lazy3 Pages.Secrets.View.viewOrgSecrets model True False
                ]
            )

        Pages.OrgSecrets engine org maybePage _ ->
            ( String.join "/" [ org ] ++ " " ++ engine ++ " org secrets" ++ Util.pageToString maybePage
            , div []
                [ Html.map SecretsUpdate <| lazy3 Pages.Secrets.View.viewOrgSecrets model False True
                , Pager.view model.secretsModel.orgSecretsPager Pager.prevNextLabels GotoPage
                , Html.map SecretsUpdate <| lazy3 Pages.Secrets.View.viewSharedSecrets model True False
                ]
            )

        Pages.SharedSecrets engine org team _ _ ->
            ( String.join "/" [ org, team ] ++ " " ++ engine ++ " shared secrets"
            , div []
                [ Html.map SecretsUpdate <| lazy3 Pages.Secrets.View.viewSharedSecrets model False True
                , Pager.view model.secretsModel.sharedSecretsPager Pager.prevNextLabels GotoPage
                ]
            )

        Pages.AddOrgSecret engine _ ->
            ( "add " ++ engine ++ " org secret"
            , Html.map SecretsUpdate <| lazy Pages.Secrets.View.addSecret model
            )

        Pages.AddRepoSecret engine _ _ ->
            ( "add " ++ engine ++ " repo secret"
            , Html.map SecretsUpdate <| lazy Pages.Secrets.View.addSecret model
            )

        Pages.AddSharedSecret engine _ _ ->
            ( "add " ++ engine ++ " shared secret"
            , Html.map SecretsUpdate <| lazy Pages.Secrets.View.addSecret model
            )

        Pages.OrgSecret engine org name ->
            ( String.join "/" [ org, name ] ++ " update " ++ engine ++ " org secret"
            , Html.map SecretsUpdate <| lazy Pages.Secrets.View.editSecret model
            )

        Pages.RepoSecret engine org repo name ->
            ( String.join "/" [ org, repo, name ] ++ " update " ++ engine ++ " repo secret"
            , Html.map SecretsUpdate <| lazy Pages.Secrets.View.editSecret model
            )

        Pages.SharedSecret engine org team name ->
            ( String.join "/" [ org, team, name ] ++ " update " ++ engine ++ " shared secret"
            , Html.map SecretsUpdate <| lazy Pages.Secrets.View.editSecret model
            )

        Pages.AddDeployment org repo ->
            ( String.join "/" [ org, repo ] ++ " add deployment"
            , Html.map AddDeploymentUpdate <| lazy Pages.Deployments.View.addDeployment model
            )

        Pages.PromoteDeployment org repo buildNumber ->
            ( String.join "/" [ org, repo, buildNumber ] ++ " promote deployment"
            , Html.map AddDeploymentUpdate <| lazy Pages.Deployments.View.addDeployment model
            )

        Pages.RepositoryDeployments org repo maybePage _ ->
            ( String.join "/" [ org, repo ] ++ " deployments" ++ Util.pageToString maybePage
            , div []
                [ lazy3 Pages.Deployments.View.viewDeployments model.repo org repo
                , Pager.view model.repo.deployments.pager Pager.defaultLabels GotoPage
                ]
            )

        Pages.AddSchedule org repo ->
            ( String.join "/" [ org, repo, "add schedule" ]
            , Html.map AddScheduleUpdate <| lazy Pages.Schedules.View.viewAddSchedule model
            )

        Pages.Schedule org repo name ->
            ( String.join "/" [ org, repo, name ]
            , Html.map AddScheduleUpdate <| lazy Pages.Schedules.View.viewEditSchedule model
            )

        Pages.Schedules org repo maybePage _ ->
            let
                viewPager =
                    if Util.checkScheduleAllowlist org repo model.velaScheduleAllowlist then
                        Pager.view model.schedulesModel.pager Pager.defaultLabels GotoPage

                    else
                        text ""
            in
            ( String.join "/" [ org, repo ] ++ " schedules" ++ Util.pageToString maybePage
            , div []
                [ lazy3 Pages.Schedules.View.viewRepoSchedules model org repo
                , viewPager
                ]
            )

        Pages.OrgBuilds org maybePage _ maybeEvent ->
            let
                repo =
                    ""

                shouldRenderFilter : Bool
                shouldRenderFilter =
                    case ( model.repo.builds.builds, maybeEvent ) of
                        ( Success result, Nothing ) ->
                            not <| List.length result == 0

                        ( Success _, _ ) ->
                            True

                        ( Loading, _ ) ->
                            True

                        _ ->
                            False
            in
            ( org ++ " builds" ++ Util.pageToString maybePage
            , div []
                [ div [ class "build-bar" ]
                    [ viewBuildsFilter shouldRenderFilter org repo maybeEvent
                    , viewTimeToggle shouldRenderFilter model.repo.builds.showTimestamp
                    ]
                , Pager.view model.repo.builds.pager Pager.defaultLabels GotoPage
                , lazy7 Pages.Organization.viewBuilds model.repo.builds buildMsgs model.buildMenuOpen model.time model.zone org maybeEvent
                , Pager.view model.repo.builds.pager Pager.defaultLabels GotoPage
                ]
            )

        Pages.RepositoryBuilds org repo maybePage _ maybeEvent ->
            let
                shouldRenderFilter : Bool
                shouldRenderFilter =
                    case ( model.repo.builds.builds, maybeEvent ) of
                        ( Success result, Nothing ) ->
                            not <| List.length result == 0

                        ( Success _, _ ) ->
                            True

                        ( Loading, _ ) ->
                            True

                        _ ->
                            False
            in
            ( String.join "/" [ org, repo ] ++ " builds" ++ Util.pageToString maybePage
            , div []
                [ div [ class "build-bar" ]
                    [ viewBuildsFilter shouldRenderFilter org repo maybeEvent
                    , viewTimeToggle shouldRenderFilter model.repo.builds.showTimestamp
                    ]
                , Pager.view model.repo.builds.pager Pager.defaultLabels GotoPage
                , lazy8 Pages.Builds.view model.repo.builds buildMsgs model.buildMenuOpen model.time model.zone org repo maybeEvent
                , Pager.view model.repo.builds.pager Pager.defaultLabels GotoPage
                ]
            )

        Pages.RepositoryBuildsPulls org repo maybePage _ ->
            let
                shouldRenderFilter : Bool
                shouldRenderFilter =
                    case ( model.repo.builds.builds, Just "pull_request" ) of
                        ( Success result, Nothing ) ->
                            not <| List.length result == 0

                        ( Success _, _ ) ->
                            True

                        ( Loading, _ ) ->
                            True

                        _ ->
                            False
            in
            ( String.join "/" [ org, repo ] ++ " builds" ++ Util.pageToString maybePage
            , div []
                [ div [ class "build-bar" ]
                    [ viewBuildsFilter shouldRenderFilter org repo (Just "pull_request")
                    , viewTimeToggle shouldRenderFilter model.repo.builds.showTimestamp
                    ]
                , Pager.view model.repo.builds.pager Pager.defaultLabels GotoPage
                , lazy8 Pages.Builds.view model.repo.builds buildMsgs model.buildMenuOpen model.time model.zone org repo (Just "pull_request")
                , Pager.view model.repo.builds.pager Pager.defaultLabels GotoPage
                ]
            )

        Pages.RepositoryBuildsTags org repo maybePage _ ->
            let
                shouldRenderFilter : Bool
                shouldRenderFilter =
                    case ( model.repo.builds.builds, Just "tag" ) of
                        ( Success result, Nothing ) ->
                            not <| List.length result == 0

                        ( Success _, _ ) ->
                            True

                        ( Loading, _ ) ->
                            True

                        _ ->
                            False
            in
            ( String.join "/" [ org, repo ] ++ " builds" ++ Util.pageToString maybePage
            , div []
                [ div [ class "build-bar" ]
                    [ viewBuildsFilter shouldRenderFilter org repo (Just "tag")
                    , viewTimeToggle shouldRenderFilter model.repo.builds.showTimestamp
                    ]
                , Pager.view model.repo.builds.pager Pager.defaultLabels GotoPage
                , lazy8 Pages.Builds.view model.repo.builds buildMsgs model.buildMenuOpen model.time model.zone org repo (Just "tag")
                , Pager.view model.repo.builds.pager Pager.defaultLabels GotoPage
                ]
            )

        Pages.Build org repo buildNumber _ ->
            ( "Build #" ++ buildNumber ++ " - " ++ String.join "/" [ org, repo ]
            , Pages.Build.View.viewBuild
                model
                buildMsgs
                org
                repo
                buildNumber
            )

        Pages.BuildServices org repo buildNumber _ ->
            ( "Build #" ++ buildNumber ++ " - " ++ String.join "/" [ org, repo ]
            , Pages.Build.View.viewBuildServices
                model
                buildMsgs
                org
                repo
                buildNumber
            )

        Pages.BuildPipeline org repo buildNumber _ _ ->
            ( "Pipeline " ++ String.join "/" [ org, repo ]
            , Pages.Pipeline.View.viewPipeline
                model
                pipelineMsgs
                |> Pages.Build.View.wrapWithBuildPreview
                    model
                    buildMsgs
                    org
                    repo
                    buildNumber
            )

<<<<<<< HEAD
        Pages.BuildGraph org repo buildNumber ->
            ( "Pipeline " ++ String.join "/" [ org, repo ]
            , Pages.Build.View.viewBuildGraph
                model
                buildMsgs
                org
                repo
                buildNumber
            )

        Pages.Pipeline org repo ref _ _ ->
            ( "Pipeline " ++ String.join "/" [ org, repo ]
            , Pages.Pipeline.View.viewPipeline
                model
                pipelineMsgs
                ref
            )

=======
>>>>>>> 7c002e74
        Pages.Settings ->
            ( "Settings"
            , Pages.Settings.view model.session model.time (Pages.Settings.Msgs Copy)
            )

        Pages.Login ->
            ( "Login"
            , viewLogin
            )

        Pages.NotFound ->
            ( "404"
            , h1 [] [ text "Not Found" ]
            )


viewBuildsFilter : Bool -> Org -> Repo -> Maybe Event -> Html Msg
viewBuildsFilter shouldRender org repo maybeEvent =
    let
        eventToMaybe : String -> Maybe Event
        eventToMaybe event =
            case event of
                "all" ->
                    Nothing

                _ ->
                    Just event
    in
    if shouldRender then
        let
            eventEnum : List String
            eventEnum =
                [ "all"
                , "push"
                , "pull_request"
                , "tag"
                , "deployment"
                , "schedule"
                , "comment"
                ]
        in
        div [ class "form-controls", class "build-filters", Util.testAttribute "build-filter" ] <|
            div [] [ text "Filter by Event:" ]
                :: List.map
                    (\e ->
                        div [ class "form-control" ]
                            [ input
                                [ type_ "radio"
                                , id <| "filter-" ++ e
                                , name "build-filter"
                                , Util.testAttribute <| "build-filter-" ++ e
                                , checked <| maybeEvent == eventToMaybe e
                                , onClick <| FilterBuildEventBy (eventToMaybe e) org repo
                                , attribute "aria-label" <| "filter to show " ++ e ++ " events"
                                ]
                                []
                            , label
                                [ class "form-label"
                                , for <| "filter-" ++ e
                                ]
                                [ text <| String.replace "_" " " e ]
                            ]
                    )
                    eventEnum

    else
        text ""


viewTimeToggle : Bool -> Bool -> Html Msg
viewTimeToggle shouldRender showTimestamp =
    if shouldRender then
        div [ class "form-controls", class "-stack", class "time-toggle" ]
            [ div [ class "form-control" ]
                [ input [ type_ "checkbox", checked showTimestamp, onClick ShowHideFullTimestamp, id "checkbox-time-toggle", Util.testAttribute "time-toggle" ] []
                , label [ class "form-label", for "checkbox-time-toggle" ] [ text "show full timestamps" ]
                ]
            ]

    else
        text ""


viewLogin : Html Msg
viewLogin =
    div []
        [ h1 [] [ text "Authorize Via" ]
        , button [ class "button", onClick SignInRequested, Util.testAttribute "login-button" ]
            [ FeatherIcons.github
                |> FeatherIcons.withSize 20
                |> FeatherIcons.withClass "login-source-icon"
                |> FeatherIcons.toHtml [ attribute "aria-hidden" "true" ]
            , text "GitHub"
            ]
        , p [] [ text "You will be taken to GitHub to authenticate." ]
        ]


viewHeader : Session -> { feedbackLink : String, docsLink : String, theme : Theme, help : Help.Commands.Model Msg, showId : Bool } -> Html Msg
viewHeader session { feedbackLink, docsLink, theme, help, showId } =
    let
        identityBaseClassList : Html.Attribute Msg
        identityBaseClassList =
            classList
                [ ( "details", True )
                , ( "-marker-right", True )
                , ( "-no-pad", True )
                , ( "identity-name", True )
                ]

        identityAttributeList : List (Html.Attribute Msg)
        identityAttributeList =
            attribute "role" "navigation" :: Util.open showId
    in
    header []
        [ div [ class "identity", id "identity", Util.testAttribute "identity" ]
            [ a [ Routes.href Routes.Overview, class "identity-logo-link", attribute "aria-label" "Home" ] [ velaLogo 24 ]
            , case session of
                Authenticated auth ->
                    details (identityBaseClassList :: identityAttributeList)
                        [ summary [ class "summary", Util.onClickPreventDefault (ShowHideIdentity Nothing), Util.testAttribute "identity-summary" ]
                            [ text auth.userName
                            , FeatherIcons.chevronDown |> FeatherIcons.withSize 20 |> FeatherIcons.withClass "details-icon-expand" |> FeatherIcons.toHtml []
                            ]
                        , ul [ class "identity-menu", attribute "aria-hidden" "true", attribute "role" "menu" ]
                            [ li [ class "identity-menu-item" ]
                                [ a [ Routes.href Routes.Settings, Util.testAttribute "settings-link", attribute "role" "menuitem" ] [ text "Settings" ] ]
                            , li [ class "identity-menu-item" ]
                                [ a [ Routes.href Routes.Logout, Util.testAttribute "logout-link", attribute "role" "menuitem" ] [ text "Logout" ] ]
                            ]
                        ]

                Unauthenticated ->
                    details (identityBaseClassList :: identityAttributeList)
                        [ summary [ class "summary", Util.onClickPreventDefault (ShowHideIdentity Nothing), Util.testAttribute "identity-summary" ] [ text "Vela" ] ]
            ]
        , nav [ class "help-links", attribute "role" "navigation" ]
            [ ul []
                [ li [] [ viewThemeToggle theme ]
                , li [] [ a [ href feedbackLink, attribute "aria-label" "go to feedback" ] [ text "feedback" ] ]
                , li [] [ a [ href docsLink, attribute "aria-label" "go to docs" ] [ text "docs" ] ]
                , Help.View.help help
                ]
            ]
        ]


helpArg : WebData a -> Help.Commands.Arg
helpArg arg =
    { success = Util.isSuccess arg, loading = Util.isLoading arg }


helpArgs : Model -> Help.Commands.Model Msg
helpArgs model =
    { user = helpArg model.user
    , sourceRepos = helpArg model.sourceRepos
    , orgRepos = helpArg model.repo.orgRepos.orgRepos
    , builds = helpArg model.repo.builds.builds
    , deployments = helpArg model.repo.deployments.deployments
    , build = helpArg model.repo.build.build
    , repo = helpArg model.repo.repo
    , hooks = helpArg model.repo.hooks.hooks
    , secrets = helpArg model.secretsModel.repoSecrets
    , show = model.showHelp
    , toggle = ShowHideHelp
    , copy = Copy
    , noOp = NoOp
    , page = model.page

    -- TODO: use env flag velaDocsURL
    -- , velaDocsURL = model.velaDocsURL
    , velaDocsURL = "https://go-vela.github.io/docs"
    }


viewAlerts : Stack Alert -> Html Msg
viewAlerts toasties =
    div [ Util.testAttribute "alerts", class "alerts" ] [ Alerting.view Alerts.successConfig (Alerts.view Copy) AlertsUpdate toasties ]


wrapAlertMessage : String -> String
wrapAlertMessage message =
    if not <| String.isEmpty message then
        "`" ++ message ++ "` "

    else
        message


viewThemeToggle : Theme -> Html Msg
viewThemeToggle theme =
    let
        ( newTheme, themeAria ) =
            case theme of
                Dark ->
                    ( Light, "enable light mode" )

                Light ->
                    ( Dark, "enable dark mode" )
    in
    button [ class "button", class "-link", attribute "aria-label" themeAria, onClick (SetTheme newTheme) ] [ text "switch theme" ]



-- HELPERS


setNewPage : Routes.Route -> Model -> ( Model, Cmd Msg )
setNewPage route model =
    case ( route, model.session ) of
        -- Logged in and on auth flow pages - what are you doing here?
        ( Routes.Login, Authenticated _ ) ->
            ( model, Navigation.pushUrl model.navigationKey <| Routes.routeToUrl Routes.Overview )

        ( Routes.Authenticate _, Authenticated _ ) ->
            ( model, Navigation.pushUrl model.navigationKey <| Routes.routeToUrl Routes.Overview )

        -- "Not logged in" (yet) and on auth flow pages, continue on..
        ( Routes.Authenticate { code, state }, Unauthenticated ) ->
            ( { model | page = Pages.Login }
            , Api.try TokenResponse <| Api.getInitialToken model <| AuthParams code state
            )

        -- On the login page but not logged in.. good place to be
        ( Routes.Login, Unauthenticated ) ->
            ( { model | page = Pages.Login }, Cmd.none )

        -- "Normal" page handling below
        ( Routes.Overview, Authenticated _ ) ->
            loadOverviewPage model

        ( Routes.SourceRepositories, Authenticated _ ) ->
            loadSourceReposPage model

        ( Routes.OrgRepositories org maybePage maybePerPage, Authenticated _ ) ->
            loadOrgReposPage model org maybePage maybePerPage

        ( Routes.Hooks org repo maybePage maybePerPage, Authenticated _ ) ->
            loadHooksPage model org repo maybePage maybePerPage

        ( Routes.RepoSettings org repo, Authenticated _ ) ->
            loadRepoSettingsPage model org repo

        ( Routes.OrgSecrets engine org maybePage maybePerPage, Authenticated _ ) ->
            loadOrgSecretsPage model maybePage maybePerPage engine org

        ( Routes.RepoSecrets engine org repo maybePage maybePerPage, Authenticated _ ) ->
            loadRepoSecretsPage model maybePage maybePerPage engine org repo

        ( Routes.SharedSecrets engine org team maybePage maybePerPage, Authenticated _ ) ->
            loadSharedSecretsPage model maybePage maybePerPage engine org team

        ( Routes.AddOrgSecret engine org, Authenticated _ ) ->
            loadAddOrgSecretPage model engine org

        ( Routes.AddRepoSecret engine org repo, Authenticated _ ) ->
            loadAddRepoSecretPage model engine org repo

        ( Routes.AddSharedSecret engine org team, Authenticated _ ) ->
            loadAddSharedSecretPage model engine org team

        ( Routes.OrgSecret engine org name, Authenticated _ ) ->
            loadUpdateOrgSecretPage model engine org name

        ( Routes.RepoSecret engine org repo name, Authenticated _ ) ->
            loadUpdateRepoSecretPage model engine org repo name

        ( Routes.SharedSecret engine org team name, Authenticated _ ) ->
            loadUpdateSharedSecretPage model engine org team name

        ( Routes.OrgBuilds org maybePage maybePerPage maybeEvent, Authenticated _ ) ->
            loadOrgBuildsPage model org maybePage maybePerPage maybeEvent

        ( Routes.RepositoryBuilds org repo maybePage maybePerPage maybeEvent, Authenticated _ ) ->
            loadRepoBuildsPage model org repo maybePage maybePerPage maybeEvent

        ( Routes.RepositoryBuildsPulls org repo maybePage maybePerPage, Authenticated _ ) ->
            loadRepoBuildsPullsPage model org repo maybePage maybePerPage

        ( Routes.RepositoryBuildsTags org repo maybePage maybePerPage, Authenticated _ ) ->
            loadRepoBuildsTagsPage model org repo maybePage maybePerPage

        ( Routes.RepositoryDeployments org repo maybePage maybePerPage, Authenticated _ ) ->
            loadRepoDeploymentsPage model org repo maybePage maybePerPage

        ( Routes.Build org repo buildNumber lineFocus, Authenticated _ ) ->
            loadBuildPage model org repo buildNumber lineFocus

        ( Routes.AddDeploymentRoute org repo, Authenticated _ ) ->
            loadAddDeploymentPage model org repo

        ( Routes.PromoteDeployment org repo deploymentNumber, Authenticated _ ) ->
            loadPromoteDeploymentPage model org repo deploymentNumber

        ( Routes.BuildServices org repo buildNumber lineFocus, Authenticated _ ) ->
            loadBuildServicesPage model org repo buildNumber lineFocus

        ( Routes.BuildPipeline org repo buildNumber expand lineFocus, Authenticated _ ) ->
            loadBuildPipelinePage model org repo buildNumber expand lineFocus

        ( Routes.AddSchedule org repo, Authenticated _ ) ->
            loadAddSchedulePage model org repo

        ( Routes.Schedules org repo maybePage maybePerPage, Authenticated _ ) ->
            loadRepoSchedulesPage model org repo maybePage maybePerPage

<<<<<<< HEAD
        ( Routes.BuildGraph org repo buildNumber, Authenticated _ ) ->
            loadBuildGraphPage model org repo buildNumber

        ( Routes.Pipeline org repo ref expand lineFocus, Authenticated _ ) ->
            loadPipelinePage model org repo ref expand lineFocus
=======
        ( Routes.Schedule org repo id, Authenticated _ ) ->
            loadEditSchedulePage model org repo id
>>>>>>> 7c002e74

        ( Routes.Settings, Authenticated _ ) ->
            ( { model | page = Pages.Settings, showIdentity = False }, Cmd.none )

        ( Routes.Logout, Authenticated _ ) ->
            ( model, getLogout model )

        -- Not found page handling
        ( Routes.NotFound, Authenticated _ ) ->
            ( { model | page = Pages.NotFound }, Cmd.none )

        {--Hitting any page and not being logged in will load the login page content

           Note: we're not using .pushUrl to retain ability for user to use
           browser's back button
        --}
        ( _, Unauthenticated ) ->
            ( { model
                | page =
                    if model.fetchingToken then
                        model.page

                    else
                        Pages.Login
              }
            , Interop.setRedirect <| Encode.string <| Url.toString model.entryURL
            )


loadSourceReposPage : Model -> ( Model, Cmd Msg )
loadSourceReposPage model =
    case model.sourceRepos of
        NotAsked ->
            ( { model | page = Pages.SourceRepositories, sourceRepos = Loading }
            , Cmd.batch
                [ Api.try SourceRepositoriesResponse <| Api.getSourceRepositories model
                , getCurrentUser model
                ]
            )

        Failure _ ->
            ( { model | page = Pages.SourceRepositories, sourceRepos = Loading }
            , Cmd.batch
                [ Api.try SourceRepositoriesResponse <| Api.getSourceRepositories model
                , getCurrentUser model
                ]
            )

        _ ->
            ( { model | page = Pages.SourceRepositories }, getCurrentUser model )


loadOrgReposPage : Model -> Org -> Maybe Pagination.Page -> Maybe Pagination.PerPage -> ( Model, Cmd Msg )
loadOrgReposPage model org maybePage maybePerPage =
    case model.repo.orgRepos.orgRepos of
        NotAsked ->
            ( { model | page = Pages.OrgRepositories org maybePage maybePerPage }
            , Api.try OrgRepositoriesResponse <| Api.getOrgRepositories model maybePage maybePerPage org
            )

        Failure _ ->
            ( { model | page = Pages.OrgRepositories org maybePage maybePerPage }
            , Api.try OrgRepositoriesResponse <| Api.getOrgRepositories model maybePage maybePerPage org
            )

        _ ->
            ( { model | page = Pages.OrgRepositories org maybePage maybePerPage }
            , Cmd.batch
                [ getCurrentUser model
                , Api.try OrgRepositoriesResponse <| Api.getOrgRepositories model maybePage maybePerPage org
                ]
            )


loadOverviewPage : Model -> ( Model, Cmd Msg )
loadOverviewPage model =
    ( { model | page = Pages.Overview }
    , Cmd.batch
        [ getCurrentUser model
        ]
    )


{-| resourceChanged : takes two repo resource identifiers and returns if the build has changed
-}
resourceChanged : RepoResourceIdentifier -> RepoResourceIdentifier -> Bool
resourceChanged ( orgA, repoA, idA ) ( orgB, repoB, idB ) =
    not <| orgA == orgB && repoA == repoB && idA == idB


{-| loadOrgSubPage : takes model org and page destination

    updates the model based on app initialization state and loads org page resources

-}
loadOrgSubPage : Model -> Org -> Page -> ( Model, Cmd Msg )
loadOrgSubPage model org toPage =
    let
        rm =
            model.repo

        builds =
            rm.builds

        secretsModel =
            model.secretsModel

        fetchSecrets : Org -> Cmd Msg
        fetchSecrets o =
            getAllOrgSecrets model "native" o

        -- update model and dispatch cmds depending on initialization state and destination
        ( loadModel, loadCmd ) =
            -- repo data has not been initialized or org/repo has changed
            if not rm.initialized || resourceChanged ( rm.org, rm.name, "" ) ( org, "", "" ) then
                ( { model
                    | secretsModel =
                        { secretsModel
                            | repoSecrets = Loading
                            , orgSecrets = Loading
                            , sharedSecrets = Loading
                            , org = org
                            , repo = ""
                            , engine = "native"
                            , type_ = Vela.RepoSecret
                        }
                    , repo =
                        rm
                            |> updateOrgRepo org ""
                            |> updateRepoInitialized True
                            |> updateRepo Loading
                            |> updateBuilds Loading
                            |> updateBuildSteps NotAsked
                            -- update builds pagination
                            |> (\rm_ ->
                                    case toPage of
                                        Pages.OrgRepositories _ maybePage maybePerPage ->
                                            rm_
                                                |> updateOrgReposPage maybePage
                                                |> updateOrgReposPerPage maybePerPage

                                        Pages.OrgBuilds _ maybePage maybePerPage maybeEvent ->
                                            rm_
                                                |> updateBuildsPage maybePage
                                                |> updateBuildsPerPage maybePerPage
                                                |> updateBuildsEvent maybeEvent

                                        _ ->
                                            rm_
                                                |> updateBuildsPage Nothing
                                                |> updateBuildsPerPage Nothing
                                                |> updateBuildsEvent Nothing
                                                |> updateOrgReposPage Nothing
                                                |> updateOrgReposPerPage Nothing
                               )
                  }
                , Cmd.batch
                    [ getCurrentUser model
                    , case toPage of
                        Pages.OrgRepositories o maybePage maybePerPage ->
                            getOrgRepos model o maybePage maybePerPage

                        Pages.OrgBuilds o maybePage maybePerPage maybeEvent ->
                            getOrgBuilds model o maybePage maybePerPage maybeEvent

                        _ ->
                            getOrgBuilds model org Nothing Nothing Nothing
                    ]
                )

            else
                -- repo data has already been initialized and org/repo has not changed, aka tab switch
                case toPage of
                    Pages.OrgBuilds o maybePage maybePerPage maybeEvent ->
                        ( { model
                            | repo =
                                { rm
                                    | builds =
                                        { builds | maybePage = maybePage, maybePerPage = maybePerPage, maybeEvent = maybeEvent }
                                }
                          }
                        , getOrgBuilds model o maybePage maybePerPage maybeEvent
                        )

                    Pages.OrgSecrets _ o _ _ ->
                        ( model, fetchSecrets o )

                    _ ->
                        ( model, Cmd.none )
    in
    ( { loadModel | page = toPage }, loadCmd )


{-| loadRepoSubPage : takes model org repo and page destination

    updates the model based on app initialization state and loads repo page resources

-}
loadRepoSubPage : Model -> Org -> Repo -> Page -> ( Model, Cmd Msg )
loadRepoSubPage model org repo toPage =
    let
        rm =
            model.repo

        builds =
            rm.builds

        secretsModel =
            model.secretsModel

        schedulesModel =
            model.schedulesModel

        dm =
            model.deploymentModel

        fetchSecrets : Org -> Repo -> Cmd Msg
        fetchSecrets o r =
            Cmd.batch [ getAllRepoSecrets model "native" o r, getAllOrgSecrets model "native" o ]

        -- update model and dispatch cmds depending on initialization state and destination
        ( loadModel, loadCmd ) =
            -- repo data has not been initialized or org/repo has changed
            if not rm.initialized || resourceChanged ( rm.org, rm.name, "" ) ( org, repo, "" ) then
                ( { model
                    | secretsModel =
                        { secretsModel
                            | repoSecrets = Loading
                            , orgSecrets = Loading
                            , sharedSecrets = Loading
                            , org = org
                            , repo = repo
                            , engine = "native"
                            , type_ = Vela.RepoSecret
                        }
                    , schedulesModel =
                        let
                            -- update schedules pagination
                            ( maybePage, maybePerPage ) =
                                case toPage of
                                    Pages.Schedules _ _ maybePage_ maybePerPage_ ->
                                        ( maybePage_, maybePerPage_ )

                                    _ ->
                                        ( Nothing, Nothing )
                        in
                        { schedulesModel
                            | schedules = Loading
                            , schedule = Loading
                            , org = org
                            , repo = repo
                            , maybePage = maybePage
                            , maybePerPage = maybePerPage
                        }
                    , deploymentModel =
                        let
                            form =
                                case toPage of
                                    Pages.AddDeployment _ _ ->
                                        Pages.Deployments.Update.initializeFormFromDeployment "" Nothing "" "" ""

                                    _ ->
                                        dm.form
                        in
                        { dm
                            | org = org
                            , repo = repo
                            , repo_settings = rm.repo
                            , form = form
                        }
                    , repo =
                        rm
                            |> updateOrgRepo org repo
                            |> updateRepoInitialized True
                            |> updateRepo Loading
                            |> updateBuilds Loading
                            |> updateBuildSteps NotAsked
                            |> updateDeployments Loading
                            -- update builds pagination
                            |> (\rm_ ->
                                    case toPage of
                                        Pages.RepositoryBuilds _ _ maybePage maybePerPage maybeEvent ->
                                            rm_
                                                |> updateBuildsPage maybePage
                                                |> updateBuildsPerPage maybePerPage
                                                |> updateBuildsEvent maybeEvent

                                        _ ->
                                            rm_
                                                |> updateBuildsPage Nothing
                                                |> updateBuildsPerPage Nothing
                                                |> updateBuildsEvent Nothing
                               )
                            -- update deployments pagination
                            |> (\rm_ ->
                                    case toPage of
                                        Pages.RepositoryDeployments _ _ maybePage maybePerPage ->
                                            rm_
                                                |> updateDeploymentsPage maybePage
                                                |> updateDeploymentsPerPage maybePerPage

                                        _ ->
                                            rm_
                                                |> updateDeploymentsPage Nothing
                                                |> updateDeploymentsPerPage Nothing
                               )
                            -- update hooks pagination
                            |> (\rm_ ->
                                    case toPage of
                                        Pages.Hooks _ _ maybePage maybePerPage ->
                                            rm_
                                                |> updateHooksPage maybePage
                                                |> updateHooksPerPage maybePerPage

                                        _ ->
                                            rm_
                                                |> updateHooksPage Nothing
                                                |> updateHooksPerPage Nothing
                               )
                  }
                , Cmd.batch
                    [ getCurrentUser model
                    , getRepo model org repo
                    , case toPage of
                        Pages.RepositoryBuilds o r maybePage maybePerPage maybeEvent ->
                            getBuilds model o r maybePage maybePerPage maybeEvent

                        Pages.RepositoryBuildsPulls o r maybePage maybePerPage ->
                            getBuilds model o r maybePage maybePerPage (Just "pull_request")

                        Pages.RepositoryBuildsTags o r maybePage maybePerPage ->
                            getBuilds model o r maybePage maybePerPage (Just "tag")

                        _ ->
                            getBuilds model org repo Nothing Nothing Nothing
                    , case toPage of
                        Pages.RepositoryDeployments o r maybePage maybePerPage ->
                            getDeployments model o r maybePage maybePerPage

                        _ ->
                            Cmd.none
                    , case toPage of
                        Pages.Hooks o r maybePage maybePerPage ->
                            getHooks model o r maybePage maybePerPage

                        _ ->
                            getHooks model org repo Nothing Nothing
                    , case toPage of
                        Pages.RepoSecrets _ o r _ _ ->
                            fetchSecrets o r

                        _ ->
                            Cmd.none
                    , case toPage of
                        Pages.Schedules o r maybePage maybePerPage ->
                            if Util.checkScheduleAllowlist o r model.velaScheduleAllowlist then
                                getSchedules model o r maybePage maybePerPage

                            else
                                Cmd.none

                        _ ->
                            Cmd.none
                    , case toPage of
                        Pages.PromoteDeployment _ _ deploymentNumber ->
                            getDeployment model org repo deploymentNumber

                        _ ->
                            Cmd.none
                    ]
                )

            else
                -- repo data has already been initialized and org/repo has not changed, aka tab switch
                case toPage of
                    Pages.RepositoryBuilds o r maybePage maybePerPage maybeEvent ->
                        ( { model
                            | repo =
                                { rm
                                    | builds =
                                        { builds | maybePage = maybePage, maybePerPage = maybePerPage, maybeEvent = maybeEvent }
                                }
                          }
                        , getBuilds model o r maybePage maybePerPage maybeEvent
                        )

                    Pages.RepoSecrets _ o r _ _ ->
                        ( model, fetchSecrets o r )

                    Pages.Schedules o r maybePage maybePerPage ->
                        ( { model
                            | schedulesModel =
                                { schedulesModel
                                    | maybePage = maybePage
                                    , maybePerPage = maybePerPage
                                }
                          }
                        , if Util.checkScheduleAllowlist o r model.velaScheduleAllowlist then
                            getSchedules model o r maybePage maybePerPage

                          else
                            Cmd.none
                        )

                    Pages.Hooks o r maybePage maybePerPage ->
                        ( { model
                            | repo =
                                rm
                                    |> updateHooksPage maybePage
                                    |> updateHooksPerPage maybePerPage
                          }
                        , getHooks model o r maybePage maybePerPage
                        )

                    Pages.RepoSettings o r ->
                        ( model, getRepo model o r )

                    Pages.PromoteDeployment o r deploymentNumber ->
                        ( model, getDeployment model o r deploymentNumber )

                    -- page is not a repo subpage
                    _ ->
                        ( model, Cmd.none )
    in
    ( { loadModel | page = toPage }, loadCmd )


{-| loadOrgBuildsPage : takes model org and repo and loads the appropriate builds.

    loadOrgBuildsPage   Checks if the builds have already been loaded from the repo view. If not, fetches the builds from the Api.

-}
loadOrgBuildsPage : Model -> Org -> Maybe Pagination.Page -> Maybe Pagination.PerPage -> Maybe Event -> ( Model, Cmd Msg )
loadOrgBuildsPage model org maybePage maybePerPage maybeEvent =
    loadOrgSubPage model org <| Pages.OrgBuilds org maybePage maybePerPage maybeEvent


{-| loadRepoBuildsPage : takes model org and repo and loads the appropriate builds.

    loadRepoBuildsPage   Checks if the builds have already been loaded from the repo view. If not, fetches the builds from the Api.

-}
loadRepoBuildsPage : Model -> Org -> Repo -> Maybe Pagination.Page -> Maybe Pagination.PerPage -> Maybe Event -> ( Model, Cmd Msg )
loadRepoBuildsPage model org repo maybePage maybePerPage maybeEvent =
    loadRepoSubPage model org repo <| Pages.RepositoryBuilds org repo maybePage maybePerPage maybeEvent


{-| loadRepoBuildsPullsPage : takes model org and repo and loads the appropriate builds for the pull\_request event only.

    loadRepoBuildsPullsPage   Checks if the builds have already been loaded from the repo view. If not, fetches the builds from the Api.

-}
loadRepoBuildsPullsPage : Model -> Org -> Repo -> Maybe Pagination.Page -> Maybe Pagination.PerPage -> ( Model, Cmd Msg )
loadRepoBuildsPullsPage model org repo maybePage maybePerPage =
    loadRepoSubPage model org repo <| Pages.RepositoryBuildsPulls org repo maybePage maybePerPage


{-| loadRepoBuildsTagsPage : takes model org and repo and loads the appropriate builds for the tag event only.
loadRepoBuildsTagsPage Checks if the builds have already been loaded from the repo view. If not, fetches the builds from the Api.
-}
loadRepoBuildsTagsPage : Model -> Org -> Repo -> Maybe Pagination.Page -> Maybe Pagination.PerPage -> ( Model, Cmd Msg )
loadRepoBuildsTagsPage model org repo maybePage maybePerPage =
    loadRepoSubPage model org repo <| Pages.RepositoryBuildsTags org repo maybePage maybePerPage


loadRepoDeploymentsPage : Model -> Org -> Repo -> Maybe Pagination.Page -> Maybe Pagination.PerPage -> ( Model, Cmd Msg )
loadRepoDeploymentsPage model org repo maybePage maybePerPage =
    loadRepoSubPage model org repo <| Pages.RepositoryDeployments org repo maybePage maybePerPage


{-| loadRepoSecretsPage : takes model org and repo and loads the page for managing repo secrets
-}
loadRepoSecretsPage :
    Model
    -> Maybe Pagination.Page
    -> Maybe Pagination.PerPage
    -> Engine
    -> Org
    -> Repo
    -> ( Model, Cmd Msg )
loadRepoSecretsPage model maybePage maybePerPage engine org repo =
    loadRepoSubPage model org repo <| Pages.RepoSecrets engine org repo maybePage maybePerPage


{-| loadRepoSchedulesPage : takes model org and repo and loads the page for managing repo schedules
-}
loadRepoSchedulesPage :
    Model
    -> Org
    -> Repo
    -> Maybe Pagination.Page
    -> Maybe Pagination.PerPage
    -> ( Model, Cmd Msg )
loadRepoSchedulesPage model org repo maybePage maybePerPage =
    loadRepoSubPage model org repo <| Pages.Schedules org repo maybePage maybePerPage


{-| loadAddDeploymentPage : takes model org and repo and loads the page for managing deployments
-}
loadAddDeploymentPage :
    Model
    -> Org
    -> Repo
    -> ( Model, Cmd Msg )
loadAddDeploymentPage model org repo =
    loadRepoSubPage model org repo <| Pages.AddDeployment org repo


{-| loadPromoteDeploymentPage : takes model org and repo and loads the page for managing deployments
-}
loadPromoteDeploymentPage :
    Model
    -> Org
    -> Repo
    -> BuildNumber
    -> ( Model, Cmd Msg )
loadPromoteDeploymentPage model org repo buildNumber =
    loadRepoSubPage model org repo <| Pages.PromoteDeployment org repo buildNumber


{-| loadHooksPage : takes model org and repo and loads the hooks page.
-}
loadHooksPage : Model -> Org -> Repo -> Maybe Pagination.Page -> Maybe Pagination.PerPage -> ( Model, Cmd Msg )
loadHooksPage model org repo maybePage maybePerPage =
    loadRepoSubPage model org repo <| Pages.Hooks org repo maybePage maybePerPage


{-| loadSettingsPage : takes model org and repo and loads the page for updating repo configurations
-}
loadRepoSettingsPage : Model -> Org -> Repo -> ( Model, Cmd Msg )
loadRepoSettingsPage model org repo =
    loadRepoSubPage model org repo <| Pages.RepoSettings org repo


{-| loadOrgSecretsPage : takes model org and loads the page for managing org secrets
-}
loadOrgSecretsPage :
    Model
    -> Maybe Pagination.Page
    -> Maybe Pagination.PerPage
    -> Engine
    -> Org
    -> ( Model, Cmd Msg )
loadOrgSecretsPage model maybePage maybePerPage engine org =
    -- Fetch secrets from Api
    let
        secretsModel =
            model.secretsModel
    in
    ( { model
        | page =
            Pages.OrgSecrets engine org maybePage maybePerPage
        , secretsModel =
            { secretsModel
                | orgSecrets = Loading
                , org = org
                , engine = engine
                , type_ = Vela.OrgSecret
            }
      }
    , Cmd.batch
        [ getCurrentUser model
        , getOrgSecrets model maybePage maybePerPage engine org
        ]
    )


{-| loadSharedSecretsPage : takes model org and team and loads the page for managing shared secrets
-}
loadSharedSecretsPage :
    Model
    -> Maybe Pagination.Page
    -> Maybe Pagination.PerPage
    -> Engine
    -> Org
    -> Team
    -> ( Model, Cmd Msg )
loadSharedSecretsPage model maybePage maybePerPage engine org team =
    -- Fetch secrets from Api
    let
        secretsModel =
            model.secretsModel
    in
    ( { model
        | page =
            Pages.SharedSecrets engine org team maybePage maybePerPage
        , secretsModel =
            { secretsModel
                | sharedSecrets = Loading
                , org = org
                , team = team
                , engine = engine
                , type_ = Vela.SharedSecret
            }
      }
    , Cmd.batch
        [ getCurrentUser model
        , getSharedSecrets model maybePage maybePerPage engine org team
        ]
    )


{-| loadAddOrgSecretPage : takes model and engine loads the page for adding secrets
-}
loadAddOrgSecretPage : Model -> Engine -> Org -> ( Model, Cmd Msg )
loadAddOrgSecretPage model engine org =
    -- Fetch secrets from Api
    let
        secretsModel =
            Pages.Secrets.Update.reinitializeSecretAdd model.secretsModel
    in
    ( { model
        | page = Pages.AddOrgSecret engine org
        , secretsModel =
            { secretsModel
                | sharedSecrets = Loading
                , org = org
                , engine = engine
                , type_ = Vela.OrgSecret
            }
      }
    , getCurrentUser model
    )


{-| loadAddRepoSecretPage : takes model engine org and repo and loads the page for adding secrets
-}
loadAddRepoSecretPage : Model -> Engine -> Org -> Repo -> ( Model, Cmd Msg )
loadAddRepoSecretPage model engine org repo =
    -- Fetch secrets from Api
    let
        secretsModel =
            Pages.Secrets.Update.reinitializeSecretAdd model.secretsModel
    in
    ( { model
        | page = Pages.AddRepoSecret engine org repo
        , secretsModel =
            { secretsModel
                | org = org
                , repo = repo
                , engine = engine
                , type_ = Vela.RepoSecret
            }
      }
    , getCurrentUser model
    )


{-| loadAddSchedulePage : takes model org and repo and loads the page for adding schedules
-}
loadAddSchedulePage : Model -> Org -> Repo -> ( Model, Cmd Msg )
loadAddSchedulePage model org repo =
    -- Fetch secrets from Api
    let
        scheduleModel =
            Pages.Schedules.Update.reinitializeScheduleAdd model.schedulesModel
    in
    ( { model
        | page = Pages.AddSchedule org repo
        , schedulesModel =
            { scheduleModel
                | org = org
                , repo = repo
                , deleteState = Pages.Schedules.Model.NotAsked_
            }
      }
    , getCurrentUser model
    )


{-| loadEditSchedulePage : takes model org and repo and loads the page for editing schedules
-}
loadEditSchedulePage : Model -> Org -> ScheduleName -> Repo -> ( Model, Cmd Msg )
loadEditSchedulePage model org repo id =
    -- Fetch schedules from Api
    let
        scheduleModel =
            model.schedulesModel
    in
    ( { model
        | page = Pages.Schedule org repo id
        , schedulesModel =
            { scheduleModel
                | org = org
                , repo = repo
                , deleteState = Pages.Schedules.Model.NotAsked_
            }
      }
    , Cmd.batch
        [ getCurrentUser model
        , if Util.checkScheduleAllowlist org repo model.velaScheduleAllowlist then
            getSchedule model org repo id

          else
            Cmd.none
        ]
    )


{-| loadAddSharedSecretPage : takes model engine org and team and loads the page for adding secrets
-}
loadAddSharedSecretPage : Model -> Engine -> Org -> Team -> ( Model, Cmd Msg )
loadAddSharedSecretPage model engine org team =
    -- Fetch secrets from Api
    let
        secretsModel =
            Pages.Secrets.Update.reinitializeSecretAdd model.secretsModel
    in
    ( { model
        | page = Pages.AddSharedSecret engine org team
        , secretsModel =
            { secretsModel
                | org = org
                , team = team
                , engine = engine
                , type_ = Vela.SharedSecret
                , form = secretsModel.form
            }
      }
    , getCurrentUser model
    )


{-| loadUpdateOrgSecretPage : takes model org and name and loads the page for updating a repo secret
-}
loadUpdateOrgSecretPage : Model -> Engine -> Org -> Name -> ( Model, Cmd Msg )
loadUpdateOrgSecretPage model engine org name =
    -- Fetch secrets from Api
    let
        secretsModel =
            model.secretsModel
    in
    ( { model
        | page = Pages.OrgSecret engine org name
        , secretsModel =
            { secretsModel
                | org = org
                , engine = engine
                , type_ = Vela.OrgSecret
                , deleteState = Pages.Secrets.Model.NotAsked_
            }
      }
    , Cmd.batch
        [ getCurrentUser model
        , getSecret model engine "org" org "*" name
        ]
    )


{-| loadUpdateRepoSecretPage : takes model org, repo and name and loads the page for updating a repo secret
-}
loadUpdateRepoSecretPage : Model -> Engine -> Org -> Repo -> Name -> ( Model, Cmd Msg )
loadUpdateRepoSecretPage model engine org repo name =
    -- Fetch secrets from Api
    let
        secretsModel =
            model.secretsModel
    in
    ( { model
        | page = Pages.RepoSecret engine org repo name
        , secretsModel =
            { secretsModel
                | org = org
                , repo = repo
                , engine = engine
                , type_ = Vela.RepoSecret
                , deleteState = Pages.Secrets.Model.NotAsked_
            }
      }
    , Cmd.batch
        [ getCurrentUser model
        , getSecret model engine "repo" org repo name
        ]
    )


{-| loadUpdateSharedSecretPage : takes model org, team and name and loads the page for updating a shared secret
-}
loadUpdateSharedSecretPage : Model -> Engine -> Org -> Team -> Name -> ( Model, Cmd Msg )
loadUpdateSharedSecretPage model engine org team name =
    -- Fetch secrets from Api
    let
        secretsModel =
            model.secretsModel
    in
    ( { model
        | page = Pages.SharedSecret engine org team name
        , secretsModel =
            { secretsModel
                | org = org
                , team = team
                , engine = engine
                , type_ = Vela.SharedSecret
                , deleteState = Pages.Secrets.Model.NotAsked_
            }
      }
    , Cmd.batch
        [ getCurrentUser model
        , getSecret model engine "shared" org team name
        ]
    )


{-| loadBuildPage : takes model org, repo, and build number and loads the appropriate build.
-}
loadBuildPage : Model -> Org -> Repo -> BuildNumber -> FocusFragment -> ( Model, Cmd Msg )
loadBuildPage model org repo buildNumber lineFocus =
    let
        -- get resource transition information
        sameBuild =
            isSameBuild ( org, repo, buildNumber ) model.page

        sameResource =
            case model.page of
                Pages.Build _ _ _ _ ->
                    True

                _ ->
                    False

        -- if build has changed, set build fields in the model
        m =
            if not sameBuild then
                setBuild org repo buildNumber sameResource model

            else
                model

        rm =
            m.repo
    in
    -- load page depending on build change
    ( { m
        | page = Pages.Build org repo buildNumber lineFocus

        -- set repo fields
        , repo =
            rm
                -- update steps using line focus
                |> updateBuildSteps
                    (RemoteData.unwrap Loading
                        (\steps_ ->
                            RemoteData.succeed <| focusAndClear steps_ lineFocus
                        )
                        rm.build.steps.steps
                    )
                -- update line focus in the model
                |> updateBuildStepsFocusFragment (Maybe.map (\l -> "#" ++ l) lineFocus)
                -- reset following service
                |> updateBuildServicesFollowing 0
      }
      -- do not load resources if transition is auto refresh, line focus, etc
    , if sameBuild && sameResource then
        Cmd.none

      else
        Cmd.batch <|
            [ getBuilds model org repo Nothing Nothing Nothing
            , getBuild model org repo buildNumber
            , getAllBuildSteps model org repo buildNumber lineFocus sameBuild
            , getBuildGraph model org repo buildNumber
            ]
    )


{-| loadBuildServicesPage : takes model org, repo, and build number and loads the appropriate build services.
-}
loadBuildServicesPage : Model -> Org -> Repo -> BuildNumber -> FocusFragment -> ( Model, Cmd Msg )
loadBuildServicesPage model org repo buildNumber lineFocus =
    let
        -- get resource transition information
        sameBuild =
            isSameBuild ( org, repo, buildNumber ) model.page

        sameResource =
            case model.page of
                Pages.BuildServices _ _ _ _ ->
                    True

                _ ->
                    False

        -- if build has changed, set build fields in the model
        m =
            if not sameBuild then
                setBuild org repo buildNumber sameResource model

            else
                model

        rm =
            m.repo
    in
    ( { m
        | page = Pages.BuildServices org repo buildNumber lineFocus

        -- set repo fields
        , repo =
            rm
                -- update services using line focus
                |> updateBuildServices
                    (RemoteData.unwrap Loading
                        (\services ->
                            RemoteData.succeed <| focusAndClear services lineFocus
                        )
                        rm.build.services.services
                    )
                -- update line focus in the model
                |> updateBuildServicesFocusFragment (Maybe.map (\l -> "#" ++ l) lineFocus)
                -- reset following step
                |> updateBuildStepsFollowing 0
      }
      -- do not load resources if transition is auto refresh, line focus, etc
    , if sameBuild && sameResource then
        Cmd.none

      else
        Cmd.batch <|
            [ getBuilds model org repo Nothing Nothing Nothing
            , getBuild model org repo buildNumber
            , getAllBuildServices model org repo buildNumber lineFocus sameBuild
            ]
    )


{-| loadBuildPipelinePage : takes model org, repo, and ref and loads the appropriate pipeline configuration resources.
-}
loadBuildPipelinePage : Model -> Org -> Repo -> BuildNumber -> Maybe ExpandTemplatesQuery -> Maybe Fragment -> ( Model, Cmd Msg )
loadBuildPipelinePage model org repo buildNumber expand lineFocus =
    let
        -- get resource transition information
        sameBuild =
            isSameBuild ( org, repo, buildNumber ) model.page

        sameResource =
            case model.page of
                Pages.BuildPipeline _ _ _ _ _ ->
                    True

                _ ->
                    False

        -- if build has changed, set build fields in the model
        m =
            if not sameBuild then
                setBuild org repo buildNumber sameResource model

            else
                model

        -- set pipeline fetch api call based on ?expand= query
        getPipeline =
            case expand of
                Just e ->
                    if e == "true" then
                        expandPipelineConfig

                    else
                        getPipelineConfig

                Nothing ->
                    getPipelineConfig

        -- parse line range from line focus
        parsed =
            parseFocusFragment lineFocus

        pipeline =
            model.pipeline
    in
    ( { m
        | page = Pages.BuildPipeline org repo buildNumber expand lineFocus
        , pipeline =
            pipeline
                |> updateBuildPipelineConfig
                    (if sameBuild then
                        case pipeline.config of
                            ( Success _, _ ) ->
                                pipeline.config

                            _ ->
                                ( Loading, "" )

                     else
                        ( Loading, "" )
                    )
                |> updateBuildPipelineExpand expand
                |> updateBuildPipelineLineFocus ( parsed.lineA, parsed.lineB )
                |> updateBuildPipelineFocusFragment (Maybe.map (\l -> "#" ++ l) lineFocus)

        -- reset templates if build has changed
        , templates =
            if sameBuild then
                model.templates

            else
                { data = Loading, error = "", show = True }
      }
    , Cmd.batch <|
        -- do not load resources if transition is auto refresh, line focus, etc
        if sameBuild && sameResource then
            []

        else if sameBuild then
            -- same build, most likely a tab switch
            case model.repo.build.build of
                Success build ->
                    -- build exists, chained request not needed
                    [ getBuilds model org repo Nothing Nothing Nothing
                    , getBuild model org repo buildNumber
                    , getPipeline model org repo build.commit lineFocus False
                    , getPipelineTemplates model org repo build.commit lineFocus False
                    ]

                _ ->
                    -- no build present, use chained request
                    [ getBuilds model org repo Nothing Nothing Nothing
                    , getBuildAndPipeline model org repo buildNumber expand
                    ]

        else
            -- different build, use chained request
            [ getBuilds model org repo Nothing Nothing Nothing
            , getBuildAndPipeline model org repo buildNumber expand
            ]
    )


<<<<<<< HEAD
{-| loadBuildGraphPage : takes model org, repo, and build number and loads the appropriate build graph resources.
-}
loadBuildGraphPage : Model -> Org -> Repo -> BuildNumber -> ( Model, Cmd Msg )
loadBuildGraphPage model org repo buildNumber =
    let
        -- get resource transition information
        sameBuild =
            isSameBuild ( org, repo, buildNumber ) model.page

        sameResource =
            case model.page of
                Pages.BuildGraph _ _ _ ->
                    True

                _ ->
                    False

        -- if build has changed, set build fields in the model
        m =
            if not sameBuild then
                setBuild org repo buildNumber sameResource model

            else
                model
    in
    ( { m
        | page = Pages.BuildGraph org repo buildNumber
      }
      -- do not load resources if transition is auto refresh, line focus, etc
    , if sameBuild && sameResource then
        Cmd.none
        -- tab switch

      else if sameBuild && not sameResource then
        Cmd.batch
            [ -- TODO: optimize this
              -- only render when the graph actually changed
              -- detect if graph is already rendered
              case m.repo.build.graph of
                Success g ->
                    Interop.renderBuildGraph <| Encode.string <| Visualization.BuildGraph.toDOT model g

                _ ->
                    getBuildGraph model org repo buildNumber
            ]

      else
        Cmd.batch
            [ getBuilds model org repo Nothing Nothing Nothing
            , getBuild model org repo buildNumber
            , getBuildGraph model org repo buildNumber
            ]
    )


{-| loadPipelinePage : takes model org, repo, and ref and loads the appropriate pipeline configuration resources.
-}
loadPipelinePage : Model -> Org -> Repo -> Maybe RefQuery -> Maybe ExpandTemplatesQuery -> Maybe Fragment -> ( Model, Cmd Msg )
loadPipelinePage model org repo ref expand lineFocus =
    let
        -- get resource transition information
        sameRef =
            isSamePipelineRef ( org, repo, Maybe.withDefault "" ref ) model.page pipeline

        -- get or expand the pipeline depending on expand query parameter
        getPipeline =
            case expand of
                Just e ->
                    if e == "true" then
                        expandPipelineConfig

                    else
                        getPipelineConfig

                Nothing ->
                    getPipelineConfig

        parsed =
            parseFocusFragment lineFocus

        pipeline =
            model.pipeline
    in
    -- load page depending on ref change
    ( { model
        | page = Pages.Pipeline org repo ref expand lineFocus

        -- set pipeline fields
        , pipeline =
            pipeline
                |> updateBuildPipelineConfig
                    (if sameRef then
                        case pipeline.config of
                            ( Success _, _ ) ->
                                pipeline.config

                            _ ->
                                ( Loading, "" )

                     else
                        ( Loading, "" )
                    )
                |> updateBuildPipelineOrgRepo org repo
                |> updateBuildPipelineBuildNumber Nothing
                |> updateBuildPipelineRef ref
                |> updateBuildPipelineExpand expand
                |> updateBuildPipelineLineFocus ( parsed.lineA, parsed.lineB )
                |> updateBuildPipelineFocusFragment (Maybe.map (\l -> "#" ++ l) lineFocus)
        , templates =
            if sameRef then
                model.templates

            else
                { data = Loading, error = "", show = True }
      }
    , Cmd.batch
        [ getPipeline model org repo ref lineFocus False
        , getPipelineTemplates model org repo ref lineFocus False
        ]
    )


=======
>>>>>>> 7c002e74
{-| isSameBuild : takes build identifier and current page and returns true if the build has not changed
-}
isSameBuild : RepoResourceIdentifier -> Page -> Bool
isSameBuild id currentPage =
    case currentPage of
        Pages.Build o r b _ ->
            not <| resourceChanged id ( o, r, b )

        Pages.BuildServices o r b _ ->
            not <| resourceChanged id ( o, r, b )

        Pages.BuildPipeline o r b _ _ ->
            not <| resourceChanged id ( o, r, b )

        Pages.BuildGraph o r b ->
            not <| resourceChanged id ( o, r, b )

        _ ->
            False


<<<<<<< HEAD
{-| isSamePipelineRef : takes pipeline ref identifier and current page and returns true if the pipeline ref has not changed
-}
isSamePipelineRef : RepoResourceIdentifier -> Page -> PipelineModel -> Bool
isSamePipelineRef id currentPage pipeline =
    case currentPage of
        Pages.Pipeline o r rf _ _ ->
            not <| resourceChanged id ( o, r, Maybe.withDefault "" rf )

        Pages.Build o r _ _ ->
            not <| resourceChanged id ( o, r, Maybe.withDefault "" pipeline.ref )

        Pages.BuildServices o r _ _ ->
            not <| resourceChanged id ( o, r, Maybe.withDefault "" pipeline.ref )

        Pages.BuildPipeline o r _ rf _ _ ->
            not <| resourceChanged id ( o, r, Maybe.withDefault "" rf )

        Pages.BuildGraph o r _ ->
            not <| resourceChanged id ( o, r, Maybe.withDefault "" pipeline.ref )

        _ ->
            False


=======
>>>>>>> 7c002e74
{-| setBuild : takes new build information and sets the appropriate model state
-}
setBuild : Org -> Repo -> BuildNumber -> Bool -> Model -> Model
setBuild org repo buildNumber soft model =
    let
        rm =
            model.repo

        pipeline =
            model.pipeline
    in
    { model
        | pipeline =
            { pipeline
                | focusFragment = Nothing
                , config = ( NotAsked, "" )
                , expand = Nothing
                , expanding = False
                , expanded = False
            }
        , templates = { data = NotAsked, error = "", show = True }
        , repo =
            rm
                |> updateBuild
                    (if soft then
                        model.repo.build.build

                     else
                        Loading
                    )
                |> updateOrgRepo org repo
                |> updateBuildNumber buildNumber
                |> updateBuildSteps NotAsked
                |> updateBuildStepsFollowing 0
                |> updateBuildStepsLogs []
                |> updateBuildStepsFocusFragment Nothing
                |> updateBuildServices NotAsked
                |> updateBuildServicesFollowing 0
                |> updateBuildServicesLogs []
                |> updateBuildServicesFocusFragment Nothing
                |> updateBuildGraph NotAsked
    }


{-| repoEnabledError : takes model repo and error and updates the source repos within the model

    repoEnabledError : consumes 409 conflicts that result from the repo already being enabled

-}
repoEnabledError : WebData SourceRepositories -> Repository -> Http.Detailed.Error String -> ( WebData SourceRepositories, Cmd Msg )
repoEnabledError sourceRepos repo error =
    let
        ( enabled, action ) =
            case error of
                Http.Detailed.BadStatus metadata _ ->
                    case metadata.statusCode of
                        409 ->
                            ( RemoteData.succeed True, Cmd.none )

                        _ ->
                            ( toFailure error, addError error )

                _ ->
                    ( toFailure error, addError error )
    in
    ( enableUpdate repo enabled sourceRepos
    , action
    )


{-| buildEnableRepositoryPayload : builds the payload for adding a repository via the api
-}
buildEnableRepositoryPayload : Repository -> EnableRepositoryPayload
buildEnableRepositoryPayload repo =
    { defaultEnableRepositoryPayload
        | org = repo.org
        , name = repo.name
        , full_name = repo.org ++ "/" ++ repo.name
        , link = repo.link
        , clone = repo.clone
    }


{-| addError : takes a detailed http error and produces a Cmd Msg that invokes an action in the Errors module
-}
addError : Http.Detailed.Error String -> Cmd Msg
addError error =
    Errors.addError error HandleError


{-| logIds : extracts Ids from list of logs and returns List Int
-}
logIds : Logs -> List Int
logIds logs =
    List.map (\log -> log.id) <| Util.successful logs


{-| updateStepLogs : takes model and incoming log and updates the list of step logs if necessary
-}
updateStepLogs : Model -> Log -> Model
updateStepLogs model incomingLog =
    let
        rm =
            model.repo

        build =
            rm.build

        logs =
            build.steps.logs

        logExists =
            List.member incomingLog.id <| logIds logs
    in
    if logExists then
        { model | repo = updateBuildStepsLogs (updateLog incomingLog logs model.velaLogBytesLimit) rm }

    else if incomingLog.id /= 0 then
        { model | repo = updateBuildStepsLogs (addLog incomingLog logs model.velaLogBytesLimit) rm }

    else
        model


{-| updateServiceLogs : takes model and incoming log and updates the list of service logs if necessary
-}
updateServiceLogs : Model -> Log -> Model
updateServiceLogs model incomingLog =
    let
        rm =
            model.repo

        build =
            rm.build

        logs =
            build.services.logs

        logExists =
            List.member incomingLog.id <| logIds logs
    in
    if logExists then
        { model | repo = updateBuildServicesLogs (updateLog incomingLog logs model.velaLogBytesLimit) rm }

    else if incomingLog.id /= 0 then
        { model | repo = updateBuildServicesLogs (addLog incomingLog logs model.velaLogBytesLimit) rm }

    else
        model


receiveSecrets : Model -> Result (Http.Detailed.Error String) ( Http.Metadata, Secrets ) -> SecretType -> ( Model, Cmd Msg )
receiveSecrets model response type_ =
    let
        secretsModel =
            model.secretsModel

        currentSecrets =
            case type_ of
                Vela.RepoSecret ->
                    secretsModel.repoSecrets

                Vela.OrgSecret ->
                    secretsModel.orgSecrets

                Vela.SharedSecret ->
                    secretsModel.sharedSecrets
    in
    case response of
        Ok ( meta, secrets ) ->
            let
                mergedSecrets =
                    RemoteData.succeed <|
                        List.reverse <|
                            List.sortBy .id <|
                                case currentSecrets of
                                    Success s ->
                                        Util.mergeListsById s secrets

                                    _ ->
                                        secrets

                pager =
                    Pagination.get meta.headers

                sm =
                    case type_ of
                        Vela.RepoSecret ->
                            { secretsModel
                                | repoSecrets = mergedSecrets
                                , repoSecretsPager = pager
                            }

                        Vela.OrgSecret ->
                            { secretsModel
                                | orgSecrets = mergedSecrets
                                , orgSecretsPager = pager
                            }

                        Vela.SharedSecret ->
                            { secretsModel
                                | sharedSecrets = mergedSecrets
                                , sharedSecretsPager = pager
                            }
            in
            ( { model
                | secretsModel =
                    sm
              }
            , Cmd.none
            )

        Err error ->
            let
                e =
                    toFailure error

                -- only show error toasty for 500 error
                showError =
                    case error of
                        Http.Detailed.BadStatus meta _ ->
                            case meta.statusCode of
                                500 ->
                                    addError error

                                _ ->
                                    Cmd.none

                        _ ->
                            Cmd.none

                sm =
                    case type_ of
                        Vela.RepoSecret ->
                            { secretsModel | repoSecrets = e }

                        Vela.OrgSecret ->
                            { secretsModel | orgSecrets = e }

                        Vela.SharedSecret ->
                            { secretsModel | sharedSecrets = e }
            in
            ( { model | secretsModel = sm }, showError )


{-| homeMsgs : prepares the input record required for the Home page to route Msgs back to Main.elm
-}
homeMsgs : Pages.Home.Msgs Msg
homeMsgs =
    Pages.Home.Msgs ToggleFavorite SearchFavorites


{-| navMsgs : prepares the input record required for the nav component to route Msgs back to Main.elm
-}
navMsgs : Nav.Msgs Msg
navMsgs =
    Nav.Msgs FetchSourceRepositories ToggleFavorite RefreshSettings RefreshHooks RefreshSecrets RestartBuild CancelBuild


{-| sourceReposMsgs : prepares the input record required for the SourceRepos page to route Msgs back to Main.elm
-}
sourceReposMsgs : Pages.SourceRepos.Msgs Msg
sourceReposMsgs =
    Pages.SourceRepos.Msgs SearchSourceRepos EnableRepo EnableRepos ToggleFavorite


{-| repoSettingsMsgs : prepares the input record required for the Settings page to route Msgs back to Main.elm
-}
repoSettingsMsgs : Pages.RepoSettings.Msgs Msg
repoSettingsMsgs =
    Pages.RepoSettings.Msgs UpdateRepoEvent UpdateRepoAccess UpdateRepoLimit ChangeRepoLimit UpdateRepoTimeout ChangeRepoTimeout UpdateRepoCounter ChangeRepoCounter DisableRepo EnableRepo Copy ChownRepo RepairRepo UpdateRepoPipelineType


{-| buildMsgs : prepares the input record required for the Build pages to route Msgs back to Main.elm
-}
buildMsgs : Pages.Build.Model.Msgs Msg
buildMsgs =
    { collapseAllSteps = CollapseAllSteps
    , expandAllSteps = ExpandAllSteps
    , expandStep = ExpandStep
    , collapseAllServices = CollapseAllServices
    , expandAllServices = ExpandAllServices
    , expandService = ExpandService
    , restartBuild = RestartBuild
    , cancelBuild = CancelBuild
    , toggle = ShowHideBuildMenu
    , logsMsgs =
        { focusLine = PushUrl
        , download = DownloadFile "text" Util.base64Decode
        , focusOn = FocusOn
        , followStep = FollowStep
        , followService = FollowService
        }
    }


{-| pipelineMsgs : prepares the input record required for the Pipeline pages to route Msgs back to Main.elm
-}
pipelineMsgs : Pages.Pipeline.Model.Msgs Msg
pipelineMsgs =
    { get = GetPipelineConfig
    , expand = ExpandPipelineConfig
    , focusLineNumber = FocusPipelineConfigLineNumber
    , showHideTemplates = ShowHideTemplates
    , download = DownloadFile "text" identity
    }


initSecretsModel : Pages.Secrets.Model.Model Msg
initSecretsModel =
    Pages.Secrets.Update.init Copy SecretResponse RepoSecretsResponse OrgSecretsResponse SharedSecretsResponse AddSecretResponse UpdateSecretResponse DeleteSecretResponse


initSchedulesModel : Pages.Schedules.Model.Model Msg
initSchedulesModel =
    Pages.Schedules.Update.init ScheduleResponse AddScheduleResponse UpdateScheduleResponse DeleteScheduleResponse


initDeploymentsModel : Pages.Deployments.Model.Model Msg
initDeploymentsModel =
    Pages.Deployments.Update.init AddDeploymentResponse



-- API HELPERS


{-| getToken attempts to retrieve a new access token
-}
getToken : Model -> Cmd Msg
getToken model =
    Api.try TokenResponse <| Api.getToken model


getLogout : Model -> Cmd Msg
getLogout model =
    Api.try LogoutResponse <| Api.getLogout model


getCurrentUser : Model -> Cmd Msg
getCurrentUser model =
    case model.user of
        NotAsked ->
            Api.try CurrentUserResponse <| Api.getCurrentUser model

        _ ->
            Cmd.none


getHooks : Model -> Org -> Repo -> Maybe Pagination.Page -> Maybe Pagination.PerPage -> Cmd Msg
getHooks model org repo maybePage maybePerPage =
    Api.try HooksResponse <| Api.getHooks model maybePage maybePerPage org repo


redeliverHook : Model -> Org -> Repo -> HookNumber -> Cmd Msg
redeliverHook model org repo hookNumber =
    Api.try (RedeliverHookResponse org repo hookNumber) <| Api.redeliverHook model org repo hookNumber


getRepo : Model -> Org -> Repo -> Cmd Msg
getRepo model org repo =
    Api.try RepoResponse <| Api.getRepo model org repo


getOrgRepos : Model -> Org -> Maybe Pagination.Page -> Maybe Pagination.PerPage -> Cmd Msg
getOrgRepos model org maybePage maybePerPage =
    Api.try OrgRepositoriesResponse <| Api.getOrgRepositories model maybePage maybePerPage org


getOrgBuilds : Model -> Org -> Maybe Pagination.Page -> Maybe Pagination.PerPage -> Maybe Event -> Cmd Msg
getOrgBuilds model org maybePage maybePerPage maybeEvent =
    Api.try (OrgBuildsResponse org) <| Api.getOrgBuilds model maybePage maybePerPage maybeEvent org


getBuilds : Model -> Org -> Repo -> Maybe Pagination.Page -> Maybe Pagination.PerPage -> Maybe Event -> Cmd Msg
getBuilds model org repo maybePage maybePerPage maybeEvent =
    Api.try (BuildsResponse org repo) <| Api.getBuilds model maybePage maybePerPage maybeEvent org repo


getSchedules : Model -> Org -> Repo -> Maybe Pagination.Page -> Maybe Pagination.PerPage -> Cmd Msg
getSchedules model org repo maybePage maybePerPage =
    Api.try (SchedulesResponse org repo) <| Api.getSchedules model maybePage maybePerPage org repo


getBuild : Model -> Org -> Repo -> BuildNumber -> Cmd Msg
getBuild model org repo buildNumber =
    Api.try (BuildResponse org repo) <| Api.getBuild model org repo buildNumber


getBuildAndPipeline : Model -> Org -> Repo -> BuildNumber -> Maybe ExpandTemplatesQuery -> Cmd Msg
getBuildAndPipeline model org repo buildNumber expand =
    Api.try (BuildAndPipelineResponse org repo expand) <| Api.getBuild model org repo buildNumber


getDeployment : Model -> Org -> Repo -> DeploymentId -> Cmd Msg
getDeployment model org repo deploymentNumber =
    Api.try DeploymentResponse <| Api.getDeployment model org repo <| Just deploymentNumber


getDeployments : Model -> Org -> Repo -> Maybe Pagination.Page -> Maybe Pagination.PerPage -> Cmd Msg
getDeployments model org repo maybePage maybePerPage =
    Api.try (DeploymentsResponse org repo) <| Api.getDeployments model maybePage maybePerPage org repo


getAllBuildSteps : Model -> Org -> Repo -> BuildNumber -> FocusFragment -> Bool -> Cmd Msg
getAllBuildSteps model org repo buildNumber logFocus refresh =
    Api.tryAll (StepsResponse org repo buildNumber logFocus refresh) <| Api.getAllSteps model org repo buildNumber


getBuildStepLogs : Model -> Org -> Repo -> BuildNumber -> StepNumber -> FocusFragment -> Bool -> Cmd Msg
getBuildStepLogs model org repo buildNumber stepNumber logFocus refresh =
    Api.try (StepLogResponse stepNumber logFocus refresh) <| Api.getStepLogs model org repo buildNumber stepNumber


getBuildStepsLogs : Model -> Org -> Repo -> BuildNumber -> Steps -> FocusFragment -> Bool -> Cmd Msg
getBuildStepsLogs model org repo buildNumber steps logFocus refresh =
    Cmd.batch <|
        List.map
            (\step ->
                if step.viewing then
                    getBuildStepLogs model org repo buildNumber (String.fromInt step.number) logFocus refresh

                else
                    Cmd.none
            )
            steps


getAllBuildServices : Model -> Org -> Repo -> BuildNumber -> FocusFragment -> Bool -> Cmd Msg
getAllBuildServices model org repo buildNumber logFocus refresh =
    Api.tryAll (ServicesResponse org repo buildNumber logFocus refresh) <| Api.getAllServices model org repo buildNumber


getBuildServiceLogs : Model -> Org -> Repo -> BuildNumber -> ServiceNumber -> FocusFragment -> Bool -> Cmd Msg
getBuildServiceLogs model org repo buildNumber serviceNumber logFocus refresh =
    Api.try (ServiceLogResponse serviceNumber logFocus refresh) <| Api.getServiceLogs model org repo buildNumber serviceNumber


getBuildServicesLogs : Model -> Org -> Repo -> BuildNumber -> Services -> FocusFragment -> Bool -> Cmd Msg
getBuildServicesLogs model org repo buildNumber services logFocus refresh =
    Cmd.batch <|
        List.map
            (\service ->
                if service.viewing then
                    getBuildServiceLogs model org repo buildNumber (String.fromInt service.number) logFocus refresh

                else
                    Cmd.none
            )
            services


restartBuild : Model -> Org -> Repo -> BuildNumber -> Cmd Msg
restartBuild model org repo buildNumber =
    Api.try (RestartedBuildResponse org repo buildNumber) <| Api.restartBuild model org repo buildNumber


cancelBuild : Model -> Org -> Repo -> BuildNumber -> Cmd Msg
cancelBuild model org repo buildNumber =
    Api.try (CancelBuildResponse org repo buildNumber) <| Api.cancelBuild model org repo buildNumber


getBuildGraph : Model -> Org -> Repo -> BuildNumber -> Cmd Msg
getBuildGraph model org repo buildNumber =
    Api.try (BuildGraphResponse org repo) <| Api.getBuildGraph model org repo buildNumber


getRepoSecrets :
    Model
    -> Maybe Pagination.Page
    -> Maybe Pagination.PerPage
    -> Engine
    -> Org
    -> Repo
    -> Cmd Msg
getRepoSecrets model maybePage maybePerPage engine org repo =
    Api.try RepoSecretsResponse <| Api.getSecrets model maybePage maybePerPage engine "repo" org repo


getAllRepoSecrets :
    Model
    -> Engine
    -> Org
    -> Repo
    -> Cmd Msg
getAllRepoSecrets model engine org repo =
    Api.tryAll RepoSecretsResponse <| Api.getAllSecrets model engine "repo" org repo


getOrgSecrets :
    Model
    -> Maybe Pagination.Page
    -> Maybe Pagination.PerPage
    -> Engine
    -> Org
    -> Cmd Msg
getOrgSecrets model maybePage maybePerPage engine org =
    Api.try OrgSecretsResponse <| Api.getSecrets model maybePage maybePerPage engine "org" org "*"


getAllOrgSecrets :
    Model
    -> Engine
    -> Org
    -> Cmd Msg
getAllOrgSecrets model engine org =
    Api.tryAll OrgSecretsResponse <| Api.getAllSecrets model engine "org" org "*"


getSharedSecrets :
    Model
    -> Maybe Pagination.Page
    -> Maybe Pagination.PerPage
    -> Engine
    -> Org
    -> Team
    -> Cmd Msg
getSharedSecrets model maybePage maybePerPage engine org team =
    Api.try SharedSecretsResponse <| Api.getSecrets model maybePage maybePerPage engine "shared" org team


getSecret : Model -> Engine -> Type -> Org -> Key -> Name -> Cmd Msg
getSecret model engine type_ org key name =
    Api.try SecretResponse <| Api.getSecret model engine type_ org key name


getSchedule : Model -> Org -> Repo -> ScheduleName -> Cmd Msg
getSchedule model org repo id =
    Api.try ScheduleResponse <| Api.getSchedule model org repo id


{-| getPipelineConfig : takes model, org, repo and ref and fetches a pipeline configuration from the API.
-}
getPipelineConfig : Model -> Org -> Repo -> Ref -> FocusFragment -> Bool -> Cmd Msg
getPipelineConfig model org repo ref lineFocus refresh =
    Api.try (GetPipelineConfigResponse lineFocus refresh) <| Api.getPipelineConfig model org repo ref


{-| expandPipelineConfig : takes model, org, repo and ref and expands a pipeline configuration via the API.
-}
expandPipelineConfig : Model -> Org -> Repo -> Ref -> FocusFragment -> Bool -> Cmd Msg
expandPipelineConfig model org repo ref lineFocus refresh =
    Api.tryString (ExpandPipelineConfigResponse lineFocus refresh) <| Api.expandPipelineConfig model org repo ref


{-| getPipelineTemplates : takes model, org, repo and ref and fetches templates used in a pipeline configuration from the API.
-}
getPipelineTemplates : Model -> Org -> Repo -> Ref -> FocusFragment -> Bool -> Cmd Msg
getPipelineTemplates model org repo ref lineFocus refresh =
    Api.try (GetPipelineTemplatesResponse lineFocus refresh) <| Api.getPipelineTemplates model org repo ref



-- MAIN


main : Program Flags Model Msg
main =
    Browser.application
        { init = init
        , view = view
        , update = update
        , subscriptions = subscriptions
        , onUrlRequest = ClickedLink
        , onUrlChange = Routes.match >> NewRoute
        }<|MERGE_RESOLUTION|>--- conflicted
+++ resolved
@@ -128,11 +128,7 @@
     exposing
         ( AuthParams
         , Build
-<<<<<<< HEAD
-        , BuildGraph
-=======
         , BuildModel
->>>>>>> 7c002e74
         , BuildNumber
         , Builds
         , CurrentUser
@@ -458,11 +454,7 @@
     | HooksResponse (Result (Http.Detailed.Error String) ( Http.Metadata, Hooks ))
     | RedeliverHookResponse Org Repo HookNumber (Result (Http.Detailed.Error String) ( Http.Metadata, String ))
     | BuildResponse Org Repo (Result (Http.Detailed.Error String) ( Http.Metadata, Build ))
-<<<<<<< HEAD
-    | BuildGraphResponse Org Repo (Result (Http.Detailed.Error String) ( Http.Metadata, BuildGraph ))
-=======
     | BuildAndPipelineResponse Org Repo (Maybe ExpandTemplatesQuery) (Result (Http.Detailed.Error String) ( Http.Metadata, Build ))
->>>>>>> 7c002e74
     | DeploymentResponse (Result (Http.Detailed.Error String) ( Http.Metadata, Deployment ))
     | StepsResponse Org Repo BuildNumber FocusFragment Bool (Result (Http.Detailed.Error String) ( Http.Metadata, Steps ))
     | StepLogResponse StepNumber FocusFragment Bool (Result (Http.Detailed.Error String) ( Http.Metadata, Log ))
@@ -1651,31 +1643,6 @@
                 Err error ->
                     ( { model | repo = updateBuild (toFailure error) rm }, addError error )
 
-<<<<<<< HEAD
-        BuildGraphResponse _ _ response ->
-            case response of
-                Ok ( _, graph ) ->
-                    case model.page of
-                        Pages.BuildGraph _ _ _ ->
-                            let
-                                -- TODO: optimize this
-                                --       only render if the buildgraph has actually changed
-                                cmd =
-                                    if True then
-                                        -- for now, the build graph always renders when receiving graph response from the server
-                                        Interop.renderBuildGraph <| Encode.string <| Visualization.BuildGraph.toDOT model graph
-
-                                    else
-                                        Cmd.none
-                            in
-                            ( { model | repo = rm |> updateBuildGraph (RemoteData.succeed graph) }, cmd )
-
-                        _ ->
-                            ( model, Cmd.none )
-
-                Err error ->
-                    ( { model | repo = updateBuildGraph (toFailure error) rm }, addError error )
-=======
         BuildAndPipelineResponse org repo expand response ->
             case response of
                 Ok ( _, build ) ->
@@ -1709,7 +1676,6 @@
 
                 Err error ->
                     ( { model | repo = updateBuild (toFailure error) rm }, addError error )
->>>>>>> 7c002e74
 
         DeploymentResponse response ->
             case response of
@@ -2947,27 +2913,6 @@
                     buildNumber
             )
 
-<<<<<<< HEAD
-        Pages.BuildGraph org repo buildNumber ->
-            ( "Pipeline " ++ String.join "/" [ org, repo ]
-            , Pages.Build.View.viewBuildGraph
-                model
-                buildMsgs
-                org
-                repo
-                buildNumber
-            )
-
-        Pages.Pipeline org repo ref _ _ ->
-            ( "Pipeline " ++ String.join "/" [ org, repo ]
-            , Pages.Pipeline.View.viewPipeline
-                model
-                pipelineMsgs
-                ref
-            )
-
-=======
->>>>>>> 7c002e74
         Pages.Settings ->
             ( "Settings"
             , Pages.Settings.view model.session model.time (Pages.Settings.Msgs Copy)
@@ -3274,16 +3219,8 @@
         ( Routes.Schedules org repo maybePage maybePerPage, Authenticated _ ) ->
             loadRepoSchedulesPage model org repo maybePage maybePerPage
 
-<<<<<<< HEAD
-        ( Routes.BuildGraph org repo buildNumber, Authenticated _ ) ->
-            loadBuildGraphPage model org repo buildNumber
-
-        ( Routes.Pipeline org repo ref expand lineFocus, Authenticated _ ) ->
-            loadPipelinePage model org repo ref expand lineFocus
-=======
         ( Routes.Schedule org repo id, Authenticated _ ) ->
             loadEditSchedulePage model org repo id
->>>>>>> 7c002e74
 
         ( Routes.Settings, Authenticated _ ) ->
             ( { model | page = Pages.Settings, showIdentity = False }, Cmd.none )
@@ -4312,131 +4249,6 @@
     )
 
 
-<<<<<<< HEAD
-{-| loadBuildGraphPage : takes model org, repo, and build number and loads the appropriate build graph resources.
--}
-loadBuildGraphPage : Model -> Org -> Repo -> BuildNumber -> ( Model, Cmd Msg )
-loadBuildGraphPage model org repo buildNumber =
-    let
-        -- get resource transition information
-        sameBuild =
-            isSameBuild ( org, repo, buildNumber ) model.page
-
-        sameResource =
-            case model.page of
-                Pages.BuildGraph _ _ _ ->
-                    True
-
-                _ ->
-                    False
-
-        -- if build has changed, set build fields in the model
-        m =
-            if not sameBuild then
-                setBuild org repo buildNumber sameResource model
-
-            else
-                model
-    in
-    ( { m
-        | page = Pages.BuildGraph org repo buildNumber
-      }
-      -- do not load resources if transition is auto refresh, line focus, etc
-    , if sameBuild && sameResource then
-        Cmd.none
-        -- tab switch
-
-      else if sameBuild && not sameResource then
-        Cmd.batch
-            [ -- TODO: optimize this
-              -- only render when the graph actually changed
-              -- detect if graph is already rendered
-              case m.repo.build.graph of
-                Success g ->
-                    Interop.renderBuildGraph <| Encode.string <| Visualization.BuildGraph.toDOT model g
-
-                _ ->
-                    getBuildGraph model org repo buildNumber
-            ]
-
-      else
-        Cmd.batch
-            [ getBuilds model org repo Nothing Nothing Nothing
-            , getBuild model org repo buildNumber
-            , getBuildGraph model org repo buildNumber
-            ]
-    )
-
-
-{-| loadPipelinePage : takes model org, repo, and ref and loads the appropriate pipeline configuration resources.
--}
-loadPipelinePage : Model -> Org -> Repo -> Maybe RefQuery -> Maybe ExpandTemplatesQuery -> Maybe Fragment -> ( Model, Cmd Msg )
-loadPipelinePage model org repo ref expand lineFocus =
-    let
-        -- get resource transition information
-        sameRef =
-            isSamePipelineRef ( org, repo, Maybe.withDefault "" ref ) model.page pipeline
-
-        -- get or expand the pipeline depending on expand query parameter
-        getPipeline =
-            case expand of
-                Just e ->
-                    if e == "true" then
-                        expandPipelineConfig
-
-                    else
-                        getPipelineConfig
-
-                Nothing ->
-                    getPipelineConfig
-
-        parsed =
-            parseFocusFragment lineFocus
-
-        pipeline =
-            model.pipeline
-    in
-    -- load page depending on ref change
-    ( { model
-        | page = Pages.Pipeline org repo ref expand lineFocus
-
-        -- set pipeline fields
-        , pipeline =
-            pipeline
-                |> updateBuildPipelineConfig
-                    (if sameRef then
-                        case pipeline.config of
-                            ( Success _, _ ) ->
-                                pipeline.config
-
-                            _ ->
-                                ( Loading, "" )
-
-                     else
-                        ( Loading, "" )
-                    )
-                |> updateBuildPipelineOrgRepo org repo
-                |> updateBuildPipelineBuildNumber Nothing
-                |> updateBuildPipelineRef ref
-                |> updateBuildPipelineExpand expand
-                |> updateBuildPipelineLineFocus ( parsed.lineA, parsed.lineB )
-                |> updateBuildPipelineFocusFragment (Maybe.map (\l -> "#" ++ l) lineFocus)
-        , templates =
-            if sameRef then
-                model.templates
-
-            else
-                { data = Loading, error = "", show = True }
-      }
-    , Cmd.batch
-        [ getPipeline model org repo ref lineFocus False
-        , getPipelineTemplates model org repo ref lineFocus False
-        ]
-    )
-
-
-=======
->>>>>>> 7c002e74
 {-| isSameBuild : takes build identifier and current page and returns true if the build has not changed
 -}
 isSameBuild : RepoResourceIdentifier -> Page -> Bool
@@ -4458,33 +4270,6 @@
             False
 
 
-<<<<<<< HEAD
-{-| isSamePipelineRef : takes pipeline ref identifier and current page and returns true if the pipeline ref has not changed
--}
-isSamePipelineRef : RepoResourceIdentifier -> Page -> PipelineModel -> Bool
-isSamePipelineRef id currentPage pipeline =
-    case currentPage of
-        Pages.Pipeline o r rf _ _ ->
-            not <| resourceChanged id ( o, r, Maybe.withDefault "" rf )
-
-        Pages.Build o r _ _ ->
-            not <| resourceChanged id ( o, r, Maybe.withDefault "" pipeline.ref )
-
-        Pages.BuildServices o r _ _ ->
-            not <| resourceChanged id ( o, r, Maybe.withDefault "" pipeline.ref )
-
-        Pages.BuildPipeline o r _ rf _ _ ->
-            not <| resourceChanged id ( o, r, Maybe.withDefault "" rf )
-
-        Pages.BuildGraph o r _ ->
-            not <| resourceChanged id ( o, r, Maybe.withDefault "" pipeline.ref )
-
-        _ ->
-            False
-
-
-=======
->>>>>>> 7c002e74
 {-| setBuild : takes new build information and sets the appropriate model state
 -}
 setBuild : Org -> Repo -> BuildNumber -> Bool -> Model -> Model
