{--
Copyright (c) 2020 Target Brands, Inc. All rights reserved.
Use of this source code is governed by the LICENSE file in this repository.
--}


module Main exposing (main)

import Alerts exposing (Alert)
import Api
import Api.Endpoint
import Api.Pagination as Pagination
import Auth.Jwt exposing (JwtAccessToken, JwtAccessTokenClaims, extractJwtClaims)
<<<<<<< HEAD
import Auth.Session exposing (Session(..), SessionDetails, defaultSessionDetails, refreshAccessToken)
=======
import Auth.Session exposing (Session(..), SessionDetails, refreshAccessToken)
>>>>>>> 78cc89bf
import Browser exposing (Document, UrlRequest)
import Browser.Dom as Dom
import Browser.Events exposing (Visibility(..))
import Browser.Navigation as Navigation
import Dict
import Errors exposing (Error, addErrorString, detailedErrorToString, toFailure)
import Favorites exposing (toFavorite, updateFavorites)
import FeatherIcons
import File.Download as Download
import Focus exposing (ExpandTemplatesQuery, Fragment, RefQuery, focusFragmentToFocusId, lineRangeId, parseFocusFragment, resourceFocusFragment)
import Help.Commands
import Help.View
import Html
    exposing
        ( Html
        , a
        , button
        , details
        , div
        , footer
        , h1
        , header
        , input
        , label
        , li
        , main_
        , nav
        , p
        , summary
        , text
        , ul
        )
import Html.Attributes
    exposing
        ( attribute
        , checked
        , class
        , classList
        , for
        , href
        , id
        , name
        , type_
        )
import Html.Events exposing (onClick)
import Html.Lazy exposing (lazy, lazy2, lazy3, lazy4, lazy5, lazy6, lazy7)
import Http
import Http.Detailed
import Interop
import Json.Decode as Decode
import Json.Encode as Encode
import List.Extra exposing (updateIf)
import Maybe
import Nav exposing (viewNav, viewUtil)
import Pager
import Pages exposing (Page(..))
import Pages.Build.Logs
    exposing
        ( bottomTrackerFocusId
        , clickResource
        , expandActive
        , focusAndClear
        , getCurrentResource
        , isViewing
        , setAllViews
        )
import Pages.Build.Model
import Pages.Build.View
import Pages.Builds exposing (view)
import Pages.Home
import Pages.Hooks
import Pages.Pipeline.Model
import Pages.Pipeline.View
import Pages.RepoSettings exposing (enableUpdate)
import Pages.Secrets.Model
import Pages.Secrets.Update
import Pages.Secrets.View
import Pages.Settings
import Pages.SourceRepos
import RemoteData exposing (RemoteData(..), WebData)
import Routes exposing (Route(..))
import String.Extra
import SvgBuilder exposing (velaLogo)
import Task exposing (perform, succeed)
import Time
    exposing
        ( Posix
        , Zone
        , every
        , here
        , millisToPosix
        , utc
        )
import Toasty as Alerting exposing (Stack)
import Url exposing (Url)
import Url.Builder as UB exposing (QueryParameter)
import Util
import Vela
    exposing
        ( AuthParams
        , Build
        , BuildNumber
        , Builds
        , BuildsModel
        , ChownRepo
        , CurrentUser
        , EnableRepo
        , EnableRepos
        , EnableRepositoryPayload
        , Enabling(..)
        , Engine
        , Event
        , Favicon
        , Field
        , FocusFragment
        , Hooks
        , HooksModel
        , Key
        , Log
        , Logs
        , Name
        , Org
        , PipelineConfig
        , PipelineModel
        , PipelineTemplates
        , Ref
        , RepairRepo
        , Repo
        , RepoModel
        , RepoResourceIdentifier
        , RepoSearchFilters
        , Repositories
        , Repository
        , Secret
        , SecretType(..)
        , Secrets
        , Service
        , ServiceNumber
        , Services
        , SourceRepositories
        , Step
        , StepNumber
        , Steps
        , Team
        , Templates
        , Theme(..)
        , Type
        , UpdateRepositoryPayload
        , UpdateUserPayload
        , buildUpdateFavoritesPayload
        , buildUpdateRepoBoolPayload
        , buildUpdateRepoIntPayload
        , buildUpdateRepoStringPayload
        , decodeTheme
        , defaultBuilds
        , defaultEnableRepositoryPayload
        , defaultFavicon
        , defaultHooks
        , defaultPipeline
        , defaultPipelineTemplates
        , defaultRepoModel
        , defaultRepository
        , defaultStepsModel
        , encodeEnableRepository
        , encodeTheme
        , encodeUpdateRepository
        , encodeUpdateUser
        , isComplete
        , secretTypeToString
        , statusToFavicon
        , stringToTheme
        , updateBuild
        , updateBuildNumber
        , updateBuildPipelineBuildNumber
        , updateBuildPipelineConfig
        , updateBuildPipelineExpand
        , updateBuildPipelineExpanding
        , updateBuildPipelineFocusFragment
        , updateBuildPipelineLineFocus
        , updateBuildPipelineOrgRepo
        , updateBuildPipelineRef
        , updateBuildServices
        , updateBuildServicesFocusFragment
        , updateBuildServicesFollowing
        , updateBuildServicesLogs
        , updateBuildSteps
        , updateBuildStepsFocusFragment
        , updateBuildStepsFollowing
        , updateBuildStepsLogs
        , updateBuilds
        , updateBuildsEvent
        , updateBuildsModel
        , updateBuildsPage
        , updateBuildsPager
        , updateBuildsPerPage
        , updateHooks
        , updateHooksModel
        , updateHooksPage
        , updateHooksPager
        , updateHooksPerPage
        , updateOrgRepo
        , updateRepo
        , updateRepoEnabling
        , updateRepoInitialized
        , updateRepoModel
        , updateRepoTimeout
        )



-- TYPES


type alias Flags =
    { isDev : Bool
    , velaAPI : String
    , velaFeedbackURL : String
    , velaDocsURL : String
    , velaTheme : String
    , velaRedirect : String
    }


type alias Model =
    { page : Page
    , session : Session
    , user : WebData CurrentUser
    , toasties : Stack Alert
    , sourceRepos : WebData SourceRepositories
    , repo : RepoModel
    , velaAPI : String
    , velaFeedbackURL : String
    , velaDocsURL : String
    , velaRedirect : String
    , navigationKey : Navigation.Key
    , zone : Zone
    , time : Posix
    , filters : RepoSearchFilters
    , favoritesFilter : String
    , entryURL : Url
    , theme : Theme
    , shift : Bool
    , visibility : Visibility
    , showHelp : Bool
    , showIdentity : Bool
    , favicon : Favicon
    , secretsModel : Pages.Secrets.Model.Model Msg
    , pipeline : PipelineModel
    , templates : PipelineTemplates
    }


type Interval
    = OneSecond
    | OneSecondHidden
    | FiveSecond RefreshData
    | FiveSecondHidden RefreshData


type alias RefreshData =
    { org : Org
    , repo : Repo
    , build_number : Maybe BuildNumber
    , steps : Maybe Steps
    }


init : Flags -> Url -> Navigation.Key -> ( Model, Cmd Msg )
init flags url navKey =
    let
        redirect : Url
        redirect =
            case Url.fromString flags.velaRedirect of
                Just re ->
                    re

                Nothing ->
                    url

        model : Model
        model =
            { page = Pages.Overview
            , session = Unauthenticated
            , user = NotAsked
            , sourceRepos = NotAsked
            , velaAPI = flags.velaAPI
            , velaFeedbackURL = flags.velaFeedbackURL
            , velaDocsURL = flags.velaDocsURL
            , velaRedirect = flags.velaRedirect
            , navigationKey = navKey
            , toasties = Alerting.initialState
            , zone = utc
            , time = millisToPosix 0
            , filters = Dict.empty
            , favoritesFilter = ""
            , repo = defaultRepoModel
            , entryURL = url
            , theme = stringToTheme flags.velaTheme
            , shift = False
            , visibility = Visible
            , showHelp = False
            , showIdentity = False
            , favicon = defaultFavicon
            , secretsModel = initSecretsModel
            , pipeline = defaultPipeline
            , templates = defaultPipelineTemplates
            }

        ( newModel, newPage ) =
            setNewPage (Routes.match url) model

        setTimeZone : Cmd Msg
        setTimeZone =
            Task.perform AdjustTimeZone here

        setTime : Cmd Msg
        setTime =
            Task.perform AdjustTime Time.now

        fetchToken : Cmd Msg
        fetchToken =
<<<<<<< HEAD
            -- when redirect is set, we're in the
            -- auth flow, skip fetching as it will
            -- error anyway
            if String.length flags.velaRedirect > 0 then
                Cmd.none

            else
                getToken model
=======
            case String.length model.velaRedirect of
                0 ->
                    getToken model

                _ ->
                    Cmd.none
>>>>>>> 78cc89bf
    in
    ( newModel
    , Cmd.batch
        [ fetchToken
        , newPage
<<<<<<< HEAD

        -- for themes, we rely on ports to apply the class on <body>
=======
>>>>>>> 78cc89bf
        , Interop.setTheme <| encodeTheme model.theme
        , setTimeZone
        , setTime
        ]
    )



-- UPDATE


type Msg
    = -- User events
      NewRoute Routes.Route
    | ClickedLink UrlRequest
    | SearchSourceRepos Org String
    | SearchFavorites String
    | ChangeRepoTimeout String
    | RefreshSettings Org Repo
    | RefreshHooks Org Repo
    | RefreshSecrets Engine SecretType Org Repo
    | FilterBuildEventBy (Maybe Event) Org Repo
    | SetTheme Theme
    | GotoPage Pagination.Page
    | ShowHideHelp (Maybe Bool)
    | ShowHideIdentity (Maybe Bool)
    | Copy String
    | DownloadFile String String String
    | ExpandAllSteps Org Repo BuildNumber
    | CollapseAllSteps
    | ExpandStep Org Repo BuildNumber StepNumber
    | FollowStep Int
    | ExpandAllServices Org Repo BuildNumber
    | CollapseAllServices
    | ExpandService Org Repo BuildNumber ServiceNumber
    | FollowService Int
    | ShowHideTemplates
    | FocusPipelineConfigLineNumber Int
      -- Outgoing HTTP requests
    | RefreshAccessToken
    | SignInRequested
    | FetchSourceRepositories
    | ToggleFavorite Org (Maybe Repo)
    | EnableRepos Repositories
    | EnableRepo Repository
    | DisableRepo Repository
    | ChownRepo Repository
    | RepairRepo Repository
    | UpdateRepoEvent Org Repo Field Bool
    | UpdateRepoAccess Org Repo Field String
    | UpdateRepoTimeout Org Repo Field Int
    | RestartBuild Org Repo BuildNumber
    | CancelBuild Org Repo BuildNumber
    | GetPipelineConfig Org Repo (Maybe BuildNumber) (Maybe Ref) FocusFragment Bool
    | ExpandPipelineConfig Org Repo (Maybe BuildNumber) (Maybe Ref) FocusFragment Bool
      -- Inbound HTTP responses
    | LogoutResponse (Result (Http.Detailed.Error String) ( Http.Metadata, String ))
    | TokenResponse (Result (Http.Detailed.Error String) ( Http.Metadata, JwtAccessToken ))
    | CurrentUserResponse (Result (Http.Detailed.Error String) ( Http.Metadata, CurrentUser ))
    | SourceRepositoriesResponse (Result (Http.Detailed.Error String) ( Http.Metadata, SourceRepositories ))
    | RepoFavoritedResponse String Bool (Result (Http.Detailed.Error String) ( Http.Metadata, CurrentUser ))
    | RepoResponse (Result (Http.Detailed.Error String) ( Http.Metadata, Repository ))
    | RepoEnabledResponse Repository (Result (Http.Detailed.Error String) ( Http.Metadata, Repository ))
    | RepoDisabledResponse Repository (Result (Http.Detailed.Error String) ( Http.Metadata, String ))
    | RepoUpdatedResponse Field (Result (Http.Detailed.Error String) ( Http.Metadata, Repository ))
    | RepoChownedResponse Repository (Result (Http.Detailed.Error String) ( Http.Metadata, String ))
    | RepoRepairedResponse Repository (Result (Http.Detailed.Error String) ( Http.Metadata, String ))
    | RestartedBuildResponse Org Repo BuildNumber (Result (Http.Detailed.Error String) ( Http.Metadata, Build ))
    | CancelBuildResponse Org Repo BuildNumber (Result (Http.Detailed.Error String) ( Http.Metadata, String ))
    | BuildsResponse Org Repo (Result (Http.Detailed.Error String) ( Http.Metadata, Builds ))
    | HooksResponse Org Repo (Result (Http.Detailed.Error String) ( Http.Metadata, Hooks ))
    | BuildResponse Org Repo BuildNumber (Result (Http.Detailed.Error String) ( Http.Metadata, Build ))
    | StepsResponse Org Repo BuildNumber FocusFragment Bool (Result (Http.Detailed.Error String) ( Http.Metadata, Steps ))
    | StepResponse Org Repo BuildNumber StepNumber (Result (Http.Detailed.Error String) ( Http.Metadata, Step ))
    | StepLogResponse StepNumber FocusFragment Bool (Result (Http.Detailed.Error String) ( Http.Metadata, Log ))
    | ServicesResponse Org Repo BuildNumber (Maybe String) Bool (Result (Http.Detailed.Error String) ( Http.Metadata, Services ))
    | ServiceLogResponse ServiceNumber FocusFragment Bool (Result (Http.Detailed.Error String) ( Http.Metadata, Log ))
    | GetPipelineConfigResponse Org Repo (Maybe Ref) FocusFragment Bool (Result (Http.Detailed.Error String) ( Http.Metadata, String ))
    | ExpandPipelineConfigResponse Org Repo (Maybe Ref) FocusFragment Bool (Result (Http.Detailed.Error String) ( Http.Metadata, String ))
    | GetPipelineTemplatesResponse Org Repo FocusFragment Bool (Result (Http.Detailed.Error String) ( Http.Metadata, Templates ))
    | SecretResponse (Result (Http.Detailed.Error String) ( Http.Metadata, Secret ))
    | AddSecretResponse (Result (Http.Detailed.Error String) ( Http.Metadata, Secret ))
    | UpdateSecretResponse (Result (Http.Detailed.Error String) ( Http.Metadata, Secret ))
    | RepoSecretsResponse (Result (Http.Detailed.Error String) ( Http.Metadata, Secrets ))
    | OrgSecretsResponse (Result (Http.Detailed.Error String) ( Http.Metadata, Secrets ))
    | SharedSecretsResponse (Result (Http.Detailed.Error String) ( Http.Metadata, Secrets ))
    | DeleteSecretResponse (Result (Http.Detailed.Error String) ( Http.Metadata, String ))
      -- Time
    | AdjustTimeZone Zone
    | AdjustTime Posix
    | Tick Interval Posix
      -- Components
    | AddSecretUpdate Engine Pages.Secrets.Model.Msg
      -- Other
    | HandleError Error
    | AlertsUpdate (Alerting.Msg Alert)
    | FocusOn String
    | FocusResult (Result Dom.Error ())
    | OnKeyDown String
    | OnKeyUp String
    | VisibilityChanged Visibility
    | PushUrl String
      -- NoOp
    | NoOp


update : Msg -> Model -> ( Model, Cmd Msg )
update msg model =
    let
        rm =
            model.repo

        pipeline =
            model.pipeline
    in
    case msg of
        -- User events
        NewRoute route ->
            setNewPage route model

        ClickedLink urlRequest ->
            case urlRequest of
                Browser.Internal url ->
                    ( model, Navigation.pushUrl model.navigationKey <| Url.toString url )

                Browser.External url ->
                    ( model, Navigation.load url )

        SearchSourceRepos org searchBy ->
            let
                filters =
                    Dict.update org (\_ -> Just searchBy) model.filters
            in
            ( { model | filters = filters }, Cmd.none )

        SearchFavorites searchBy ->
            ( { model | favoritesFilter = searchBy }, Cmd.none )

        ChangeRepoTimeout timeout ->
            let
                newTimeout =
                    case String.toInt timeout of
                        Just t ->
                            Just t

                        Nothing ->
                            Just 0
            in
            ( { model | repo = updateRepoTimeout newTimeout rm }, Cmd.none )

        RefreshSettings org repo ->
            ( { model
                | repo =
                    rm
                        |> updateRepoTimeout Nothing
                        |> updateRepo Loading
              }
            , Api.try RepoResponse <| Api.getRepo model org repo
            )

        RefreshHooks org repo ->
            ( { model | repo = updateHooks Loading rm }, getHooks model org repo Nothing Nothing )

        RefreshSecrets engine type_ org key ->
            let
                secretsModel =
                    model.secretsModel
            in
            case type_ of
                Vela.RepoSecret ->
                    ( { model | secretsModel = { secretsModel | repoSecrets = Loading } }
                    , getRepoSecrets model Nothing Nothing engine org key
                    )

                Vela.OrgSecret ->
                    ( { model | secretsModel = { secretsModel | orgSecrets = Loading } }
                    , getOrgSecrets model Nothing Nothing engine org
                    )

                Vela.SharedSecret ->
                    ( { model | secretsModel = { secretsModel | sharedSecrets = Loading } }
                    , getSharedSecrets model Nothing Nothing engine org key
                    )

        FilterBuildEventBy maybeEvent org repo ->
            ( { model
                | repo =
                    rm
                        |> updateBuilds Loading
                        |> updateBuildsPager []
              }
            , Navigation.pushUrl model.navigationKey <| Routes.routeToUrl <| Routes.RepositoryBuilds org repo Nothing Nothing maybeEvent
            )

        SetTheme theme ->
            if theme == model.theme then
                ( model, Cmd.none )

            else
                ( { model | theme = theme }, Interop.setTheme <| encodeTheme theme )

        GotoPage pageNumber ->
            case model.page of
                Pages.RepositoryBuilds org repo _ maybePerPage maybeEvent ->
                    ( { model | repo = updateBuilds Loading rm }
                    , Navigation.pushUrl model.navigationKey <| Routes.routeToUrl <| Routes.RepositoryBuilds org repo (Just pageNumber) maybePerPage maybeEvent
                    )

                Pages.Hooks org repo _ maybePerPage ->
                    ( { model | repo = updateHooks Loading rm }
                    , Navigation.pushUrl model.navigationKey <| Routes.routeToUrl <| Routes.Hooks org repo (Just pageNumber) maybePerPage
                    )

                Pages.RepoSecrets engine org repo _ maybePerPage ->
                    let
                        currentSecrets =
                            model.secretsModel

                        loadingSecrets =
                            { currentSecrets | repoSecrets = Loading }
                    in
                    ( { model | secretsModel = loadingSecrets }
                    , Navigation.pushUrl model.navigationKey <| Routes.routeToUrl <| Routes.RepoSecrets engine org repo (Just pageNumber) maybePerPage
                    )

                Pages.OrgSecrets engine org _ maybePerPage ->
                    let
                        currentSecrets =
                            model.secretsModel

                        loadingSecrets =
                            { currentSecrets | orgSecrets = Loading }
                    in
                    ( { model | secretsModel = loadingSecrets }
                    , Navigation.pushUrl model.navigationKey <| Routes.routeToUrl <| Routes.OrgSecrets engine org (Just pageNumber) maybePerPage
                    )

                Pages.SharedSecrets engine org team _ maybePerPage ->
                    let
                        currentSecrets =
                            model.secretsModel

                        loadingSecrets =
                            { currentSecrets | sharedSecrets = Loading }
                    in
                    ( { model | secretsModel = loadingSecrets }
                    , Navigation.pushUrl model.navigationKey <| Routes.routeToUrl <| Routes.SharedSecrets engine org team (Just pageNumber) maybePerPage
                    )

                _ ->
                    ( model, Cmd.none )

        ShowHideHelp show ->
            ( { model
                | showHelp =
                    case show of
                        Just s ->
                            s

                        Nothing ->
                            not model.showHelp
              }
            , Cmd.none
            )

        ShowHideIdentity show ->
            ( { model
                | showIdentity =
                    case show of
                        Just s ->
                            s

                        Nothing ->
                            not model.showIdentity
              }
            , Cmd.none
            )

        Copy content ->
            ( model, Cmd.none )
                |> Alerting.addToast Alerts.successConfig
                    AlertsUpdate
                    (Alerts.Success ""
                        ("Copied " ++ wrapAlertMessage content ++ "to your clipboard.")
                        Nothing
                    )

        DownloadFile ext filename content ->
            ( model
            , Download.string filename ext content
            )

        -- steps
        ExpandAllSteps org repo buildNumber ->
            let
                build =
                    rm.build

                steps =
                    RemoteData.unwrap build.steps.steps
                        (\steps_ -> steps_ |> setAllViews True |> RemoteData.succeed)
                        build.steps.steps

                -- refresh logs for expanded steps
                action =
                    getBuildStepsLogs model org repo buildNumber (RemoteData.withDefault [] steps) Nothing True
            in
            ( { model | repo = updateBuildSteps steps rm }
            , action
            )

        CollapseAllSteps ->
            let
                build =
                    rm.build

                steps =
                    build.steps.steps
                        |> RemoteData.unwrap build.steps.steps
                            (\steps_ -> steps_ |> setAllViews False |> RemoteData.succeed)
            in
            ( { model | repo = rm |> updateBuildSteps steps |> updateBuildStepsFollowing 0 }
            , Cmd.none
            )

        ExpandStep org repo buildNumber stepNumber ->
            let
                build =
                    rm.build

                ( steps, fetchStepLogs ) =
                    clickResource build.steps.steps stepNumber

                action =
                    if fetchStepLogs then
                        getBuildStepLogs model org repo buildNumber stepNumber Nothing True

                    else
                        Cmd.none

                stepOpened =
                    isViewing steps stepNumber

                -- step clicked is step being followed
                onFollowedStep =
                    build.steps.followingStep == (Maybe.withDefault -1 <| String.toInt stepNumber)

                follow =
                    if onFollowedStep && not stepOpened then
                        -- stop following a step when collapsed
                        0

                    else
                        build.steps.followingStep
            in
            ( { model | repo = rm |> updateBuildSteps steps |> updateBuildStepsFollowing follow }
            , Cmd.batch <|
                [ action
                , if stepOpened then
                    Navigation.pushUrl model.navigationKey <| resourceFocusFragment "step" stepNumber []

                  else
                    Cmd.none
                ]
            )

        FollowStep follow ->
            ( { model | repo = updateBuildStepsFollowing follow rm }
            , Cmd.none
            )

        -- services
        ExpandAllServices org repo buildNumber ->
            let
                build =
                    rm.build

                services =
                    RemoteData.unwrap build.services.services
                        (\services_ -> services_ |> setAllViews True |> RemoteData.succeed)
                        build.services.services

                -- refresh logs for expanded services
                action =
                    getBuildServicesLogs model org repo buildNumber (RemoteData.withDefault [] services) Nothing True
            in
            ( { model | repo = updateBuildServices services rm }
            , action
            )

        CollapseAllServices ->
            let
                build =
                    rm.build

                services =
                    build.services.services
                        |> RemoteData.unwrap build.services.services
                            (\services_ -> services_ |> setAllViews False |> RemoteData.succeed)
            in
            ( { model | repo = rm |> updateBuildServices services |> updateBuildServicesFollowing 0 }
            , Cmd.none
            )

        ExpandService org repo buildNumber serviceNumber ->
            let
                build =
                    rm.build

                ( services, fetchServiceLogs ) =
                    clickResource build.services.services serviceNumber

                action =
                    if fetchServiceLogs then
                        getBuildServiceLogs model org repo buildNumber serviceNumber Nothing True

                    else
                        Cmd.none

                serviceOpened =
                    isViewing services serviceNumber

                -- step clicked is service being followed
                onFollowedService =
                    build.services.followingService == (Maybe.withDefault -1 <| String.toInt serviceNumber)

                follow =
                    if onFollowedService && not serviceOpened then
                        -- stop following a service when collapsed
                        0

                    else
                        build.services.followingService
            in
            ( { model | repo = rm |> updateBuildServices services |> updateBuildServicesFollowing follow }
            , Cmd.batch <|
                [ action
                , if serviceOpened then
                    Navigation.pushUrl model.navigationKey <| resourceFocusFragment "service" serviceNumber []

                  else
                    Cmd.none
                ]
            )

        FollowService follow ->
            ( { model | repo = updateBuildServicesFollowing follow rm }
            , Cmd.none
            )

        ShowHideTemplates ->
            let
                templates =
                    model.templates
            in
            ( { model | templates = { templates | show = not templates.show } }, Cmd.none )

        FocusPipelineConfigLineNumber line ->
            let
                url =
                    lineRangeId "config" "0" line pipeline.lineFocus model.shift
            in
            ( { model
                | pipeline =
                    { pipeline
                        | lineFocus = pipeline.lineFocus
                    }
              }
            , Navigation.pushUrl model.navigationKey <| url
            )

        -- Outgoing HTTP requests
        RefreshAccessToken ->
            ( model, getToken model )

        SignInRequested ->
            -- Login on server needs to accept redirect URL and pass it along to as part of 'state' encoded as base64
            -- so we can parse it when the source provider redirects back to the API
            ( model, Navigation.load <| Api.Endpoint.toUrl model.velaAPI Api.Endpoint.Login )

        FetchSourceRepositories ->
            ( { model | sourceRepos = Loading, filters = Dict.empty }, Api.try SourceRepositoriesResponse <| Api.getSourceRepositories model )

        ToggleFavorite org repo ->
            let
                favorite =
                    toFavorite org repo

                ( favorites, favorited ) =
                    updateFavorites model.user favorite

                payload : UpdateUserPayload
                payload =
                    buildUpdateFavoritesPayload favorites

                body : Http.Body
                body =
                    Http.jsonBody <| encodeUpdateUser payload
            in
            ( model
            , Api.try (RepoFavoritedResponse favorite favorited) (Api.updateCurrentUser model body)
            )

        EnableRepos repos ->
            ( model
            , Cmd.batch <| List.map (Util.dispatch << EnableRepo) repos
            )

        EnableRepo repo ->
            let
                payload : EnableRepositoryPayload
                payload =
                    buildEnableRepositoryPayload repo

                body : Http.Body
                body =
                    Http.jsonBody <| encodeEnableRepository payload
            in
            ( { model
                | sourceRepos = enableUpdate repo Loading model.sourceRepos
                , repo = updateRepoEnabling Vela.Enabling rm
              }
            , Api.try (RepoEnabledResponse repo) <| Api.enableRepository model body
            )

        DisableRepo repo ->
            let
                ( status, action ) =
                    case repo.enabling of
                        Vela.Enabled ->
                            ( Vela.ConfirmDisable, Cmd.none )

                        Vela.ConfirmDisable ->
                            ( Vela.Disabling, Api.try (RepoDisabledResponse repo) <| Api.deleteRepo model repo )

                        _ ->
                            ( repo.enabling, Cmd.none )
            in
            ( { model
                | repo = updateRepoEnabling status rm
              }
            , action
            )

        ChownRepo repo ->
            ( model, Api.try (RepoChownedResponse repo) <| Api.chownRepo model repo )

        RepairRepo repo ->
            ( model, Api.try (RepoRepairedResponse repo) <| Api.repairRepo model repo )

        UpdateRepoEvent org repo field value ->
            let
                payload : UpdateRepositoryPayload
                payload =
                    buildUpdateRepoBoolPayload field value

                body : Http.Body
                body =
                    Http.jsonBody <| encodeUpdateRepository payload

                cmd =
                    if Pages.RepoSettings.validEventsUpdate rm.repo payload then
                        Api.try (RepoUpdatedResponse field) (Api.updateRepository model org repo body)

                    else
                        addErrorString "Could not disable webhook event. At least one event must be active." HandleError
            in
            ( model
            , cmd
            )

        UpdateRepoAccess org repo field value ->
            let
                payload : UpdateRepositoryPayload
                payload =
                    buildUpdateRepoStringPayload field value

                body : Http.Body
                body =
                    Http.jsonBody <| encodeUpdateRepository payload

                cmd =
                    if Pages.RepoSettings.validAccessUpdate rm.repo payload then
                        Api.try (RepoUpdatedResponse field) (Api.updateRepository model org repo body)

                    else
                        Cmd.none
            in
            ( model
            , cmd
            )

        UpdateRepoTimeout org repo field value ->
            let
                payload : UpdateRepositoryPayload
                payload =
                    buildUpdateRepoIntPayload field value

                body : Http.Body
                body =
                    Http.jsonBody <| encodeUpdateRepository payload
            in
            ( model
            , Api.try (RepoUpdatedResponse field) (Api.updateRepository model org repo body)
            )

        RestartBuild org repo buildNumber ->
            ( model
            , restartBuild model org repo buildNumber
            )

        CancelBuild org repo buildNumber ->
            ( model
            , cancelBuild model org repo buildNumber
            )

        GetPipelineConfig org repo buildNumber ref lineFocus refresh ->
            ( { model
                | pipeline =
                    { pipeline
                        | expanding = True
                    }
              }
            , Cmd.batch
                [ getPipelineConfig model org repo ref lineFocus refresh
                , -- if build number is present, use Routes.BuildPipeline over Routes.Pipeline
                  case buildNumber of
                    Just b ->
                        Navigation.replaceUrl model.navigationKey <| Routes.routeToUrl <| Routes.BuildPipeline org repo b ref Nothing lineFocus

                    Nothing ->
                        Navigation.replaceUrl model.navigationKey <| Routes.routeToUrl <| Routes.Pipeline org repo ref Nothing lineFocus
                ]
            )

        ExpandPipelineConfig org repo buildNumber ref lineFocus refresh ->
            ( { model
                | pipeline =
                    { pipeline
                        | expanding = True
                    }
              }
            , Cmd.batch
                [ expandPipelineConfig model org repo ref lineFocus refresh
                , -- if build number is present, use Routes.BuildPipeline over Routes.Pipeline
                  case buildNumber of
                    Just b ->
                        Navigation.replaceUrl model.navigationKey <| Routes.routeToUrl <| Routes.BuildPipeline org repo b ref (Just "true") lineFocus

                    Nothing ->
                        Navigation.replaceUrl model.navigationKey <| Routes.routeToUrl <| Routes.Pipeline org repo ref (Just "true") lineFocus
                ]
            )

        -- Inbound HTTP responses
        LogoutResponse _ ->
            -- ignoring outcome of request and proceeding to logout
            ( { model | session = Unauthenticated }
            , Navigation.pushUrl model.navigationKey <| Routes.routeToUrl Routes.Login
            )

        TokenResponse response ->
            case response of
                Ok ( _, token ) ->
                    let
                        currentSession : Session
                        currentSession =
                            model.session

                        payload : JwtAccessTokenClaims
                        payload =
                            extractJwtClaims token

                        newSessionDetails : SessionDetails
                        newSessionDetails =
                            SessionDetails token payload.exp payload.sub
<<<<<<< HEAD

                        actions : List (Cmd Msg)
                        actions =
                            case currentSession of
                                Unauthenticated ->
                                    [ Navigation.pushUrl model.navigationKey <| Url.toString model.entryURL
                                    , Interop.setRedirect Encode.null
                                    ]

                                Authenticated _ ->
                                    []
                    in
                    ( { model | session = Authenticated newSessionDetails }
                    , Cmd.batch <|
                        actions
                            ++ [ refreshAccessToken RefreshAccessToken newSessionDetails ]
                    )

                Err error ->
                    let
                        redirectPage : Cmd Msg
                        redirectPage =
                            case model.page of
                                Pages.Login ->
                                    Cmd.none

                                _ ->
                                    Navigation.pushUrl model.navigationKey <| Routes.routeToUrl Routes.Login
                    in
                    case error of
                        Http.Detailed.BadStatus meta _ ->
                            case meta.statusCode of
                                401 ->
                                    let
                                        actions : List (Cmd Msg)
                                        actions =
                                            case model.session of
                                                Unauthenticated ->
                                                    [ redirectPage ]

                                                Authenticated _ ->
                                                    [ addErrorString "Your session has expired or you logged in somewhere else, please log in again." HandleError
                                                    , redirectPage
                                                    ]
                                    in
                                    ( { model | session = Unauthenticated }
                                    , Cmd.batch actions
                                    )

=======

                        redirectTo : String
                        redirectTo =
                            case model.velaRedirect of
                                "" ->
                                    Url.toString model.entryURL

                                _ ->
                                    model.velaRedirect

                        actions : List (Cmd Msg)
                        actions =
                            case currentSession of
                                Unauthenticated ->
                                    [ Interop.setRedirect Encode.null
                                    , Navigation.pushUrl model.navigationKey redirectTo
                                    ]

                                Authenticated _ ->
                                    []
                    in
                    ( { model | session = Authenticated newSessionDetails }
                    , Cmd.batch <| actions ++ [ refreshAccessToken RefreshAccessToken newSessionDetails ]
                    )

                Err error ->
                    let
                        redirectPage : Cmd Msg
                        redirectPage =
                            case model.page of
                                Pages.Login ->
                                    Cmd.none

                                _ ->
                                    Navigation.pushUrl model.navigationKey <| Routes.routeToUrl Routes.Login
                    in
                    case error of
                        Http.Detailed.BadStatus meta _ ->
                            case meta.statusCode of
                                401 ->
                                    let
                                        actions : List (Cmd Msg)
                                        actions =
                                            case model.session of
                                                Unauthenticated ->
                                                    [ redirectPage ]

                                                Authenticated _ ->
                                                    [ addErrorString "Your session has expired or you logged in somewhere else, please log in again." HandleError
                                                    , redirectPage
                                                    ]
                                    in
                                    ( { model | session = Unauthenticated }
                                    , Cmd.batch actions
                                    )

>>>>>>> 78cc89bf
                                _ ->
                                    ( { model | session = Unauthenticated }
                                    , Cmd.batch
                                        [ addError error
                                        , redirectPage
                                        ]
                                    )

                        _ ->
                            ( { model | session = Unauthenticated }
                            , Cmd.batch
                                [ addError error
                                , redirectPage
                                ]
                            )

        CurrentUserResponse response ->
            case response of
                Ok ( _, user ) ->
                    ( { model | user = RemoteData.succeed user }
                    , Cmd.none
                    )

                Err error ->
                    ( { model | user = toFailure error }, addError error )

        SourceRepositoriesResponse response ->
            case response of
                Ok ( _, repositories ) ->
                    ( { model | sourceRepos = RemoteData.succeed repositories }, Util.dispatch <| FocusOn "global-search-input" )

                Err error ->
                    ( { model | sourceRepos = toFailure error }, addError error )

        RepoFavoritedResponse favorite favorited response ->
            case response of
                Ok ( _, user ) ->
                    ( { model | user = RemoteData.succeed user }
                    , Cmd.none
                    )
                        |> (if favorited then
                                Alerting.addToast Alerts.successConfig AlertsUpdate (Alerts.Success "Success" (favorite ++ " added to favorites.") Nothing)

                            else
                                Alerting.addToast Alerts.successConfig AlertsUpdate (Alerts.Success "Success" (favorite ++ " removed from favorites.") Nothing)
                           )

                Err error ->
                    ( { model | user = toFailure error }, addError error )

        RepoResponse response ->
            case response of
                Ok ( _, repoResponse ) ->
                    ( { model | repo = updateRepo (RemoteData.succeed repoResponse) rm }, Cmd.none )

                Err error ->
                    ( { model | repo = updateRepo (toFailure error) rm }, addError error )

        RepoEnabledResponse repo response ->
            case response of
                Ok ( _, enabledRepo ) ->
                    ( { model
                        | sourceRepos = enableUpdate enabledRepo (RemoteData.succeed True) model.sourceRepos
                        , repo = updateRepoEnabling Vela.Enabled rm
                      }
                    , Util.dispatch <| ToggleFavorite repo.org <| Just repo.name
                    )
                        |> Alerting.addToastIfUnique Alerts.successConfig AlertsUpdate (Alerts.Success "Success" (enabledRepo.full_name ++ " enabled.") Nothing)

                Err error ->
                    let
                        ( sourceRepos, action ) =
                            repoEnabledError model.sourceRepos repo error
                    in
                    ( { model | sourceRepos = sourceRepos }, action )

        RepoDisabledResponse repo response ->
            case response of
                Ok _ ->
                    ( { model
                        | repo = updateRepoEnabling Vela.Disabled rm
                        , sourceRepos = enableUpdate repo NotAsked model.sourceRepos
                      }
                    , Cmd.none
                    )
                        |> Alerting.addToastIfUnique Alerts.successConfig AlertsUpdate (Alerts.Success "Success" (repo.full_name ++ " disabled.") Nothing)

                Err error ->
                    ( model, addError error )

        RepoUpdatedResponse field response ->
            case response of
                Ok ( _, updatedRepo ) ->
                    ( { model | repo = updateRepo (RemoteData.succeed updatedRepo) rm }, Cmd.none )
                        |> Alerting.addToast Alerts.successConfig AlertsUpdate (Alerts.Success "Success" (Pages.RepoSettings.alert field updatedRepo) Nothing)

                Err error ->
                    ( { model | repo = updateRepo (toFailure error) rm }, addError error )

        RepoChownedResponse repo response ->
            case response of
                Ok _ ->
                    ( model, Cmd.none )
                        |> Alerting.addToastIfUnique Alerts.successConfig AlertsUpdate (Alerts.Success "Success" ("You are now the owner of " ++ repo.full_name) Nothing)

                Err error ->
                    ( model, addError error )

        RepoRepairedResponse repo response ->
            case response of
                Ok _ ->
                    -- TODO: could 'refresh' settings page instead
                    ( { model
                        | sourceRepos = enableUpdate repo (RemoteData.succeed True) model.sourceRepos
                        , repo = updateRepoEnabling Vela.Enabled rm
                      }
                    , Cmd.none
                    )
                        |> Alerting.addToastIfUnique Alerts.successConfig AlertsUpdate (Alerts.Success "Success" (repo.full_name ++ " has been repaired.") Nothing)

                Err error ->
                    ( model, addError error )

        RestartedBuildResponse org repo buildNumber response ->
            case response of
                Ok ( _, build ) ->
                    let
                        restartedBuild =
                            "Build " ++ String.join "/" [ org, repo, buildNumber ]

                        newBuildNumber =
                            String.fromInt <| build.number

                        newBuild =
                            String.join "/" [ "", org, repo, newBuildNumber ]
                    in
                    ( model
                    , getBuilds model org repo Nothing Nothing Nothing
                    )
                        |> Alerting.addToastIfUnique Alerts.successConfig AlertsUpdate (Alerts.Success "Success" (restartedBuild ++ " restarted.") (Just ( "View Build #" ++ newBuildNumber, newBuild )))

                Err error ->
                    ( model, addError error )

        CancelBuildResponse org repo buildNumber response ->
            case response of
                Ok ( _, _ ) ->
                    let
                        cancelledBuild =
                            "Build " ++ String.join "/" [ org, repo, buildNumber ]
                    in
                    ( model
                    , Cmd.none
                    )
                        |> Alerting.addToastIfUnique Alerts.successConfig AlertsUpdate (Alerts.Success "Success" (cancelledBuild ++ " cancelled.") Nothing)

                Err error ->
                    ( model, addError error )

        BuildsResponse org repo response ->
            case response of
                Ok ( meta, builds ) ->
                    ( { model
                        | repo =
                            rm
                                |> updateOrgRepo org repo
                                |> updateBuilds (RemoteData.succeed builds)
                                |> updateBuildsPager (Pagination.get meta.headers)
                      }
                    , Cmd.none
                    )

                Err error ->
                    ( { model | repo = updateBuilds (toFailure error) rm }, addError error )

        HooksResponse _ _ response ->
            case response of
                Ok ( meta, hooks ) ->
                    ( { model
                        | repo =
                            rm
                                |> updateHooks (RemoteData.succeed hooks)
                                |> updateHooksPager (Pagination.get meta.headers)
                      }
                    , Cmd.none
                    )

                Err error ->
                    ( { model | repo = updateHooks (toFailure error) rm }, addError error )

        BuildResponse org repo _ response ->
            case response of
                Ok ( _, build ) ->
                    ( { model
                        | repo =
                            rm
                                |> updateOrgRepo org repo
                                |> updateBuild (RemoteData.succeed build)
                        , favicon = statusToFavicon build.status
                      }
                    , Interop.setFavicon <| Encode.string <| statusToFavicon build.status
                    )

                Err error ->
                    ( { model | repo = updateBuild (toFailure error) rm }, addError error )

        StepsResponse org repo buildNumber logFocus refresh response ->
            case response of
                Ok ( _, steps ) ->
                    let
                        mergedSteps =
                            steps
                                |> List.sortBy .number
                                |> Pages.Build.Logs.merge logFocus refresh rm.build.steps.steps

                        updatedModel =
                            { model | repo = updateBuildSteps (RemoteData.succeed mergedSteps) rm }

                        cmd =
                            getBuildStepsLogs updatedModel org repo buildNumber mergedSteps logFocus refresh
                    in
                    ( updatedModel, cmd )

                Err error ->
                    ( model, addError error )

        StepResponse _ _ _ _ response ->
            case response of
                Ok ( _, step ) ->
                    ( updateStep model step, Cmd.none )

                Err error ->
                    ( model, addError error )

        StepLogResponse stepNumber logFocus refresh response ->
            case response of
                Ok ( _, incomingLog ) ->
                    let
                        following =
                            rm.build.steps.followingStep /= 0

                        onFollowedStep =
                            rm.build.steps.followingStep == (Maybe.withDefault -1 <| String.toInt stepNumber)

                        ( steps, focusId ) =
                            if following && refresh && onFollowedStep then
                                ( rm.build.steps.steps
                                    |> RemoteData.unwrap rm.build.steps.steps
                                        (\s -> expandActive stepNumber s |> RemoteData.succeed)
                                , bottomTrackerFocusId "step" <| String.fromInt rm.build.steps.followingStep
                                )

                            else if not refresh then
                                ( rm.build.steps.steps, Util.extractFocusIdFromRange <| focusFragmentToFocusId "step" logFocus )

                            else
                                ( rm.build.steps.steps, "" )

                        cmd =
                            if not <| String.isEmpty focusId then
                                Util.dispatch <| FocusOn <| focusId

                            else
                                Cmd.none
                    in
                    ( updateStepLogs { model | repo = updateBuildSteps steps rm } incomingLog
                    , cmd
                    )

                Err error ->
                    ( model, addError error )

        ServicesResponse org repo buildNumber logFocus refresh response ->
            case response of
                Ok ( _, services ) ->
                    let
                        mergedServices =
                            services
                                |> List.sortBy .number
                                |> Pages.Build.Logs.merge logFocus refresh rm.build.services.services

                        updatedModel =
                            { model | repo = updateBuildServices (RemoteData.succeed mergedServices) rm }

                        cmd =
                            getBuildServicesLogs updatedModel org repo buildNumber mergedServices logFocus refresh
                    in
                    ( updatedModel, cmd )

                Err error ->
                    ( model, addError error )

        ServiceLogResponse serviceNumber logFocus refresh response ->
            case response of
                Ok ( _, incomingLog ) ->
                    let
                        following =
                            rm.build.services.followingService /= 0

                        onFollowedService =
                            rm.build.services.followingService == (Maybe.withDefault -1 <| String.toInt serviceNumber)

                        ( services, focusId ) =
                            if following && refresh && onFollowedService then
                                ( rm.build.services.services
                                    |> RemoteData.unwrap rm.build.services.services
                                        (\s -> expandActive serviceNumber s |> RemoteData.succeed)
                                , bottomTrackerFocusId "service" <| String.fromInt rm.build.services.followingService
                                )

                            else if not refresh then
                                ( rm.build.services.services, Util.extractFocusIdFromRange <| focusFragmentToFocusId "service" logFocus )

                            else
                                ( rm.build.services.services, "" )

                        cmd =
                            if not <| String.isEmpty focusId then
                                Util.dispatch <| FocusOn <| focusId

                            else
                                Cmd.none
                    in
                    ( updateServiceLogs { model | repo = updateBuildServices services rm } incomingLog
                    , cmd
                    )

                Err error ->
                    ( model, addError error )

        GetPipelineConfigResponse org repo ref lineFocus refresh response ->
            case response of
                Ok ( meta, config ) ->
                    let
                        focusId =
                            Util.extractFocusIdFromRange <| focusFragmentToFocusId "config" lineFocus

                        cmd =
                            if not refresh then
                                if not <| String.isEmpty focusId then
                                    Util.dispatch <| FocusOn <| focusId

                                else
                                    Cmd.none

                            else
                                Cmd.none
                    in
                    ( { model
                        | pipeline =
                            { pipeline
                                | config = ( RemoteData.succeed { data = config }, "" )
                                , expanded = False
                                , expanding = False
                            }
                      }
                    , cmd
                    )

                Err error ->
                    ( { model
                        | pipeline =
                            { pipeline
                                | config = ( toFailure error, detailedErrorToString error )
                            }
                      }
                    , Errors.addError error HandleError
                    )

        ExpandPipelineConfigResponse org repo ref lineFocus refresh response ->
            case response of
                Ok ( _, config ) ->
                    let
                        focusId =
                            Util.extractFocusIdFromRange <| focusFragmentToFocusId "config" lineFocus

                        cmd =
                            if not refresh then
                                if not <| String.isEmpty focusId then
                                    Util.dispatch <| FocusOn <| focusId

                                else
                                    Cmd.none

                            else
                                Cmd.none
                    in
                    ( { model
                        | pipeline =
                            { pipeline
                                | config = ( RemoteData.succeed { data = config }, "" )
                                , expanded = True
                                , expanding = False
                            }
                      }
                    , cmd
                    )

                Err error ->
                    ( { model
                        | pipeline =
                            { pipeline
                                | config = ( Errors.toFailure error, detailedErrorToString error )
                                , expanding = False
                                , expanded = True
                            }
                      }
                    , addError error
                    )

        GetPipelineTemplatesResponse org repo lineFocus refresh response ->
            case response of
                Ok ( meta, templates ) ->
                    ( { model
                        | templates = { data = RemoteData.succeed templates, error = "", show = model.templates.show }
                      }
                    , if not refresh then
                        Util.dispatch <| FocusOn <| Util.extractFocusIdFromRange <| focusFragmentToFocusId "config" lineFocus

                      else
                        Cmd.none
                    )

                Err error ->
                    ( { model | templates = { data = toFailure error, error = detailedErrorToString error, show = model.templates.show } }, addError error )

        SecretResponse response ->
            case response of
                Ok ( _, secret ) ->
                    let
                        secretsModel =
                            model.secretsModel

                        updatedSecretsModel =
                            Pages.Secrets.Update.reinitializeSecretUpdate secretsModel secret
                    in
                    ( { model | secretsModel = updatedSecretsModel }
                    , Cmd.none
                    )

                Err error ->
                    ( model, addError error )

        AddSecretResponse response ->
            case response of
                Ok ( _, secret ) ->
                    let
                        secretsModel =
                            model.secretsModel

                        updatedSecretsModel =
                            Pages.Secrets.Update.reinitializeSecretAdd secretsModel
                    in
                    ( { model | secretsModel = updatedSecretsModel }
                    , Cmd.none
                    )
                        |> addSecretResponseAlert secret

                Err error ->
                    ( model, addError error )

        UpdateSecretResponse response ->
            case response of
                Ok ( _, secret ) ->
                    let
                        secretsModel =
                            model.secretsModel

                        updatedSecretsModel =
                            Pages.Secrets.Update.reinitializeSecretUpdate secretsModel secret
                    in
                    ( { model | secretsModel = updatedSecretsModel }
                    , Cmd.none
                    )
                        |> updateSecretResponseAlert secret

                Err error ->
                    ( model, addError error )

        RepoSecretsResponse response ->
            receiveSecrets model response Vela.RepoSecret

        OrgSecretsResponse response ->
            receiveSecrets model response Vela.OrgSecret

        SharedSecretsResponse response ->
            receiveSecrets model response Vela.SharedSecret

        DeleteSecretResponse response ->
            case response of
                Ok ( _, r_string ) ->
                    let
                        secretsModel =
                            model.secretsModel

                        secretsType =
                            secretTypeToString secretsModel.type_

                        alertMessage =
                            secretsModel.form.name ++ " removed from " ++ secretsType ++ " secrets."

                        redirectTo =
                            Pages.Secrets.Update.deleteSecretRedirect secretsModel
                    in
                    ( model, Navigation.pushUrl model.navigationKey redirectTo )
                        |> Alerting.addToastIfUnique Alerts.successConfig AlertsUpdate (Alerts.Success "Success" alertMessage Nothing)

                Err error ->
                    ( model, addError error )

        -- Time
        AdjustTimeZone newZone ->
            ( { model | zone = newZone }
            , Cmd.none
            )

        AdjustTime newTime ->
            ( { model | time = newTime }
            , Cmd.none
            )

        Tick interval time ->
            case interval of
                OneSecond ->
                    let
                        ( favicon, cmd ) =
                            refreshFavicon model.page model.favicon rm.build.build
                    in
                    ( { model | time = time, favicon = favicon }, cmd )

                FiveSecond _ ->
                    ( model, refreshPage model )

                OneSecondHidden ->
                    let
                        ( favicon, cmd ) =
                            refreshFavicon model.page model.favicon rm.build.build
                    in
                    ( { model | time = time, favicon = favicon }, cmd )

                FiveSecondHidden data ->
                    ( model, refreshPageHidden model data )

        -- Components
        AddSecretUpdate engine m ->
            let
                ( newModel, action ) =
                    Pages.Secrets.Update.update model m
            in
            ( newModel
            , action
            )

        -- Other
        HandleError error ->
            ( model, Cmd.none )
                |> Alerting.addToastIfUnique Alerts.errorConfig AlertsUpdate (Alerts.Error "Error" error)

        AlertsUpdate subMsg ->
            Alerting.update Alerts.successConfig AlertsUpdate subMsg model

        FocusOn id ->
            ( model, Dom.focus id |> Task.attempt FocusResult )

        FocusResult result ->
            -- handle success or failure here
            case result of
                Err (Dom.NotFound id) ->
                    -- unable to find dom 'id'
                    ( model, Cmd.none )

                Ok ok ->
                    -- successfully focus the dom
                    ( model, Cmd.none )

        OnKeyDown key ->
            let
                m =
                    if key == "Shift" then
                        { model | shift = True }

                    else
                        model
            in
            ( m, Cmd.none )

        OnKeyUp key ->
            let
                m =
                    if key == "Shift" then
                        { model | shift = False }

                    else
                        model
            in
            ( m, Cmd.none )

        VisibilityChanged visibility ->
            let
                cmd =
                    case visibility of
                        Visible ->
                            refreshPage model

                        Hidden ->
                            Cmd.none
            in
            ( { model | visibility = visibility, shift = False }, cmd )

        PushUrl url ->
            ( model
            , Navigation.pushUrl model.navigationKey url
            )

        -- NoOp
        NoOp ->
            ( model, Cmd.none )


{-| addSecretResponseAlert : takes secret and produces Toasty alert for when adding a secret
-}
addSecretResponseAlert :
    Secret
    -> ( { m | toasties : Stack Alert }, Cmd Msg )
    -> ( { m | toasties : Stack Alert }, Cmd Msg )
addSecretResponseAlert secret =
    let
        type_ =
            secretTypeToString secret.type_

        msg =
            secret.name ++ " added to " ++ type_ ++ " secrets."
    in
    Alerting.addToast Alerts.successConfig AlertsUpdate (Alerts.Success "Success" msg Nothing)


{-| updateSecretResponseAlert : takes secret and produces Toasty alert for when updating a secret
-}
updateSecretResponseAlert :
    Secret
    -> ( { m | toasties : Stack Alert }, Cmd Msg )
    -> ( { m | toasties : Stack Alert }, Cmd Msg )
updateSecretResponseAlert secret =
    let
        type_ =
            secretTypeToString secret.type_

        msg =
            String.Extra.toSentenceCase <| type_ ++ " secret " ++ secret.name ++ " updated."
    in
    Alerting.addToast Alerts.successConfig AlertsUpdate (Alerts.Success "Success" msg Nothing)



-- SUBSCRIPTIONS


keyDecoder : Decode.Decoder String
keyDecoder =
    Decode.field "key" Decode.string


subscriptions : Model -> Sub Msg
subscriptions model =
    Sub.batch <|
        [ Interop.onThemeChange decodeOnThemeChange
        , onMouseDown "contextual-help" model ShowHideHelp
        , onMouseDown "identity" model ShowHideIdentity
        , Browser.Events.onKeyDown (Decode.map OnKeyDown keyDecoder)
        , Browser.Events.onKeyUp (Decode.map OnKeyUp keyDecoder)
        , Browser.Events.onVisibilityChange VisibilityChanged
        , refreshSubscriptions model
        ]


decodeOnThemeChange : Decode.Value -> Msg
decodeOnThemeChange inTheme =
    case Decode.decodeValue decodeTheme inTheme of
        Ok theme ->
            SetTheme theme

        Err _ ->
            SetTheme Dark


{-| refreshSubscriptions : takes model and returns the subscriptions for automatically refreshing page data
-}
refreshSubscriptions : Model -> Sub Msg
refreshSubscriptions model =
    Sub.batch <|
        case model.visibility of
            Visible ->
                [ every Util.oneSecondMillis <| Tick OneSecond
                , every Util.fiveSecondsMillis <| Tick (FiveSecond <| refreshData model)
                ]

            Hidden ->
                [ every Util.oneSecondMillis <| Tick OneSecondHidden
                , every Util.fiveSecondsMillis <| Tick (FiveSecondHidden <| refreshData model)
                ]


{-| refreshFavicon : takes page and restores the favicon to the default when not viewing the build page
-}
refreshFavicon : Page -> Favicon -> WebData Build -> ( Favicon, Cmd Msg )
refreshFavicon page currentFavicon build =
    case page of
        Pages.Build _ _ _ _ ->
            case build of
                RemoteData.Success b ->
                    let
                        newFavicon =
                            statusToFavicon b.status
                    in
                    if currentFavicon /= newFavicon then
                        ( newFavicon, Interop.setFavicon <| Encode.string newFavicon )

                    else
                        ( currentFavicon, Cmd.none )

                _ ->
                    ( currentFavicon, Cmd.none )

        _ ->
            if currentFavicon /= defaultFavicon then
                ( defaultFavicon, Interop.setFavicon <| Encode.string defaultFavicon )

            else
                ( currentFavicon, Cmd.none )


{-| refreshPage : refreshes Vela data based on current page and build status
-}
refreshPage : Model -> Cmd Msg
refreshPage model =
    let
        page =
            model.page
    in
    case page of
        Pages.RepositoryBuilds org repo maybePage maybePerPage maybeEvent ->
            getBuilds model org repo maybePage maybePerPage maybeEvent

        Pages.Build org repo buildNumber focusFragment ->
            Cmd.batch
                [ getBuilds model org repo Nothing Nothing Nothing
                , refreshBuild model org repo buildNumber
                , refreshBuildSteps model org repo buildNumber focusFragment
                , refreshStepLogs model org repo buildNumber model.repo.build.steps.steps Nothing
                ]

        Pages.BuildServices org repo buildNumber focusFragment ->
            Cmd.batch
                [ getBuilds model org repo Nothing Nothing Nothing
                , refreshBuild model org repo buildNumber
                , refreshBuildServices model org repo buildNumber focusFragment
                , refreshServiceLogs model org repo buildNumber model.repo.build.services.services Nothing
                ]

        Pages.BuildPipeline org repo buildNumber _ _ _ ->
            Cmd.batch
                [ getBuilds model org repo Nothing Nothing Nothing
                , refreshBuild model org repo buildNumber
                ]

        Pages.Hooks org repo maybePage maybePerPage ->
            Cmd.batch
                [ getHooks model org repo maybePage maybePerPage
                ]

        Pages.OrgSecrets engine org maybePage maybePerPage ->
            Cmd.batch
                [ getOrgSecrets model maybePage maybePerPage engine org
                ]

        Pages.RepoSecrets engine org repo maybePage maybePerPage ->
            Cmd.batch
                [ getRepoSecrets model maybePage maybePerPage engine org repo
                ]

        Pages.SharedSecrets engine org team maybePage maybePerPage ->
            Cmd.batch
                [ getSharedSecrets model maybePage maybePerPage engine org team
                ]

        _ ->
            Cmd.none


{-| refreshPageHidden : refreshes Vela data based on current page and build status when tab is not visible
-}
refreshPageHidden : Model -> RefreshData -> Cmd Msg
refreshPageHidden model _ =
    let
        page =
            model.page
    in
    case page of
        Pages.Build org repo buildNumber _ ->
            Cmd.batch
                [ refreshBuild model org repo buildNumber
                ]

        _ ->
            Cmd.none


{-| refreshData : takes model and extracts data needed to refresh the page
-}
refreshData : Model -> RefreshData
refreshData model =
    let
        rm =
            model.repo

        buildNumber =
            case rm.build.build of
                Success build ->
                    Just <| String.fromInt build.number

                _ ->
                    Nothing
    in
    { org = rm.org, repo = rm.name, build_number = buildNumber, steps = Nothing }


{-| refreshBuild : takes model org repo and build number and refreshes the build status
-}
refreshBuild : Model -> Org -> Repo -> BuildNumber -> Cmd Msg
refreshBuild model org repo buildNumber =
    let
        refresh =
            getBuild model org repo buildNumber
    in
    if shouldRefresh model.repo.build.build then
        refresh

    else
        Cmd.none


{-| refreshBuildSteps : takes model org repo and build number and refreshes the build steps based on step status
-}
refreshBuildSteps : Model -> Org -> Repo -> BuildNumber -> FocusFragment -> Cmd Msg
refreshBuildSteps model org repo buildNumber focusFragment =
    if shouldRefresh model.repo.build.build then
        getAllBuildSteps model org repo buildNumber focusFragment True

    else
        Cmd.none


{-| refreshBuildServices : takes model org repo and build number and refreshes the build services based on service status
-}
refreshBuildServices : Model -> Org -> Repo -> BuildNumber -> FocusFragment -> Cmd Msg
refreshBuildServices model org repo buildNumber focusFragment =
    if shouldRefresh model.repo.build.build then
        getAllBuildServices model org repo buildNumber focusFragment True

    else
        Cmd.none


{-| shouldRefresh : takes build and returns true if a refresh is required
-}
shouldRefresh : WebData Build -> Bool
shouldRefresh build =
    case build of
        Success bld ->
            not <| isComplete bld.status

        NotAsked ->
            True

        -- Do not refresh a Failed or Loading build
        Failure _ ->
            False

        Loading ->
            False


{-| refreshStepLogs : takes model org repo and build number and steps and refreshes the build step logs depending on their status
-}
refreshStepLogs : Model -> Org -> Repo -> BuildNumber -> WebData Steps -> FocusFragment -> Cmd Msg
refreshStepLogs model org repo buildNumber inSteps focusFragment =
    let
        stepsToRefresh =
            case inSteps of
                Success s ->
                    -- Do not refresh logs for a step in success or failure state
                    List.filter (\step -> step.status /= Vela.Success && step.status /= Vela.Failure) s

                _ ->
                    []

        refresh =
            getBuildStepsLogs model org repo buildNumber stepsToRefresh focusFragment True
    in
    if shouldRefresh model.repo.build.build then
        refresh

    else
        Cmd.none


{-| refreshServiceLogs : takes model org repo and build number and services and refreshes the build service logs depending on their status
-}
refreshServiceLogs : Model -> Org -> Repo -> BuildNumber -> WebData Services -> FocusFragment -> Cmd Msg
refreshServiceLogs model org repo buildNumber inServices focusFragment =
    let
        servicesToRefresh =
            case inServices of
                Success s ->
                    -- Do not refresh logs for a service in success or failure state
                    List.filter (\service -> service.status /= Vela.Success && service.status /= Vela.Failure) s

                _ ->
                    []

        refresh =
            getBuildServicesLogs model org repo buildNumber servicesToRefresh focusFragment True
    in
    if shouldRefresh model.repo.build.build then
        refresh

    else
        Cmd.none


{-| onMouseDown : takes model and returns subscriptions for handling onMouseDown events at the browser level
-}
onMouseDown : String -> Model -> (Maybe Bool -> Msg) -> Sub Msg
onMouseDown targetId model triggerMsg =
    if model.showHelp then
        Browser.Events.onMouseDown (outsideTarget targetId <| triggerMsg <| Just False)

    else if model.showIdentity then
        Browser.Events.onMouseDown (outsideTarget targetId <| triggerMsg <| Just False)

    else
        Sub.none


{-| outsideTarget : returns decoder for handling clicks that occur from outside the currently focused/open dropdown
-}
outsideTarget : String -> Msg -> Decode.Decoder Msg
outsideTarget targetId msg =
    Decode.field "target" (isOutsideTarget targetId)
        |> Decode.andThen
            (\isOutside ->
                if isOutside then
                    Decode.succeed msg

                else
                    Decode.fail "inside dropdown"
            )


{-| isOutsideTarget : returns decoder for determining if click target occurred from within a specified element
-}
isOutsideTarget : String -> Decode.Decoder Bool
isOutsideTarget targetId =
    Decode.oneOf
        [ Decode.field "id" Decode.string
            |> Decode.andThen
                (\id ->
                    if targetId == id then
                        -- found match by id
                        Decode.succeed False

                    else
                        -- try next decoder
                        Decode.fail "continue"
                )
        , Decode.lazy (\_ -> isOutsideTarget targetId |> Decode.field "parentNode")

        -- fallback if all previous decoders failed
        , Decode.succeed True
        ]



-- VIEW


view : Model -> Document Msg
view model =
    let
        ( title, content ) =
            viewContent model
    in
    { title = "Vela - " ++ title
    , body =
        [ lazy2 viewHeader model.session { feedbackLink = model.velaFeedbackURL, docsLink = model.velaDocsURL, theme = model.theme, help = helpArgs model, showId = model.showIdentity }
        , lazy2 Nav.viewNav model navMsgs
        , main_ [ class "content-wrap" ]
            [ viewUtil model
            , content
            ]
        , footer [] [ lazy viewAlerts model.toasties ]
        ]
    }


viewContent : Model -> ( String, Html Msg )
viewContent model =
    case model.page of
        Pages.Overview ->
            ( "Overview"
            , lazy3 Pages.Home.view model.user model.favoritesFilter homeMsgs
            )

        Pages.SourceRepositories ->
            ( "Source Repositories"
            , lazy2 Pages.SourceRepos.view
                { user = model.user
                , sourceRepos = model.sourceRepos
                , filters = model.filters
                }
                sourceReposMsgs
            )

        Pages.Hooks org repo maybePage _ ->
            let
                page : String
                page =
                    case maybePage of
                        Nothing ->
                            ""

                        Just p ->
                            " (page " ++ String.fromInt p ++ ")"
            in
            ( String.join "/" [ org, repo ] ++ " hooks" ++ page
            , div []
                [ Pager.view model.repo.hooks.pager Pager.defaultLabels GotoPage
                , lazy Pages.Hooks.view
                    { hooks = model.repo.hooks
                    , time = model.time
                    }
                , Pager.view model.repo.hooks.pager Pager.defaultLabels GotoPage
                ]
            )

        Pages.RepoSettings org repo ->
            ( String.join "/" [ org, repo ] ++ " settings"
            , lazy4 Pages.RepoSettings.view model.repo.repo repoSettingsMsgs model.velaAPI (Url.toString model.entryURL)
            )

        Pages.RepoSecrets engine org repo _ _ ->
            ( String.join "/" [ org, repo ] ++ " " ++ engine ++ " repo secrets"
            , div []
                [ Html.map (\_ -> NoOp) <| lazy Pages.Secrets.View.viewRepoSecrets model
                , Html.map (\_ -> NoOp) <| lazy3 Pages.Secrets.View.viewOrgSecrets model True False
                ]
            )

        Pages.OrgSecrets engine org maybePage _ ->
            let
                page : String
                page =
                    case maybePage of
                        Nothing ->
                            ""

                        Just p ->
                            " (page " ++ String.fromInt p ++ ")"
            in
            ( String.join "/" [ org ] ++ " " ++ engine ++ " org secrets" ++ page
            , div []
                [ Html.map (\_ -> NoOp) <| lazy3 Pages.Secrets.View.viewOrgSecrets model False True
                , Pager.view model.secretsModel.orgSecretsPager { previousLabel = "prev", nextLabel = "next" } GotoPage
                ]
            )

        Pages.SharedSecrets engine org team _ _ ->
            ( String.join "/" [ org, team ] ++ " " ++ engine ++ " shared secrets"
            , div []
                [ Pager.view model.secretsModel.sharedSecretsPager { previousLabel = "prev", nextLabel = "next" } GotoPage
                , Html.map (\_ -> NoOp) <| lazy Pages.Secrets.View.viewSharedSecrets model
                , Pager.view model.secretsModel.sharedSecretsPager { previousLabel = "prev", nextLabel = "next" } GotoPage
                ]
            )

        Pages.AddOrgSecret engine _ ->
            ( "add " ++ engine ++ " org secret"
            , Html.map (\m -> AddSecretUpdate engine m) <| lazy Pages.Secrets.View.addSecret model
            )

        Pages.AddRepoSecret engine _ _ ->
            ( "add " ++ engine ++ " repo secret"
            , Html.map (\m -> AddSecretUpdate engine m) <| lazy Pages.Secrets.View.addSecret model
            )

        Pages.AddSharedSecret engine _ _ ->
            ( "add " ++ engine ++ " shared secret"
            , Html.map (\m -> AddSecretUpdate engine m) <| lazy Pages.Secrets.View.addSecret model
            )

        Pages.OrgSecret engine org name ->
            ( String.join "/" [ org, name ] ++ " update " ++ engine ++ " org secret"
            , Html.map (\m -> AddSecretUpdate engine m) <| lazy Pages.Secrets.View.editSecret model
            )

        Pages.RepoSecret engine org repo name ->
            ( String.join "/" [ org, repo, name ] ++ " update " ++ engine ++ " repo secret"
            , Html.map (\m -> AddSecretUpdate engine m) <| lazy Pages.Secrets.View.editSecret model
            )

        Pages.SharedSecret engine org team name ->
            ( String.join "/" [ org, team, name ] ++ " update " ++ engine ++ " shared secret"
            , Html.map (\m -> AddSecretUpdate engine m) <| lazy Pages.Secrets.View.editSecret model
            )

        Pages.RepositoryBuilds org repo maybePage maybePerPage maybeEvent ->
            let
                page : String
                page =
                    case maybePage of
                        Nothing ->
                            ""

                        Just p ->
                            " (page " ++ String.fromInt p ++ ")"

                shouldRenderFilter : Bool
                shouldRenderFilter =
                    case ( model.repo.builds.builds, maybeEvent ) of
                        ( Success result, Nothing ) ->
                            not <| List.length result == 0

                        ( Success _, _ ) ->
                            True

                        ( Loading, _ ) ->
                            True

                        _ ->
                            False
            in
            ( String.join "/" [ org, repo ] ++ " builds" ++ page
            , div []
                [ viewBuildsFilter shouldRenderFilter org repo maybeEvent
                , Pager.view model.repo.builds.pager Pager.defaultLabels GotoPage
                , lazy6 Pages.Builds.view model.repo.builds model.time model.zone org repo maybeEvent
                , Pager.view model.repo.builds.pager Pager.defaultLabels GotoPage
                ]
            )

        Pages.Build org repo buildNumber _ ->
            ( "Build #" ++ buildNumber ++ " - " ++ String.join "/" [ org, repo ]
            , Pages.Build.View.viewBuild
                model
                buildMsgs
                org
                repo
                buildNumber
            )

        Pages.BuildServices org repo buildNumber _ ->
            ( "Build #" ++ buildNumber ++ " - " ++ String.join "/" [ org, repo ]
            , Pages.Build.View.viewBuildServices
                model
                buildMsgs
                org
                repo
                buildNumber
            )

        Pages.BuildPipeline org repo buildNumber ref expand lineFocus ->
            ( "Pipeline " ++ String.join "/" [ org, repo ]
            , Pages.Pipeline.View.viewPipeline
                model
                pipelineMsgs
                ref
                |> Pages.Build.View.wrapWithBuildPreview
                    model
                    org
                    repo
                    buildNumber
            )

        Pages.Pipeline org repo ref expand lineFocus ->
            ( "Pipeline " ++ String.join "/" [ org, repo ]
            , Pages.Pipeline.View.viewPipeline
                model
                pipelineMsgs
                ref
            )

        Pages.Settings ->
            ( "Settings"
            , Pages.Settings.view model.session (Pages.Settings.Msgs Copy)
            )

        Pages.Login ->
            ( "Login"
            , viewLogin
            )

        Pages.Logout ->
            ( "Logout"
            , h1 [] [ text "Logging out" ]
            )

        Pages.Authenticate ->
            ( "Authentication"
            , h1 [ Util.testAttribute "page-h1" ] [ text "Authenticating..." ]
            )

        Pages.NotFound ->
            -- TODO: make this page more helpful
            ( "404"
            , h1 [] [ text "Not Found" ]
            )


viewBuildsFilter : Bool -> Org -> Repo -> Maybe Event -> Html Msg
viewBuildsFilter shouldRender org repo maybeEvent =
    let
        eventEnum : List String
        eventEnum =
            [ "all", "push", "pull_request", "tag", "deployment", "comment" ]

        eventToMaybe : String -> Maybe Event
        eventToMaybe event =
            case event of
                "all" ->
                    Nothing

                _ ->
                    Just event
    in
    if shouldRender then
        div [ class "form-controls", class "build-filters", Util.testAttribute "build-filter" ] <|
            div [] [ text "Filter by Event:" ]
                :: List.map
                    (\e ->
                        div [ class "form-control" ]
                            [ input
                                [ type_ "radio"
                                , id <| "filter-" ++ e
                                , name "build-filter"
                                , Util.testAttribute <| "build-filter-" ++ e
                                , checked <| maybeEvent == eventToMaybe e
                                , onClick <| FilterBuildEventBy (eventToMaybe e) org repo
                                , attribute "aria-label" <| "filter to show " ++ e ++ " events"
                                ]
                                []
                            , label
                                [ class "form-label"
                                , for <| "filter-" ++ e
                                ]
                                [ text <| String.replace "_" " " e ]
                            ]
                    )
                    eventEnum

    else
        text ""


viewLogin : Html Msg
viewLogin =
    div []
        [ h1 [] [ text "Authorize Via" ]
        , button [ class "button", onClick SignInRequested, Util.testAttribute "login-button" ]
            [ FeatherIcons.github
                |> FeatherIcons.withSize 20
                |> FeatherIcons.withClass "login-source-icon"
                |> FeatherIcons.toHtml [ attribute "aria-hidden" "true" ]
            , text "GitHub"
            ]
        , p [] [ text "You will be taken to Github to authenticate." ]
        ]


viewHeader : Session -> { feedbackLink : String, docsLink : String, theme : Theme, help : Help.Commands.Model Msg, showId : Bool } -> Html Msg
viewHeader session { feedbackLink, docsLink, theme, help, showId } =
    let
        identityBaseClassList : Html.Attribute Msg
        identityBaseClassList =
            classList
                [ ( "details", True )
                , ( "-marker-right", True )
                , ( "-no-pad", True )
                , ( "identity-name", True )
                ]

        identityAttributeList : List (Html.Attribute Msg)
        identityAttributeList =
            attribute "role" "navigation" :: Util.open showId
    in
    header []
        [ div [ class "identity", id "identity", Util.testAttribute "identity" ]
            [ a [ Routes.href Routes.Overview, class "identity-logo-link", attribute "aria-label" "Home" ] [ velaLogo 24 ]
            , case session of
                Authenticated auth ->
                    details (identityBaseClassList :: identityAttributeList)
                        [ summary [ class "summary", Util.onClickPreventDefault (ShowHideIdentity Nothing), Util.testAttribute "identity-summary" ]
                            [ text auth.userName
                            , FeatherIcons.chevronDown |> FeatherIcons.withSize 20 |> FeatherIcons.withClass "details-icon-expand" |> FeatherIcons.toHtml []
                            ]
                        , ul [ class "identity-menu", attribute "aria-hidden" "true", attribute "role" "menu" ]
                            [ li [ class "identity-menu-item" ]
                                [ a [ Routes.href Routes.Settings, Util.testAttribute "settings-link", attribute "role" "menuitem" ] [ text "Settings" ] ]
                            , li [ class "identity-menu-item" ]
                                [ a [ Routes.href Routes.Logout, Util.testAttribute "logout-link", attribute "role" "menuitem" ] [ text "Logout" ] ]
                            ]
                        ]

                Unauthenticated ->
                    details (identityBaseClassList :: identityAttributeList)
                        [ summary [ class "summary", Util.onClickPreventDefault (ShowHideIdentity Nothing), Util.testAttribute "identity-summary" ] [ text "Vela" ] ]
            ]
        , nav [ class "help-links", attribute "role" "navigation" ]
            [ ul []
                [ li [] [ viewThemeToggle theme ]
                , li [] [ a [ href feedbackLink, attribute "aria-label" "go to feedback" ] [ text "feedback" ] ]
                , li [] [ a [ href docsLink, attribute "aria-label" "go to docs" ] [ text "docs" ] ]
                , Help.View.help help
                ]
            ]
        ]


helpArg : WebData a -> Help.Commands.Arg
helpArg arg =
    { success = Util.isSuccess arg, loading = Util.isLoading arg }


helpArgs : Model -> Help.Commands.Model Msg
helpArgs model =
    { user = helpArg model.user
    , sourceRepos = helpArg model.sourceRepos
    , builds = helpArg model.repo.builds.builds
    , build = helpArg model.repo.build.build
    , repo = helpArg model.repo.repo
    , hooks = helpArg model.repo.hooks.hooks
    , secrets = helpArg model.secretsModel.repoSecrets
    , show = model.showHelp
    , toggle = ShowHideHelp
    , copy = Copy
    , noOp = NoOp
    , page = model.page
    }


viewAlerts : Stack Alert -> Html Msg
viewAlerts toasties =
    div [ Util.testAttribute "alerts", class "alerts" ] [ Alerting.view Alerts.successConfig (Alerts.view Copy) AlertsUpdate toasties ]


wrapAlertMessage : String -> String
wrapAlertMessage message =
    if not <| String.isEmpty message then
        "`" ++ message ++ "` "

    else
        message


viewThemeToggle : Theme -> Html Msg
viewThemeToggle theme =
    let
        ( newTheme, themeAria ) =
            case theme of
                Dark ->
                    ( Light, "enable light mode" )

                Light ->
                    ( Dark, "enable dark mode" )
    in
    button [ class "button", class "-link", attribute "aria-label" themeAria, onClick (SetTheme newTheme) ] [ text "switch theme" ]



-- HELPERS


buildUrl : String -> List String -> List QueryParameter -> String
buildUrl base paths params =
    UB.crossOrigin base paths params


setNewPage : Routes.Route -> Model -> ( Model, Cmd Msg )
setNewPage route model =
    let
        rm =
            model.repo
    in
    case ( route, model.session ) of
        -- Logged in and on auth flow pages - what are you doing here?
        ( Routes.Login, Authenticated _ ) ->
            ( model, Navigation.pushUrl model.navigationKey <| Routes.routeToUrl Routes.Overview )

        ( Routes.Authenticate _, Authenticated _ ) ->
            ( model, Navigation.pushUrl model.navigationKey <| Routes.routeToUrl Routes.Overview )

        -- "Not logged in" (yet) and on auth flow pages, continue on..
        ( Routes.Authenticate { code, state }, Unauthenticated ) ->
            ( { model | page = Pages.Login }
            , Api.try TokenResponse <| Api.getInitialToken model <| AuthParams code state
            )

        -- On the login page but not logged in.. good place to be
        ( Routes.Login, Unauthenticated ) ->
            ( { model | page = Pages.Login }, Cmd.none )

        -- "Normal" page handling below
        ( Routes.Overview, Authenticated _ ) ->
            loadOverviewPage model

        ( Routes.SourceRepositories, Authenticated _ ) ->
            loadSourceReposPage model

        ( Routes.Hooks org repo maybePage maybePerPage, Authenticated _ ) ->
            loadHooksPage model org repo maybePage maybePerPage

        ( Routes.RepoSettings org repo, Authenticated _ ) ->
            loadRepoSettingsPage model org repo

        ( Routes.OrgSecrets engine org maybePage maybePerPage, Authenticated _ ) ->
            loadOrgSecretsPage model maybePage maybePerPage engine org

        ( Routes.RepoSecrets engine org repo maybePage maybePerPage, Authenticated _ ) ->
            loadRepoSecretsPage model maybePage maybePerPage engine org repo

        ( Routes.SharedSecrets engine org team maybePage maybePerPage, Authenticated _ ) ->
            loadSharedSecretsPage model maybePage maybePerPage engine org team

        ( Routes.AddOrgSecret engine org, Authenticated _ ) ->
            loadAddOrgSecretPage model engine org

        ( Routes.AddRepoSecret engine org repo, Authenticated _ ) ->
            loadAddRepoSecretPage model engine org repo

        ( Routes.AddSharedSecret engine org team, Authenticated _ ) ->
            loadAddSharedSecretPage model engine org team

        ( Routes.OrgSecret engine org name, Authenticated _ ) ->
            loadUpdateOrgSecretPage model engine org name

        ( Routes.RepoSecret engine org repo name, Authenticated _ ) ->
            loadUpdateRepoSecretPage model engine org repo name

        ( Routes.SharedSecret engine org team name, Authenticated _ ) ->
            loadUpdateSharedSecretPage model engine org team name

        ( Routes.RepositoryBuilds org repo maybePage maybePerPage maybeEvent, Authenticated _ ) ->
            loadRepoBuildsPage model org repo maybePage maybePerPage maybeEvent

        ( Routes.Build org repo buildNumber lineFocus, Authenticated _ ) ->
            loadBuildPage model org repo buildNumber lineFocus

        ( Routes.BuildServices org repo buildNumber lineFocus, Authenticated _ ) ->
            loadBuildServicesPage model org repo buildNumber lineFocus

<<<<<<< HEAD
=======
        ( Routes.BuildPipeline org repo buildNumber ref expand lineFocus, Authenticated _ ) ->
            loadBuildPipelinePage model org repo buildNumber ref expand lineFocus

>>>>>>> 78cc89bf
        ( Routes.Pipeline org repo ref expand lineFocus, Authenticated _ ) ->
            loadPipelinePage model org repo ref expand lineFocus

        ( Routes.Settings, Authenticated _ ) ->
            ( { model | page = Pages.Settings, showIdentity = False }, Cmd.none )

        ( Routes.Logout, Authenticated _ ) ->
            ( model, getLogout model )

        -- Not found page handling
        ( Routes.NotFound, Authenticated _ ) ->
            ( { model | page = Pages.NotFound }, Cmd.none )

        {--Hitting any page and not being logged in will load the login page content

           Note: we're not using .pushUrl to retain ability for user to use
           browser's back button
        --}
        ( _, Unauthenticated ) ->
            ( { model | page = Pages.Login }
            , Interop.setRedirect <| Encode.string <| Url.toString model.entryURL
            )


loadSourceReposPage : Model -> ( Model, Cmd Msg )
loadSourceReposPage model =
    case model.sourceRepos of
        NotAsked ->
            ( { model | page = Pages.SourceRepositories, sourceRepos = Loading }
            , Cmd.batch
                [ Api.try SourceRepositoriesResponse <| Api.getSourceRepositories model
                , getCurrentUser model
                ]
            )

        Failure _ ->
            ( { model | page = Pages.SourceRepositories, sourceRepos = Loading }
            , Cmd.batch
                [ Api.try SourceRepositoriesResponse <| Api.getSourceRepositories model
                , getCurrentUser model
                ]
            )

        _ ->
            ( { model | page = Pages.SourceRepositories }, getCurrentUser model )


loadOverviewPage : Model -> ( Model, Cmd Msg )
loadOverviewPage model =
    ( { model | page = Pages.Overview }
    , Cmd.batch
        [ getCurrentUser model
        ]
    )


{-| resourceChanged : takes two repo resource identifiers and returns if the build has changed
-}
resourceChanged : RepoResourceIdentifier -> RepoResourceIdentifier -> Bool
resourceChanged ( orgA, repoA, idA ) ( orgB, repoB, idB ) =
    not <| orgA == orgB && repoA == repoB && idA == idB


{-| loadRepoSubPage : takes model org repo and page destination

    updates the model based on app initialization state and loads repo page resources

-}
loadRepoSubPage : Model -> Org -> Repo -> Page -> ( Model, Cmd Msg )
loadRepoSubPage model org repo toPage =
    let
        rm =
            model.repo

        builds =
            rm.builds

        hooks =
            rm.hooks

        build =
            rm.build

        secretsModel =
            model.secretsModel

        fetchSecrets : Org -> Repo -> Cmd Msg
        fetchSecrets o r =
            Cmd.batch [ getAllRepoSecrets model "native" o r, getAllOrgSecrets model "native" o ]

        -- update model and dispatch cmds depending on initialization state and destination
        ( loadModel, loadCmd ) =
            -- repo data has not been initialized or org/repo has changed
            if not rm.initialized || resourceChanged ( rm.org, rm.name, "" ) ( org, repo, "" ) then
                ( { model
                    | secretsModel =
                        { secretsModel
                            | repoSecrets = Loading
                            , orgSecrets = Loading
                            , org = org
                            , repo = repo
                            , engine = "native"
                            , type_ = Vela.RepoSecret
                        }
                    , repo =
                        rm
                            |> updateOrgRepo org repo
                            |> updateRepoInitialized True
                            |> updateRepo Loading
                            |> updateBuilds Loading
                            |> updateBuildSteps NotAsked
                            -- update builds pagination
                            |> (\rm_ ->
                                    case toPage of
                                        Pages.RepositoryBuilds o r maybePage maybePerPage maybeEvent ->
                                            rm_
                                                |> updateBuildsPage maybePage
                                                |> updateBuildsPerPage maybePerPage
                                                |> updateBuildsEvent maybeEvent

                                        _ ->
                                            rm
                                                |> updateBuildsPage Nothing
                                                |> updateBuildsPerPage Nothing
                                                |> updateBuildsEvent Nothing
                               )
                            -- update hooks pagination
                            |> (\rm_ ->
                                    case toPage of
                                        Pages.Hooks o r maybePage maybePerPage ->
                                            rm_
                                                |> updateHooksPage maybePage
                                                |> updateHooksPerPage maybePerPage

                                        _ ->
                                            rm
                                                |> updateHooksPage Nothing
                                                |> updateHooksPerPage Nothing
                               )
                  }
                , Cmd.batch
                    [ getCurrentUser model
                    , getRepo model org repo
                    , case toPage of
                        Pages.RepositoryBuilds o r maybePage maybePerPage maybeEvent ->
                            getBuilds model o r maybePage maybePerPage maybeEvent

                        _ ->
                            getBuilds model org repo Nothing Nothing Nothing
                    , case toPage of
                        Pages.Hooks o r maybePage maybePerPage ->
                            getHooks model o r maybePage maybePerPage

                        _ ->
                            getHooks model org repo Nothing Nothing
                    , case toPage of
                        Pages.RepoSecrets engine o r maybePage maybePerPage ->
                            fetchSecrets o r

                        _ ->
                            fetchSecrets org repo
                    ]
                )

            else
                -- repo data has already been initialized and org/repo has not changed, aka tab switch
                case toPage of
                    Pages.RepositoryBuilds o r maybePage maybePerPage maybeEvent ->
                        ( { model
                            | repo =
                                { rm
                                    | builds =
                                        { builds | maybePage = maybePage, maybePerPage = maybePerPage, maybeEvent = maybeEvent }
                                }
                          }
                        , getBuilds model o r maybePage maybePerPage maybeEvent
                        )

                    Pages.RepoSecrets engine o r maybePage maybePerPage ->
                        ( model, fetchSecrets o r )

                    Pages.Hooks o r maybePage maybePerPage ->
                        ( { model
                            | repo =
                                rm
                                    |> updateHooksPage maybePage
                                    |> updateHooksPage maybePerPage
                          }
                        , getHooks model o r maybePage maybePerPage
                        )

                    Pages.RepoSettings o r ->
                        ( model, getRepo model o r )

                    -- page is not a repo subpage
                    _ ->
                        ( model, Cmd.none )
    in
    ( { loadModel | page = toPage }, loadCmd )


{-| loadRepoBuildsPage : takes model org and repo and loads the appropriate builds.

    loadRepoBuildsPage   Checks if the builds have already been loaded from the repo view. If not, fetches the builds from the Api.

-}
loadRepoBuildsPage : Model -> Org -> Repo -> Maybe Pagination.Page -> Maybe Pagination.PerPage -> Maybe Event -> ( Model, Cmd Msg )
loadRepoBuildsPage model org repo maybePage maybePerPage maybeEvent =
    loadRepoSubPage model org repo <| Pages.RepositoryBuilds org repo maybePage maybePerPage maybeEvent


{-| loadRepoSecretsPage : takes model org and repo and loads the page for managing repo secrets
-}
loadRepoSecretsPage :
    Model
    -> Maybe Pagination.Page
    -> Maybe Pagination.PerPage
    -> Engine
    -> Org
    -> Repo
    -> ( Model, Cmd Msg )
loadRepoSecretsPage model maybePage maybePerPage engine org repo =
    loadRepoSubPage model org repo <| Pages.RepoSecrets engine org repo maybePage maybePerPage


{-| loadHooksPage : takes model org and repo and loads the hooks page.
-}
loadHooksPage : Model -> Org -> Repo -> Maybe Pagination.Page -> Maybe Pagination.PerPage -> ( Model, Cmd Msg )
loadHooksPage model org repo maybePage maybePerPage =
    loadRepoSubPage model org repo <| Pages.Hooks org repo maybePage maybePerPage


{-| loadSettingsPage : takes model org and repo and loads the page for updating repo configurations
-}
loadRepoSettingsPage : Model -> Org -> Repo -> ( Model, Cmd Msg )
loadRepoSettingsPage model org repo =
    loadRepoSubPage model org repo <| Pages.RepoSettings org repo


{-| loadOrgSecretsPage : takes model org and loads the page for managing org secrets
-}
loadOrgSecretsPage :
    Model
    -> Maybe Pagination.Page
    -> Maybe Pagination.PerPage
    -> Engine
    -> Org
    -> ( Model, Cmd Msg )
loadOrgSecretsPage model maybePage maybePerPage engine org =
    -- Fetch secrets from Api
    let
        secretsModel =
            model.secretsModel
    in
    ( { model
        | page =
            Pages.OrgSecrets engine org maybePage maybePerPage
        , secretsModel =
            { secretsModel
                | orgSecrets = Loading
                , org = org
                , engine = engine
                , type_ = Vela.OrgSecret
            }
      }
    , Cmd.batch
        [ getCurrentUser model
        , getOrgSecrets model maybePage maybePerPage engine org
        ]
    )


{-| loadSharedSecretsPage : takes model org and team and loads the page for managing shared secrets
-}
loadSharedSecretsPage :
    Model
    -> Maybe Pagination.Page
    -> Maybe Pagination.PerPage
    -> Engine
    -> Org
    -> Team
    -> ( Model, Cmd Msg )
loadSharedSecretsPage model maybePage maybePerPage engine org team =
    -- Fetch secrets from Api
    let
        secretsModel =
            model.secretsModel
    in
    ( { model
        | page =
            Pages.SharedSecrets engine org team maybePage maybePerPage
        , secretsModel =
            { secretsModel
                | repoSecrets = Loading
                , org = org
                , team = team
                , engine = engine
                , type_ = Vela.SharedSecret
            }
      }
    , Cmd.batch
        [ getCurrentUser model
        , getSharedSecrets model maybePage maybePerPage engine org team
        ]
    )


{-| loadAddOrgSecretPage : takes model and engine loads the page for adding secrets
-}
loadAddOrgSecretPage : Model -> Engine -> Org -> ( Model, Cmd Msg )
loadAddOrgSecretPage model engine org =
    -- Fetch secrets from Api
    let
        secretsModel =
            Pages.Secrets.Update.reinitializeSecretAdd model.secretsModel
    in
    ( { model
        | page = Pages.AddOrgSecret engine org
        , secretsModel =
            { secretsModel
                | sharedSecrets = Loading
                , org = org
                , engine = engine
                , type_ = Vela.OrgSecret
            }
      }
    , Cmd.batch
        [ getCurrentUser model
        ]
    )


{-| loadAddRepoSecretPage : takes model engine org and repo and loads the page for adding secrets
-}
loadAddRepoSecretPage : Model -> Engine -> Org -> Repo -> ( Model, Cmd Msg )
loadAddRepoSecretPage model engine org repo =
    -- Fetch secrets from Api
    let
        secretsModel =
            Pages.Secrets.Update.reinitializeSecretAdd model.secretsModel
    in
    ( { model
        | page = Pages.AddRepoSecret engine org repo
        , secretsModel =
            { secretsModel
                | org = org
                , repo = repo
                , engine = engine
                , type_ = Vela.RepoSecret
            }
      }
    , Cmd.batch
        [ getCurrentUser model
        ]
    )


{-| loadAddSharedSecretPage : takes model engine org and team and loads the page for adding secrets
-}
loadAddSharedSecretPage : Model -> Engine -> Org -> Team -> ( Model, Cmd Msg )
loadAddSharedSecretPage model engine org team =
    -- Fetch secrets from Api
    let
        secretsModel =
            Pages.Secrets.Update.reinitializeSecretAdd model.secretsModel
    in
    ( { model
        | page = Pages.AddSharedSecret engine org team
        , secretsModel =
            { secretsModel
                | org = org
                , team = team
                , engine = engine
                , type_ = Vela.SharedSecret
                , form = secretsModel.form
            }
      }
    , Cmd.batch
        [ getCurrentUser model
        ]
    )


{-| loadUpdateOrgSecretPage : takes model org and name and loads the page for updating a repo secret
-}
loadUpdateOrgSecretPage : Model -> Engine -> Org -> Name -> ( Model, Cmd Msg )
loadUpdateOrgSecretPage model engine org name =
    -- Fetch secrets from Api
    let
        secretsModel =
            model.secretsModel
    in
    ( { model
        | page = Pages.OrgSecret engine org name
        , secretsModel =
            { secretsModel
                | org = org
                , engine = engine
                , type_ = Vela.OrgSecret
                , deleteState = Pages.Secrets.Model.NotAsked_
            }
      }
    , Cmd.batch
        [ getCurrentUser model
        , getSecret model engine "org" org "*" name
        ]
    )


{-| loadUpdateRepoSecretPage : takes model org, repo and name and loads the page for updating a repo secret
-}
loadUpdateRepoSecretPage : Model -> Engine -> Org -> Repo -> Name -> ( Model, Cmd Msg )
loadUpdateRepoSecretPage model engine org repo name =
    -- Fetch secrets from Api
    let
        secretsModel =
            model.secretsModel
    in
    ( { model
        | page = Pages.RepoSecret engine org repo name
        , secretsModel =
            { secretsModel
                | org = org
                , repo = repo
                , engine = engine
                , type_ = Vela.RepoSecret
                , deleteState = Pages.Secrets.Model.NotAsked_
            }
      }
    , Cmd.batch
        [ getCurrentUser model
        , getSecret model engine "repo" org repo name
        ]
    )


{-| loadUpdateSharedSecretPage : takes model org, team and name and loads the page for updating a shared secret
-}
loadUpdateSharedSecretPage : Model -> Engine -> Org -> Team -> Name -> ( Model, Cmd Msg )
loadUpdateSharedSecretPage model engine org team name =
    -- Fetch secrets from Api
    let
        secretsModel =
            model.secretsModel
    in
    ( { model
        | page = Pages.SharedSecret engine org team name
        , secretsModel =
            { secretsModel
                | org = org
                , team = team
                , engine = engine
                , type_ = Vela.SharedSecret
                , deleteState = Pages.Secrets.Model.NotAsked_
            }
      }
    , Cmd.batch
        [ getCurrentUser model
        , getSecret model engine "shared" org team name
        ]
    )


{-| loadBuildPage : takes model org, repo, and build number and loads the appropriate build.
-}
loadBuildPage : Model -> Org -> Repo -> BuildNumber -> FocusFragment -> ( Model, Cmd Msg )
loadBuildPage model org repo buildNumber lineFocus =
    let
        -- get resource transition information
        sameBuild =
            isSameBuild ( org, repo, buildNumber ) model.page

        sameResource =
            case model.page of
                Pages.Build _ _ _ _ ->
                    True

                _ ->
                    False

        -- if build has changed, set build fields in the model
        m =
            if not sameBuild then
                setBuild org repo buildNumber sameResource model

            else
                model

        rm =
            m.repo
    in
    -- load page depending on build change
    ( { m
        | page = Pages.Build org repo buildNumber lineFocus

        -- set repo fields
        , repo =
            rm
                -- update steps using line focus
                |> updateBuildSteps
                    (RemoteData.unwrap Loading
                        (\steps_ ->
                            RemoteData.succeed <| focusAndClear steps_ lineFocus
                        )
                        rm.build.steps.steps
                    )
                -- update line focus in the model
                |> updateBuildStepsFocusFragment
                    (case lineFocus of
                        Just l ->
                            Just <| "#" ++ l

                        Nothing ->
                            Nothing
                    )
                -- reset following service
                |> updateBuildServicesFollowing 0
      }
      -- do not load resources if transition is auto refresh, line focus, etc
    , if sameBuild && sameResource then
        Cmd.none

      else
        Cmd.batch <|
            [ getBuilds model org repo Nothing Nothing Nothing
            , getBuild model org repo buildNumber
            , getAllBuildSteps model org repo buildNumber lineFocus sameBuild
            ]
    )


{-| loadBuildServicesPage : takes model org, repo, and build number and loads the appropriate build services.
-}
loadBuildServicesPage : Model -> Org -> Repo -> BuildNumber -> FocusFragment -> ( Model, Cmd Msg )
loadBuildServicesPage model org repo buildNumber lineFocus =
    let
        -- get resource transition information
        sameBuild =
            isSameBuild ( org, repo, buildNumber ) model.page

        sameResource =
            case model.page of
                Pages.BuildServices _ _ _ _ ->
                    True

                _ ->
                    False

        -- if build has changed, set build fields in the model
        m =
            if not sameBuild then
                setBuild org repo buildNumber sameResource model

            else
                model

        rm =
            m.repo
    in
    ( { m
        | page = Pages.BuildServices org repo buildNumber lineFocus

        -- set repo fields
        , repo =
            rm
                -- update services using line focus
                |> updateBuildServices
                    (RemoteData.unwrap Loading
                        (\services ->
                            RemoteData.succeed <| focusAndClear services lineFocus
                        )
                        rm.build.services.services
                    )
                -- update line focus in the model
                |> updateBuildServicesFocusFragment
                    (case lineFocus of
                        Just l ->
                            Just <| "#" ++ l

                        Nothing ->
                            Nothing
                    )
                -- reset following step
                |> updateBuildStepsFollowing 0
      }
      -- do not load resources if transition is auto refresh, line focus, etc
    , if sameBuild && sameResource then
        Cmd.none

      else
        Cmd.batch <|
            [ getBuilds model org repo Nothing Nothing Nothing
            , getBuild model org repo buildNumber
            , getAllBuildServices model org repo buildNumber lineFocus sameBuild
            ]
    )


{-| loadBuildPipelinePage : takes model org, repo, and ref and loads the appropriate pipeline configuration resources.
-}
loadBuildPipelinePage : Model -> Org -> Repo -> BuildNumber -> Maybe RefQuery -> Maybe ExpandTemplatesQuery -> Maybe Fragment -> ( Model, Cmd Msg )
loadBuildPipelinePage model org repo buildNumber ref expand lineFocus =
    let
        -- get resource transition information
        sameBuild =
            isSameBuild ( org, repo, buildNumber ) model.page

        sameResource =
            case model.page of
                Pages.BuildPipeline _ _ _ _ _ _ ->
                    True

                _ ->
                    False

        sameRef =
            isSamePipelineRef ( org, repo, Maybe.withDefault "" ref ) model.page pipeline

        -- if build has changed, set build fields in the model
        m =
            if not sameBuild then
                setBuild org repo buildNumber sameResource model

            else
                model

        -- set pipeline fetch api call based on ?expand= query
        getPipeline =
            case expand of
                Just e ->
                    if e == "true" then
                        expandPipelineConfig

                    else
                        getPipelineConfig

                Nothing ->
                    getPipelineConfig

        -- parse line range from line focus
        parsed =
            parseFocusFragment lineFocus

        pipeline =
            model.pipeline
    in
    ( { m
        | page = Pages.BuildPipeline org repo buildNumber ref expand lineFocus

        -- set pipeline fields
        , pipeline =
            pipeline
                |> updateBuildPipelineConfig
                    (if sameRef then
                        case pipeline.config of
                            ( Success _, _ ) ->
                                pipeline.config

                            _ ->
                                ( Loading, "" )

                     else
                        ( Loading, "" )
                    )
                |> updateBuildPipelineOrgRepo org repo
                |> updateBuildPipelineBuildNumber (Just buildNumber)
                |> updateBuildPipelineRef ref
                |> updateBuildPipelineExpand expand
                |> updateBuildPipelineLineFocus ( parsed.lineA, parsed.lineB )
                |> updateBuildPipelineFocusFragment
                    (case lineFocus of
                        Just l ->
                            Just <| "#" ++ l

                        Nothing ->
                            Nothing
                    )

        -- reset templates if ref has changed
        , templates =
            if sameRef then
                model.templates

            else
                { data = Loading, error = "", show = True }
      }
      -- do not load resources if transition is auto refresh, line focus, etc
    , if sameBuild && sameResource then
        Cmd.none

      else
        Cmd.batch
            [ getBuilds model org repo Nothing Nothing Nothing
            , getBuild model org repo buildNumber
            , getPipeline model org repo ref lineFocus sameBuild
            , getPipelineTemplates model org repo ref lineFocus sameBuild
            ]
    )


{-| loadPipelinePage : takes model org, repo, and ref and loads the appropriate pipeline configuration resources.
-}
loadPipelinePage : Model -> Org -> Repo -> Maybe RefQuery -> Maybe ExpandTemplatesQuery -> Maybe Fragment -> ( Model, Cmd Msg )
loadPipelinePage model org repo ref expand lineFocus =
    let
        -- get resource transition information
        sameRef =
            isSamePipelineRef ( org, repo, Maybe.withDefault "" ref ) model.page pipeline

        -- get or expand the pipeline depending on expand query parameter
        getPipeline =
            case expand of
                Just e ->
                    if e == "true" then
                        expandPipelineConfig

                    else
                        getPipelineConfig

                Nothing ->
                    getPipelineConfig

        parsed =
            parseFocusFragment lineFocus

        rm =
            model.repo

        build =
            rm.build

        pipeline =
            model.pipeline
    in
    -- load page depending on ref change
    ( { model
        | page = Pages.Pipeline org repo ref expand lineFocus

        -- set pipeline fields
        , pipeline =
            pipeline
                |> updateBuildPipelineConfig
                    (if sameRef then
                        case pipeline.config of
                            ( Success _, _ ) ->
                                pipeline.config

                            _ ->
                                ( Loading, "" )

                     else
                        ( Loading, "" )
                    )
                |> updateBuildPipelineOrgRepo org repo
                |> updateBuildPipelineBuildNumber Nothing
                |> updateBuildPipelineRef ref
                |> updateBuildPipelineExpand expand
                |> updateBuildPipelineLineFocus ( parsed.lineA, parsed.lineB )
                |> updateBuildPipelineFocusFragment
                    (case lineFocus of
                        Just l ->
                            Just <| "#" ++ l

                        Nothing ->
                            Nothing
                    )
        , templates =
            if sameRef then
                model.templates

            else
                { data = Loading, error = "", show = True }
      }
    , Cmd.batch
        [ getPipeline model org repo ref lineFocus False
        , getPipelineTemplates model org repo ref lineFocus False
        ]
    )


{-| isSameBuild : takes build identifier and current page and returns true if the build has not changed
-}
isSameBuild : RepoResourceIdentifier -> Page -> Bool
isSameBuild id currentPage =
    case currentPage of
        Pages.Build o r b _ ->
            not <| resourceChanged id ( o, r, b )

        Pages.BuildServices o r b _ ->
            not <| resourceChanged id ( o, r, b )

        Pages.BuildPipeline o r b _ _ _ ->
            not <| resourceChanged id ( o, r, b )

        _ ->
            False


{-| isSamePipelineRef : takes pipeline ref identifier and current page and returns true if the pipeline ref has not changed
-}
isSamePipelineRef : RepoResourceIdentifier -> Page -> PipelineModel -> Bool
isSamePipelineRef id currentPage pipeline =
    case currentPage of
        Pages.Pipeline o r rf _ _ ->
            not <| resourceChanged id ( o, r, Maybe.withDefault "" rf )

        Pages.Build o r b _ ->
            not <| resourceChanged id ( o, r, Maybe.withDefault "" pipeline.ref )

        Pages.BuildServices o r b _ ->
            not <| resourceChanged id ( o, r, Maybe.withDefault "" pipeline.ref )

        Pages.BuildPipeline o r b rf _ _ ->
            not <| resourceChanged id ( o, r, Maybe.withDefault "" rf )

        _ ->
            False


{-| setBuild : takes new build information and sets the appropriate model state
-}
setBuild : Org -> Repo -> BuildNumber -> Bool -> Model -> Model
setBuild org repo buildNumber soft model =
    let
        rm =
            model.repo

        pipeline =
            model.pipeline
    in
    { model
        | pipeline =
            { pipeline
                | focusFragment = Nothing
                , config = ( NotAsked, "" )
                , expand = Nothing
                , expanding = False
                , expanded = False
                , org = org
                , repo = repo
                , buildNumber = Just buildNumber
            }
        , templates = { data = NotAsked, error = "", show = True }
        , repo =
            rm
                |> updateBuild
                    (if soft then
                        model.repo.build.build

                     else
                        Loading
                    )
                |> updateOrgRepo org repo
                |> updateBuildNumber buildNumber
                |> updateBuildSteps NotAsked
                |> updateBuildStepsFollowing 0
                |> updateBuildStepsLogs []
                |> updateBuildStepsFocusFragment Nothing
                |> updateBuildServices NotAsked
                |> updateBuildServicesFollowing 0
                |> updateBuildServicesLogs []
                |> updateBuildServicesFocusFragment Nothing
    }


{-| repoEnabledError : takes model repo and error and updates the source repos within the model

    repoEnabledError : consumes 409 conflicts that result from the repo already being enabled

-}
repoEnabledError : WebData SourceRepositories -> Repository -> Http.Detailed.Error String -> ( WebData SourceRepositories, Cmd Msg )
repoEnabledError sourceRepos repo error =
    let
        ( enabled, action ) =
            case error of
                Http.Detailed.BadStatus metadata _ ->
                    case metadata.statusCode of
                        409 ->
                            ( RemoteData.succeed True, Cmd.none )

                        _ ->
                            ( toFailure error, addError error )

                _ ->
                    ( toFailure error, addError error )
    in
    ( enableUpdate repo enabled sourceRepos
    , action
    )


{-| buildEnableRepositoryPayload : builds the payload for adding a repository via the api
-}
buildEnableRepositoryPayload : Repository -> EnableRepositoryPayload
buildEnableRepositoryPayload repo =
    { defaultEnableRepositoryPayload
        | org = repo.org
        , name = repo.name
        , full_name = repo.org ++ "/" ++ repo.name
        , link = repo.link
        , clone = repo.clone
    }


{-| addError : takes a detailed http error and produces a Cmd Msg that invokes an action in the Errors module
-}
addError : Http.Detailed.Error String -> Cmd Msg
addError error =
    Errors.addError error HandleError


{-| stepsIds : extracts Ids from list of steps and returns List Int
-}
stepsIds : Steps -> List Int
stepsIds steps =
    List.map (\step -> step.number) steps


{-| logIds : extracts Ids from list of logs and returns List Int
-}
logIds : Logs -> List Int
logIds logs =
    List.map (\log -> log.id) <| Util.successful logs


{-| updateStep : takes model and incoming step and updates the list of steps if necessary
-}
updateStep : Model -> Step -> Model
updateStep model incomingStep =
    let
        rm =
            model.repo

        steps =
            case rm.build.steps.steps of
                Success s ->
                    s

                _ ->
                    []

        stepExists =
            List.member incomingStep.number <| stepsIds steps

        following =
            rm.build.steps.followingStep /= 0
    in
    if stepExists then
        { model
            | repo =
                updateBuildSteps
                    (steps
                        |> updateIf (\step -> incomingStep.number == step.number)
                            (\step ->
                                let
                                    shouldView =
                                        following
                                            && (step.status /= Vela.Pending)
                                            && (step.number == getCurrentResource steps)
                                in
                                { incomingStep
                                    | viewing = step.viewing || shouldView
                                }
                            )
                        |> RemoteData.succeed
                    )
                    rm
        }

    else
        { model | repo = updateBuildSteps (RemoteData.succeed <| incomingStep :: steps) rm }


{-| updateStepLogs : takes model and incoming log and updates the list of step logs if necessary
-}
updateStepLogs : Model -> Log -> Model
updateStepLogs model incomingLog =
    let
        rm =
            model.repo

        build =
            rm.build

        logs =
            build.steps.logs

        logExists =
            List.member incomingLog.id <| logIds logs
    in
    if logExists then
        { model | repo = updateBuildStepsLogs (updateLog incomingLog logs) rm }

    else if incomingLog.id /= 0 then
        { model | repo = updateBuildStepsLogs (addLog incomingLog logs) rm }

    else
        model


{-| updateServiceLogs : takes model and incoming log and updates the list of service logs if necessary
-}
updateServiceLogs : Model -> Log -> Model
updateServiceLogs model incomingLog =
    let
        rm =
            model.repo

        build =
            rm.build

        logs =
            build.services.logs

        logExists =
            List.member incomingLog.id <| logIds logs
    in
    if logExists then
        { model | repo = updateBuildServicesLogs (updateLog incomingLog logs) rm }

    else if incomingLog.id /= 0 then
        { model | repo = updateBuildServicesLogs (addLog incomingLog logs) rm }

    else
        model


{-| updateLog : takes incoming log and logs and updates the appropriate log data
-}
updateLog : Log -> Logs -> Logs
updateLog incomingLog logs =
    updateIf
        (\log ->
            case log of
                Success log_ ->
                    incomingLog.id == log_.id && incomingLog.rawData /= log_.rawData

                _ ->
                    True
        )
        (\log -> RemoteData.succeed { incomingLog | decodedLogs = Util.base64Decode incomingLog.rawData })
        logs


receiveSecrets : Model -> Result (Http.Detailed.Error String) ( Http.Metadata, Secrets ) -> SecretType -> ( Model, Cmd Msg )
receiveSecrets model response type_ =
    let
        secretsModel =
            model.secretsModel

        currentSecrets =
            case type_ of
                Vela.RepoSecret ->
                    secretsModel.repoSecrets

                Vela.OrgSecret ->
                    secretsModel.orgSecrets

                Vela.SharedSecret ->
                    secretsModel.sharedSecrets
    in
    case response of
        Ok ( meta, secrets ) ->
            let
                mergedSecrets =
                    RemoteData.succeed <|
                        List.reverse <|
                            List.sortBy .id <|
                                case currentSecrets of
                                    Success s ->
                                        Util.mergeListsById s secrets

                                    _ ->
                                        secrets

                pager =
                    Pagination.get meta.headers

                sm =
                    case type_ of
                        Vela.RepoSecret ->
                            { secretsModel
                                | repoSecrets = mergedSecrets
                                , repoSecretsPager = pager
                            }

                        Vela.OrgSecret ->
                            { secretsModel
                                | orgSecrets = mergedSecrets
                                , orgSecretsPager = pager
                            }

                        Vela.SharedSecret ->
                            { secretsModel
                                | sharedSecrets = mergedSecrets
                                , sharedSecretsPager = pager
                            }
            in
            ( { model
                | secretsModel =
                    sm
              }
            , Cmd.none
            )

        Err error ->
            let
                e =
                    toFailure error

                sm =
                    case type_ of
                        Vela.RepoSecret ->
                            { secretsModel | repoSecrets = e }

                        Vela.OrgSecret ->
                            { secretsModel | orgSecrets = e }

                        Vela.SharedSecret ->
                            { secretsModel | sharedSecrets = e }
            in
            ( { model | secretsModel = sm }, addError error )


{-| addLog : takes incoming log and logs and adds log when not present
-}
addLog : Log -> Logs -> Logs
addLog incomingLog logs =
    RemoteData.succeed { incomingLog | decodedLogs = Util.base64Decode incomingLog.rawData } :: logs


{-| homeMsgs : prepares the input record required for the Home page to route Msgs back to Main.elm
-}
homeMsgs : Pages.Home.Msgs Msg
homeMsgs =
    Pages.Home.Msgs ToggleFavorite SearchFavorites


{-| navMsgs : prepares the input record required for the nav component to route Msgs back to Main.elm
-}
navMsgs : Nav.Msgs Msg
navMsgs =
    Nav.Msgs FetchSourceRepositories ToggleFavorite RefreshSettings RefreshHooks RefreshSecrets RestartBuild CancelBuild


{-| sourceReposMsgs : prepares the input record required for the SourceRepos page to route Msgs back to Main.elm
-}
sourceReposMsgs : Pages.SourceRepos.Msgs Msg
sourceReposMsgs =
    Pages.SourceRepos.Msgs SearchSourceRepos EnableRepo EnableRepos ToggleFavorite


{-| repoSettingsMsgs : prepares the input record required for the Settings page to route Msgs back to Main.elm
-}
repoSettingsMsgs : Pages.RepoSettings.Msgs Msg
repoSettingsMsgs =
    Pages.RepoSettings.Msgs UpdateRepoEvent UpdateRepoAccess UpdateRepoTimeout ChangeRepoTimeout DisableRepo EnableRepo Copy ChownRepo RepairRepo


{-| buildMsgs : prepares the input record required for the Build pages to route Msgs back to Main.elm
-}
buildMsgs : Pages.Build.Model.Msgs Msg
buildMsgs =
    { collapseAllSteps = CollapseAllSteps
    , expandAllSteps = ExpandAllSteps
    , expandStep = ExpandStep
    , collapseAllServices = CollapseAllServices
    , expandAllServices = ExpandAllServices
    , expandService = ExpandService
    , logsMsgs =
        { focusLine = PushUrl
        , download = DownloadFile "text"
        , focusOn = FocusOn
        , followStep = FollowStep
        , followService = FollowService
        }
    }


{-| pipelineMsgs : prepares the input record required for the Pipeline pages to route Msgs back to Main.elm
-}
pipelineMsgs : Pages.Pipeline.Model.Msgs Msg
pipelineMsgs =
    { get = GetPipelineConfig
    , expand = ExpandPipelineConfig
    , focusLineNumber = FocusPipelineConfigLineNumber
    , showHideTemplates = ShowHideTemplates
    , download = DownloadFile "text"
    }


initSecretsModel : Pages.Secrets.Model.Model Msg
initSecretsModel =
    Pages.Secrets.Update.init SecretResponse RepoSecretsResponse OrgSecretsResponse SharedSecretsResponse AddSecretResponse UpdateSecretResponse DeleteSecretResponse



-- API HELPERS


{-| getToken attempts to retrieve a new access token
-}
getToken : Model -> Cmd Msg
getToken model =
    Api.try TokenResponse <| Api.getToken model


getLogout : Model -> Cmd Msg
getLogout model =
    Api.try LogoutResponse <| Api.getLogout model


getCurrentUser : Model -> Cmd Msg
getCurrentUser model =
    case model.user of
        NotAsked ->
            Api.try CurrentUserResponse <| Api.getCurrentUser model

        _ ->
            Cmd.none


getHooks : Model -> Org -> Repo -> Maybe Pagination.Page -> Maybe Pagination.PerPage -> Cmd Msg
getHooks model org repo maybePage maybePerPage =
    Api.try (HooksResponse org repo) <| Api.getHooks model maybePage maybePerPage org repo


getRepo : Model -> Org -> Repo -> Cmd Msg
getRepo model org repo =
    Api.try RepoResponse <| Api.getRepo model org repo


getBuilds : Model -> Org -> Repo -> Maybe Pagination.Page -> Maybe Pagination.PerPage -> Maybe Event -> Cmd Msg
getBuilds model org repo maybePage maybePerPage maybeEvent =
    Api.try (BuildsResponse org repo) <| Api.getBuilds model maybePage maybePerPage maybeEvent org repo


getBuild : Model -> Org -> Repo -> BuildNumber -> Cmd Msg
getBuild model org repo buildNumber =
    Api.try (BuildResponse org repo buildNumber) <| Api.getBuild model org repo buildNumber


getAllBuildSteps : Model -> Org -> Repo -> BuildNumber -> FocusFragment -> Bool -> Cmd Msg
getAllBuildSteps model org repo buildNumber logFocus refresh =
    Api.tryAll (StepsResponse org repo buildNumber logFocus refresh) <| Api.getAllSteps model org repo buildNumber


getBuildStepLogs : Model -> Org -> Repo -> BuildNumber -> StepNumber -> FocusFragment -> Bool -> Cmd Msg
getBuildStepLogs model org repo buildNumber stepNumber logFocus refresh =
    Api.try (StepLogResponse stepNumber logFocus refresh) <| Api.getStepLogs model org repo buildNumber stepNumber


getBuildStepsLogs : Model -> Org -> Repo -> BuildNumber -> Steps -> FocusFragment -> Bool -> Cmd Msg
getBuildStepsLogs model org repo buildNumber steps logFocus refresh =
    Cmd.batch <|
        List.map
            (\step ->
                if step.viewing then
                    getBuildStepLogs model org repo buildNumber (String.fromInt step.number) logFocus refresh

                else
                    Cmd.none
            )
            steps


getAllBuildServices : Model -> Org -> Repo -> BuildNumber -> FocusFragment -> Bool -> Cmd Msg
getAllBuildServices model org repo buildNumber logFocus refresh =
    Api.tryAll (ServicesResponse org repo buildNumber logFocus refresh) <| Api.getAllServices model org repo buildNumber


getBuildServiceLogs : Model -> Org -> Repo -> BuildNumber -> ServiceNumber -> FocusFragment -> Bool -> Cmd Msg
getBuildServiceLogs model org repo buildNumber serviceNumber logFocus refresh =
    Api.try (ServiceLogResponse serviceNumber logFocus refresh) <| Api.getServiceLogs model org repo buildNumber serviceNumber


getBuildServicesLogs : Model -> Org -> Repo -> BuildNumber -> Services -> FocusFragment -> Bool -> Cmd Msg
getBuildServicesLogs model org repo buildNumber services logFocus refresh =
    Cmd.batch <|
        List.map
            (\service ->
                if service.viewing then
                    getBuildServiceLogs model org repo buildNumber (String.fromInt service.number) logFocus refresh

                else
                    Cmd.none
            )
            services


restartBuild : Model -> Org -> Repo -> BuildNumber -> Cmd Msg
restartBuild model org repo buildNumber =
    Api.try (RestartedBuildResponse org repo buildNumber) <| Api.restartBuild model org repo buildNumber


cancelBuild : Model -> Org -> Repo -> BuildNumber -> Cmd Msg
cancelBuild model org repo buildNumber =
    Api.try (CancelBuildResponse org repo buildNumber) <| Api.cancelBuild model org repo buildNumber


getRepoSecrets :
    Model
    -> Maybe Pagination.Page
    -> Maybe Pagination.PerPage
    -> Engine
    -> Org
    -> Repo
    -> Cmd Msg
getRepoSecrets model maybePage maybePerPage engine org repo =
    Api.try RepoSecretsResponse <| Api.getSecrets model maybePage maybePerPage engine "repo" org repo


getAllRepoSecrets :
    Model
    -> Engine
    -> Org
    -> Repo
    -> Cmd Msg
getAllRepoSecrets model engine org repo =
    Api.tryAll RepoSecretsResponse <| Api.getAllSecrets model engine "repo" org repo


getOrgSecrets :
    Model
    -> Maybe Pagination.Page
    -> Maybe Pagination.PerPage
    -> Engine
    -> Org
    -> Cmd Msg
getOrgSecrets model maybePage maybePerPage engine org =
    Api.try OrgSecretsResponse <| Api.getSecrets model maybePage maybePerPage engine "org" org "*"


getAllOrgSecrets :
    Model
    -> Engine
    -> Org
    -> Cmd Msg
getAllOrgSecrets model engine org =
    Api.tryAll OrgSecretsResponse <| Api.getAllSecrets model engine "org" org "*"


getSharedSecrets :
    Model
    -> Maybe Pagination.Page
    -> Maybe Pagination.PerPage
    -> Engine
    -> Org
    -> Team
    -> Cmd Msg
getSharedSecrets model maybePage maybePerPage engine org team =
    Api.try SharedSecretsResponse <| Api.getSecrets model maybePage maybePerPage engine "shared" org team


getSecret : Model -> Engine -> Type -> Org -> Key -> Name -> Cmd Msg
getSecret model engine type_ org key name =
    Api.try SecretResponse <| Api.getSecret model engine type_ org key name


{-| getPipelineConfig : takes model, org, repo and ref and fetches a pipeline configuration from the API.
-}
getPipelineConfig : Model -> Org -> Repo -> Maybe Ref -> FocusFragment -> Bool -> Cmd Msg
getPipelineConfig model org repo ref lineFocus refresh =
    Api.tryString (GetPipelineConfigResponse org repo ref lineFocus refresh) <| Api.getPipelineConfig model org repo ref


{-| expandPipelineConfig : takes model, org, repo and ref and expands a pipeline configuration via the API.
-}
expandPipelineConfig : Model -> Org -> Repo -> Maybe Ref -> FocusFragment -> Bool -> Cmd Msg
expandPipelineConfig model org repo ref lineFocus refresh =
    Api.tryString (ExpandPipelineConfigResponse org repo ref lineFocus refresh) <| Api.expandPipelineConfig model org repo ref


{-| getPipelineTemplates : takes model, org, repo and ref and fetches templates used in a pipeline configuration from the API.
-}
getPipelineTemplates : Model -> Org -> Repo -> Maybe Ref -> FocusFragment -> Bool -> Cmd Msg
getPipelineTemplates model org repo ref lineFocus refresh =
    Api.try (GetPipelineTemplatesResponse org repo lineFocus refresh) <| Api.getPipelineTemplates model org repo ref



-- MAIN


main : Program Flags Model Msg
main =
    Browser.application
        { init = init
        , view = view
        , update = update
        , subscriptions = subscriptions
        , onUrlRequest = ClickedLink
        , onUrlChange = Routes.match >> NewRoute
        }<|MERGE_RESOLUTION|>--- conflicted
+++ resolved
@@ -11,11 +11,7 @@
 import Api.Endpoint
 import Api.Pagination as Pagination
 import Auth.Jwt exposing (JwtAccessToken, JwtAccessTokenClaims, extractJwtClaims)
-<<<<<<< HEAD
-import Auth.Session exposing (Session(..), SessionDetails, defaultSessionDetails, refreshAccessToken)
-=======
 import Auth.Session exposing (Session(..), SessionDetails, refreshAccessToken)
->>>>>>> 78cc89bf
 import Browser exposing (Document, UrlRequest)
 import Browser.Dom as Dom
 import Browser.Events exposing (Visibility(..))
@@ -337,33 +333,17 @@
 
         fetchToken : Cmd Msg
         fetchToken =
-<<<<<<< HEAD
-            -- when redirect is set, we're in the
-            -- auth flow, skip fetching as it will
-            -- error anyway
-            if String.length flags.velaRedirect > 0 then
-                Cmd.none
-
-            else
-                getToken model
-=======
             case String.length model.velaRedirect of
                 0 ->
                     getToken model
 
                 _ ->
                     Cmd.none
->>>>>>> 78cc89bf
     in
     ( newModel
     , Cmd.batch
         [ fetchToken
         , newPage
-<<<<<<< HEAD
-
-        -- for themes, we rely on ports to apply the class on <body>
-=======
->>>>>>> 78cc89bf
         , Interop.setTheme <| encodeTheme model.theme
         , setTimeZone
         , setTime
@@ -1040,23 +1020,29 @@
                         newSessionDetails : SessionDetails
                         newSessionDetails =
                             SessionDetails token payload.exp payload.sub
-<<<<<<< HEAD
+
+                        redirectTo : String
+                        redirectTo =
+                            case model.velaRedirect of
+                                "" ->
+                                    Url.toString model.entryURL
+
+                                _ ->
+                                    model.velaRedirect
 
                         actions : List (Cmd Msg)
                         actions =
                             case currentSession of
                                 Unauthenticated ->
-                                    [ Navigation.pushUrl model.navigationKey <| Url.toString model.entryURL
-                                    , Interop.setRedirect Encode.null
+                                    [ Interop.setRedirect Encode.null
+                                    , Navigation.pushUrl model.navigationKey redirectTo
                                     ]
 
                                 Authenticated _ ->
                                     []
                     in
                     ( { model | session = Authenticated newSessionDetails }
-                    , Cmd.batch <|
-                        actions
-                            ++ [ refreshAccessToken RefreshAccessToken newSessionDetails ]
+                    , Cmd.batch <| actions ++ [ refreshAccessToken RefreshAccessToken newSessionDetails ]
                     )
 
                 Err error ->
@@ -1090,64 +1076,6 @@
                                     , Cmd.batch actions
                                     )
 
-=======
-
-                        redirectTo : String
-                        redirectTo =
-                            case model.velaRedirect of
-                                "" ->
-                                    Url.toString model.entryURL
-
-                                _ ->
-                                    model.velaRedirect
-
-                        actions : List (Cmd Msg)
-                        actions =
-                            case currentSession of
-                                Unauthenticated ->
-                                    [ Interop.setRedirect Encode.null
-                                    , Navigation.pushUrl model.navigationKey redirectTo
-                                    ]
-
-                                Authenticated _ ->
-                                    []
-                    in
-                    ( { model | session = Authenticated newSessionDetails }
-                    , Cmd.batch <| actions ++ [ refreshAccessToken RefreshAccessToken newSessionDetails ]
-                    )
-
-                Err error ->
-                    let
-                        redirectPage : Cmd Msg
-                        redirectPage =
-                            case model.page of
-                                Pages.Login ->
-                                    Cmd.none
-
-                                _ ->
-                                    Navigation.pushUrl model.navigationKey <| Routes.routeToUrl Routes.Login
-                    in
-                    case error of
-                        Http.Detailed.BadStatus meta _ ->
-                            case meta.statusCode of
-                                401 ->
-                                    let
-                                        actions : List (Cmd Msg)
-                                        actions =
-                                            case model.session of
-                                                Unauthenticated ->
-                                                    [ redirectPage ]
-
-                                                Authenticated _ ->
-                                                    [ addErrorString "Your session has expired or you logged in somewhere else, please log in again." HandleError
-                                                    , redirectPage
-                                                    ]
-                                    in
-                                    ( { model | session = Unauthenticated }
-                                    , Cmd.batch actions
-                                    )
-
->>>>>>> 78cc89bf
                                 _ ->
                                     ( { model | session = Unauthenticated }
                                     , Cmd.batch
@@ -2607,12 +2535,9 @@
         ( Routes.BuildServices org repo buildNumber lineFocus, Authenticated _ ) ->
             loadBuildServicesPage model org repo buildNumber lineFocus
 
-<<<<<<< HEAD
-=======
         ( Routes.BuildPipeline org repo buildNumber ref expand lineFocus, Authenticated _ ) ->
             loadBuildPipelinePage model org repo buildNumber ref expand lineFocus
 
->>>>>>> 78cc89bf
         ( Routes.Pipeline org repo ref expand lineFocus, Authenticated _ ) ->
             loadPipelinePage model org repo ref expand lineFocus
 
