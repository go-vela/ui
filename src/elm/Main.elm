{--
SPDX-License-Identifier: Apache-2.0
--}


module Main exposing (main)

import Alerts exposing (Alert)
import Api
import Api.Endpoint
import Api.Pagination as Pagination
import Auth.Jwt exposing (JwtAccessToken, JwtAccessTokenClaims, extractJwtClaims)
import Auth.Session exposing (Session(..), SessionDetails, refreshAccessToken)
import Browser exposing (Document, UrlRequest)
import Browser.Dom as Dom
import Browser.Events exposing (Visibility(..))
import Browser.Navigation as Navigation
import Dict
import Errors exposing (Error, addErrorString, detailedErrorToString, toFailure)
import Favorites exposing (addFavorite, toFavorite, updateFavorites)
import FeatherIcons
import File.Download as Download
import Focus
    exposing
        ( ExpandTemplatesQuery
        , Fragment
        , focusFragmentToFocusId
        , lineRangeId
        , parseFocusFragment
        , resourceFocusFragment
        )
import Help.Commands
import Help.View
import Html
    exposing
        ( Html
        , a
        , button
        , details
        , div
        , footer
        , h1
        , header
        , input
        , label
        , li
        , main_
        , nav
        , p
        , summary
        , text
        , ul
        )
import Html.Attributes
    exposing
        ( attribute
        , checked
        , class
        , classList
        , for
        , href
        , id
        , name
        , type_
        )
import Html.Events exposing (onClick)
import Html.Lazy exposing (lazy, lazy2, lazy3, lazy5, lazy7, lazy8)
import Http
import Http.Detailed
import Interop
import Json.Decode as Decode
import Json.Encode as Encode
import Maybe
import Maybe.Extra exposing (unwrap)
import Nav exposing (viewUtil)
import Pager
import Pages exposing (Page)
import Pages.Build.Graph.Interop exposing (renderBuildGraph)
import Pages.Build.Logs
    exposing
        ( addLog
        , bottomTrackerFocusId
        , clickResource
        , expandActive
        , focusAndClear
        , isViewing
        , setAllViews
        , updateLog
        )
import Pages.Build.Model
import Pages.Build.View
import Pages.Builds
import Pages.Deployments.Model
import Pages.Deployments.Update exposing (initializeFormFromDeployment)
import Pages.Deployments.View
import Pages.Home
import Pages.Hooks
import Pages.Organization
import Pages.Pipeline.Model
import Pages.Pipeline.View exposing (safeDecodePipelineData)
import Pages.RepoSettings exposing (enableUpdate)
import Pages.Schedules.Model
import Pages.Schedules.Update
import Pages.Schedules.View
import Pages.Secrets.Model
import Pages.Secrets.Update
import Pages.Secrets.View
import Pages.Settings
import Pages.SourceRepos
import RemoteData exposing (RemoteData(..), WebData)
import Routes
import String.Extra
import SvgBuilder exposing (velaLogo)
import Task
import Time
    exposing
        ( Posix
        , Zone
        , every
        , here
        , millisToPosix
        , utc
        )
import Toasty as Alerting exposing (Stack)
import Url exposing (Url)
import Util
import Vela
    exposing
        ( AuthParams
        , Build
        , BuildGraph
        , BuildModel
        , BuildNumber
        , Builds
        , CurrentUser
        , Deployment
        , DeploymentId
        , EnableRepositoryPayload
        , Engine
        , Event
        , Favicon
        , Field
        , FocusFragment
        , GraphInteraction
        , HookNumber
        , Hooks
        , Key
        , Log
        , Logs
        , Name
        , Org
        , PipelineConfig
        , PipelineModel
        , PipelineTemplates
        , Ref
        , Repo
        , RepoModel
        , RepoResourceIdentifier
        , RepoSearchFilters
        , Repositories
        , Repository
        , Schedule
        , ScheduleName
        , Schedules
        , Secret
        , SecretType
        , Secrets
        , ServiceNumber
        , Services
        , SourceRepositories
        , StepNumber
        , Steps
        , Team
        , Templates
        , Theme(..)
        , Type
        , UpdateRepositoryPayload
        , UpdateUserPayload
        , buildUpdateFavoritesPayload
        , buildUpdateRepoBoolPayload
        , buildUpdateRepoIntPayload
        , buildUpdateRepoStringPayload
        , decodeGraphInteraction
        , decodeTheme
        , defaultEnableRepositoryPayload
        , defaultFavicon
        , defaultPipeline
        , defaultPipelineTemplates
        , defaultRepoModel
        , encodeEnableRepository
        , encodeTheme
        , encodeUpdateRepository
        , encodeUpdateUser
        , isComplete
        , secretTypeToString
        , statusToFavicon
        , stringToStatus
        , stringToTheme
        , updateBuild
        , updateBuildGraph
        , updateBuildGraphFilter
        , updateBuildGraphShowServices
        , updateBuildGraphShowSteps
        , updateBuildNumber
        , updateBuildPipelineConfig
        , updateBuildPipelineExpand
        , updateBuildPipelineFocusFragment
        , updateBuildPipelineLineFocus
        , updateBuildServices
        , updateBuildServicesFocusFragment
        , updateBuildServicesFollowing
        , updateBuildServicesLogs
        , updateBuildSteps
        , updateBuildStepsFocusFragment
        , updateBuildStepsFollowing
        , updateBuildStepsLogs
        , updateBuilds
        , updateBuildsEvent
        , updateBuildsPage
        , updateBuildsPager
        , updateBuildsPerPage
        , updateBuildsShowTimeStamp
        , updateDeployments
        , updateDeploymentsPage
        , updateDeploymentsPager
        , updateDeploymentsPerPage
        , updateHooks
        , updateHooksPage
        , updateHooksPager
        , updateHooksPerPage
        , updateOrgRepo
        , updateOrgReposPage
        , updateOrgReposPager
        , updateOrgReposPerPage
        , updateOrgRepositories
        , updateRepo
        , updateRepoCounter
        , updateRepoEnabling
        , updateRepoInitialized
        , updateRepoLimit
        , updateRepoModels
        , updateRepoTimeout
        )
import Visualization.DOT as DOT



-- TYPES


type alias Flags =
    { isDev : Bool
    , velaAPI : String
    , velaFeedbackURL : String
    , velaDocsURL : String
    , velaTheme : String
    , velaRedirect : String
    , velaLogBytesLimit : Int
    , velaMaxBuildLimit : Int
    , velaScheduleAllowlist : String
    }


type alias Model =
    { page : Page
    , session : Session
    , fetchingToken : Bool
    , user : WebData CurrentUser
    , toasties : Stack Alert
    , sourceRepos : WebData SourceRepositories
    , repo : RepoModel
    , velaAPI : String
    , velaFeedbackURL : String
    , velaDocsURL : String
    , velaRedirect : String
    , velaLogBytesLimit : Int
    , velaMaxBuildLimit : Int
    , velaScheduleAllowlist : List ( Org, Repo )
    , navigationKey : Navigation.Key
    , zone : Zone
    , time : Posix
    , filters : RepoSearchFilters
    , favoritesFilter : String
    , entryURL : Url
    , theme : Theme
    , shift : Bool
    , visibility : Visibility
    , showHelp : Bool
    , showIdentity : Bool
    , favicon : Favicon
    , schedulesModel : Pages.Schedules.Model.Model Msg
    , secretsModel : Pages.Secrets.Model.Model Msg
    , deploymentModel : Pages.Deployments.Model.Model Msg
    , pipeline : PipelineModel
    , templates : PipelineTemplates
    , buildMenuOpen : List Int
    }


type Interval
    = OneSecond
    | OneSecondHidden
    | FiveSecond
    | FiveSecondHidden RefreshData


type alias RefreshData =
    { org : Org
    , repo : Repo
    , build_number : Maybe BuildNumber
    , steps : Maybe Steps
    }


init : Flags -> Url -> Navigation.Key -> ( Model, Cmd Msg )
init flags url navKey =
    let
        model : Model
        model =
            { page = Pages.Overview
            , session = Unauthenticated
            , fetchingToken = String.length flags.velaRedirect == 0
            , user = NotAsked
            , sourceRepos = NotAsked
            , velaAPI = flags.velaAPI
            , velaFeedbackURL = flags.velaFeedbackURL
            , velaDocsURL = flags.velaDocsURL
            , velaRedirect = flags.velaRedirect
            , velaLogBytesLimit = flags.velaLogBytesLimit
            , velaMaxBuildLimit = flags.velaMaxBuildLimit
            , velaScheduleAllowlist = Util.stringToAllowlist flags.velaScheduleAllowlist
            , navigationKey = navKey
            , toasties = Alerting.initialState
            , zone = utc
            , time = millisToPosix 0
            , filters = Dict.empty
            , favoritesFilter = ""
            , repo = defaultRepoModel
            , entryURL = url
            , theme = stringToTheme flags.velaTheme
            , shift = False
            , visibility = Visible
            , showHelp = False
            , showIdentity = False
            , buildMenuOpen = []
            , favicon = defaultFavicon
            , schedulesModel = initSchedulesModel
            , secretsModel = initSecretsModel
            , deploymentModel = initDeploymentsModel
            , pipeline = defaultPipeline
            , templates = defaultPipelineTemplates
            }

        ( newModel, newPage ) =
            setNewPage (Routes.match url) model

        setTimeZone : Cmd Msg
        setTimeZone =
            Task.perform AdjustTimeZone here

        setTime : Cmd Msg
        setTime =
            Task.perform AdjustTime Time.now

        fetchToken : Cmd Msg
        fetchToken =
            if model.fetchingToken then
                getToken model

            else
                Cmd.none
    in
    ( newModel
    , Cmd.batch
        [ fetchToken
        , newPage
        , Interop.setTheme <| encodeTheme model.theme
        , setTimeZone
        , setTime
        ]
    )



-- UPDATE


type Msg
    = -- User events
      NewRoute Routes.Route
    | ClickedLink UrlRequest
    | SearchSourceRepos Org String
    | SearchFavorites String
    | ChangeRepoLimit String
    | ChangeRepoTimeout String
    | ChangeRepoCounter String
    | RefreshSettings Org Repo
    | RefreshHooks Org Repo
    | RefreshSecrets Engine SecretType Org Repo
    | FilterBuildEventBy (Maybe Event) Org Repo
    | ShowHideFullTimestamp
    | SetTheme Theme
    | GotoPage Pagination.Page
    | ShowHideHelp (Maybe Bool)
    | ShowHideBuildMenu (Maybe Int) (Maybe Bool)
    | ShowHideIdentity (Maybe Bool)
    | Copy String
    | DownloadFile String (String -> String) String String
    | ExpandAllSteps Org Repo BuildNumber
    | CollapseAllSteps
    | ExpandStep Org Repo BuildNumber StepNumber
    | FollowStep Int
    | ExpandAllServices Org Repo BuildNumber
    | CollapseAllServices
    | ExpandService Org Repo BuildNumber ServiceNumber
    | FollowService Int
    | ShowHideTemplates
    | FocusPipelineConfigLineNumber Int
    | BuildGraphShowServices Bool
    | BuildGraphShowSteps Bool
    | BuildGraphRefresh Org Repo BuildNumber
    | BuildGraphRotate
    | BuildGraphUpdateFilter String
    | OnBuildGraphInteraction GraphInteraction
      -- Outgoing HTTP requests
    | RefreshAccessToken
    | SignInRequested
    | FetchSourceRepositories
    | ToggleFavorite Org (Maybe Repo)
    | AddFavorite Org (Maybe Repo)
    | EnableRepos Repositories
    | EnableRepo Repository
    | DisableRepo Repository
    | ChownRepo Repository
    | RepairRepo Repository
    | UpdateRepoEvent Org Repo Field Bool
    | UpdateRepoAccess Org Repo Field String
    | UpdateRepoPipelineType Org Repo Field String
    | UpdateRepoLimit Org Repo Field Int
    | UpdateRepoTimeout Org Repo Field Int
    | UpdateRepoCounter Org Repo Field Int
    | RestartBuild Org Repo BuildNumber
    | CancelBuild Org Repo BuildNumber
    | RedeliverHook Org Repo HookNumber
    | GetPipelineConfig Org Repo BuildNumber Ref FocusFragment Bool
    | ExpandPipelineConfig Org Repo BuildNumber Ref FocusFragment Bool
      -- Inbound HTTP responses
    | LogoutResponse (Result (Http.Detailed.Error String) ( Http.Metadata, String ))
    | TokenResponse (Result (Http.Detailed.Error String) ( Http.Metadata, JwtAccessToken ))
    | CurrentUserResponse (Result (Http.Detailed.Error String) ( Http.Metadata, CurrentUser ))
    | SourceRepositoriesResponse (Result (Http.Detailed.Error String) ( Http.Metadata, SourceRepositories ))
    | RepoFavoritedResponse String Bool (Result (Http.Detailed.Error String) ( Http.Metadata, CurrentUser ))
    | RepoResponse (Result (Http.Detailed.Error String) ( Http.Metadata, Repository ))
    | OrgRepositoriesResponse (Result (Http.Detailed.Error String) ( Http.Metadata, List Repository ))
    | RepoEnabledResponse Repository (Result (Http.Detailed.Error String) ( Http.Metadata, Repository ))
    | RepoDisabledResponse Repository (Result (Http.Detailed.Error String) ( Http.Metadata, String ))
    | RepoUpdatedResponse Field (Result (Http.Detailed.Error String) ( Http.Metadata, Repository ))
    | RepoChownedResponse Repository (Result (Http.Detailed.Error String) ( Http.Metadata, String ))
    | RepoRepairedResponse Repository (Result (Http.Detailed.Error String) ( Http.Metadata, String ))
    | RestartedBuildResponse Org Repo BuildNumber (Result (Http.Detailed.Error String) ( Http.Metadata, Build ))
    | CancelBuildResponse Org Repo BuildNumber (Result (Http.Detailed.Error String) ( Http.Metadata, Build ))
    | OrgBuildsResponse Org (Result (Http.Detailed.Error String) ( Http.Metadata, Builds ))
    | BuildsResponse Org Repo (Result (Http.Detailed.Error String) ( Http.Metadata, Builds ))
    | DeploymentsResponse Org Repo (Result (Http.Detailed.Error String) ( Http.Metadata, List Deployment ))
    | HooksResponse (Result (Http.Detailed.Error String) ( Http.Metadata, Hooks ))
    | RedeliverHookResponse Org Repo HookNumber (Result (Http.Detailed.Error String) ( Http.Metadata, String ))
    | BuildResponse Org Repo (Result (Http.Detailed.Error String) ( Http.Metadata, Build ))
    | BuildAndPipelineResponse Org Repo (Maybe ExpandTemplatesQuery) (Result (Http.Detailed.Error String) ( Http.Metadata, Build ))
    | DeploymentResponse (Result (Http.Detailed.Error String) ( Http.Metadata, Deployment ))
    | StepsResponse Org Repo BuildNumber FocusFragment Bool (Result (Http.Detailed.Error String) ( Http.Metadata, Steps ))
    | StepLogResponse StepNumber FocusFragment Bool (Result (Http.Detailed.Error String) ( Http.Metadata, Log ))
    | ServicesResponse Org Repo BuildNumber (Maybe String) Bool (Result (Http.Detailed.Error String) ( Http.Metadata, Services ))
    | ServiceLogResponse ServiceNumber FocusFragment Bool (Result (Http.Detailed.Error String) ( Http.Metadata, Log ))
    | GetPipelineConfigResponse FocusFragment Bool (Result (Http.Detailed.Error String) ( Http.Metadata, PipelineConfig ))
    | ExpandPipelineConfigResponse FocusFragment Bool (Result (Http.Detailed.Error String) ( Http.Metadata, String ))
    | GetPipelineTemplatesResponse FocusFragment Bool (Result (Http.Detailed.Error String) ( Http.Metadata, Templates ))
    | SecretResponse (Result (Http.Detailed.Error String) ( Http.Metadata, Secret ))
    | AddSecretResponse (Result (Http.Detailed.Error String) ( Http.Metadata, Secret ))
    | AddDeploymentResponse (Result (Http.Detailed.Error String) ( Http.Metadata, Deployment ))
    | UpdateSecretResponse (Result (Http.Detailed.Error String) ( Http.Metadata, Secret ))
    | RepoSecretsResponse (Result (Http.Detailed.Error String) ( Http.Metadata, Secrets ))
    | OrgSecretsResponse (Result (Http.Detailed.Error String) ( Http.Metadata, Secrets ))
    | SharedSecretsResponse (Result (Http.Detailed.Error String) ( Http.Metadata, Secrets ))
    | DeleteSecretResponse (Result (Http.Detailed.Error String) ( Http.Metadata, String ))
      -- Schedules
    | SchedulesResponse Org Repo (Result (Http.Detailed.Error String) ( Http.Metadata, Schedules ))
    | ScheduleResponse (Result (Http.Detailed.Error String) ( Http.Metadata, Schedule ))
    | AddScheduleUpdate Pages.Schedules.Model.Msg
    | AddScheduleResponse (Result (Http.Detailed.Error String) ( Http.Metadata, Schedule ))
    | UpdateScheduleResponse (Result (Http.Detailed.Error String) ( Http.Metadata, Schedule ))
    | DeleteScheduleResponse (Result (Http.Detailed.Error String) ( Http.Metadata, String ))
      -- Graph
    | BuildGraphResponse Org Repo BuildNumber Bool (Result (Http.Detailed.Error String) ( Http.Metadata, BuildGraph ))
      -- Time
    | AdjustTimeZone Zone
    | AdjustTime Posix
    | Tick Interval Posix
      -- Components
    | SecretsUpdate Pages.Secrets.Model.Msg
    | AddDeploymentUpdate Pages.Deployments.Model.Msg
      -- Other
    | HandleError Error
    | AlertsUpdate (Alerting.Msg Alert)
    | FocusOn String
    | FocusResult (Result Dom.Error ())
    | OnKeyDown String
    | OnKeyUp String
    | VisibilityChanged Visibility
    | PushUrl String
      -- NoOp
    | NoOp


update : Msg -> Model -> ( Model, Cmd Msg )
update msg model =
    let
        rm =
            model.repo

        bm =
            rm.build

        gm =
            model.repo.build.graph

        sm =
            model.schedulesModel

        pipeline =
            model.pipeline
    in
    case msg of
        -- User events
        NewRoute route ->
            setNewPage route model

        ClickedLink urlRequest ->
            case urlRequest of
                Browser.Internal url ->
                    ( model, Navigation.pushUrl model.navigationKey <| Url.toString url )

                Browser.External url ->
                    ( model, Navigation.load url )

        SearchSourceRepos org searchBy ->
            let
                filters =
                    Dict.update org (\_ -> Just searchBy) model.filters
            in
            ( { model | filters = filters }, Cmd.none )

        SearchFavorites searchBy ->
            ( { model | favoritesFilter = searchBy }, Cmd.none )

        ChangeRepoLimit limit ->
            let
                newLimit =
                    Maybe.withDefault 0 <| String.toInt limit
            in
            ( { model | repo = updateRepoLimit (Just newLimit) rm }, Cmd.none )

        ChangeRepoTimeout timeout ->
            let
                newTimeout =
                    case String.toInt timeout of
                        Just t ->
                            Just t

                        Nothing ->
                            Just 0
            in
            ( { model | repo = updateRepoTimeout newTimeout rm }, Cmd.none )

        ChangeRepoCounter counter ->
            let
                newCounter =
                    case String.toInt counter of
                        Just t ->
                            Just t

                        Nothing ->
                            Just 0
            in
            ( { model | repo = updateRepoCounter newCounter rm }, Cmd.none )

        RefreshSettings org repo ->
            ( { model
                | repo =
                    rm
                        |> updateRepoLimit Nothing
                        |> updateRepoTimeout Nothing
                        |> updateRepoCounter Nothing
                        |> updateRepo Loading
              }
            , Api.try RepoResponse <| Api.getRepo model org repo
            )

        RefreshHooks org repo ->
            ( { model | repo = updateHooks Loading rm }, getHooks model org repo Nothing Nothing )

        RefreshSecrets engine type_ org key ->
            let
                secretsModel =
                    model.secretsModel
            in
            case type_ of
                Vela.RepoSecret ->
                    ( { model | secretsModel = { secretsModel | repoSecrets = Loading } }
                    , getRepoSecrets model Nothing Nothing engine org key
                    )

                Vela.OrgSecret ->
                    ( { model | secretsModel = { secretsModel | orgSecrets = Loading } }
                    , getOrgSecrets model Nothing Nothing engine org
                    )

                Vela.SharedSecret ->
                    ( { model | secretsModel = { secretsModel | sharedSecrets = Loading } }
                    , getSharedSecrets model Nothing Nothing engine org key
                    )

        FilterBuildEventBy maybeEvent org repo ->
            let
                route =
                    case repo of
                        "" ->
                            Routes.OrgBuilds org Nothing Nothing maybeEvent

                        _ ->
                            Routes.RepositoryBuilds org repo Nothing Nothing maybeEvent
            in
            ( { model
                | repo =
                    rm
                        |> updateBuilds Loading
                        |> updateBuildsPager []
              }
            , Navigation.pushUrl model.navigationKey <| Routes.routeToUrl <| route
            )

        ShowHideFullTimestamp ->
            ( { model | repo = rm |> updateBuildsShowTimeStamp }, Cmd.none )

        SetTheme theme ->
            if theme == model.theme then
                ( model, Cmd.none )

            else
                ( { model | theme = theme }, Interop.setTheme <| encodeTheme theme )

        GotoPage pageNumber ->
            case model.page of
                Pages.OrgBuilds org _ maybePerPage maybeEvent ->
                    ( { model | repo = updateBuilds Loading rm }
                    , Navigation.pushUrl model.navigationKey <| Routes.routeToUrl <| Routes.OrgBuilds org (Just pageNumber) maybePerPage maybeEvent
                    )

                Pages.OrgRepositories org _ maybePerPage ->
                    ( { model | repo = updateOrgRepositories Loading rm }
                    , Navigation.pushUrl model.navigationKey <| Routes.routeToUrl <| Routes.OrgRepositories org (Just pageNumber) maybePerPage
                    )

                Pages.RepositoryBuilds org repo _ maybePerPage maybeEvent ->
                    ( { model | repo = updateBuilds Loading rm }
                    , Navigation.pushUrl model.navigationKey <| Routes.routeToUrl <| Routes.RepositoryBuilds org repo (Just pageNumber) maybePerPage maybeEvent
                    )

                Pages.RepositoryDeployments org repo _ maybePerPage ->
                    ( { model | repo = updateDeployments Loading rm }
                    , Navigation.pushUrl model.navigationKey <| Routes.routeToUrl <| Routes.RepositoryDeployments org repo (Just pageNumber) maybePerPage
                    )

                Pages.Hooks org repo _ maybePerPage ->
                    ( { model | repo = updateHooks Loading rm }
                    , Navigation.pushUrl model.navigationKey <| Routes.routeToUrl <| Routes.Hooks org repo (Just pageNumber) maybePerPage
                    )

                Pages.RepoSecrets engine org repo _ maybePerPage ->
                    let
                        currentSecrets =
                            model.secretsModel

                        loadingSecrets =
                            { currentSecrets | repoSecrets = Loading }
                    in
                    ( { model | secretsModel = loadingSecrets }
                    , Navigation.pushUrl model.navigationKey <| Routes.routeToUrl <| Routes.RepoSecrets engine org repo (Just pageNumber) maybePerPage
                    )

                Pages.OrgSecrets engine org _ maybePerPage ->
                    let
                        currentSecrets =
                            model.secretsModel

                        loadingSecrets =
                            { currentSecrets | orgSecrets = Loading, sharedSecrets = Loading }
                    in
                    ( { model | secretsModel = loadingSecrets }
                    , Navigation.pushUrl model.navigationKey <| Routes.routeToUrl <| Routes.OrgSecrets engine org (Just pageNumber) maybePerPage
                    )

                Pages.SharedSecrets engine org team _ maybePerPage ->
                    let
                        currentSecrets =
                            model.secretsModel

                        loadingSecrets =
                            { currentSecrets | sharedSecrets = Loading }
                    in
                    ( { model | secretsModel = loadingSecrets }
                    , Navigation.pushUrl model.navigationKey <| Routes.routeToUrl <| Routes.SharedSecrets engine org team (Just pageNumber) maybePerPage
                    )

                Pages.Schedules org repo _ maybePerPage ->
                    ( { model | schedulesModel = { sm | schedules = Loading } }
                    , Navigation.pushUrl model.navigationKey <| Routes.routeToUrl <| Routes.Schedules org repo (Just pageNumber) maybePerPage
                    )

                _ ->
                    ( model, Cmd.none )

        ShowHideHelp show ->
            ( { model
                | showHelp =
                    case show of
                        Just s ->
                            s

                        Nothing ->
                            not model.showHelp
              }
            , Cmd.none
            )

        ShowHideBuildMenu build show ->
            let
                buildsOpen =
                    model.buildMenuOpen

                replaceList : Int -> List Int -> List Int
                replaceList id buildList =
                    if List.member id buildList then
                        []

                    else
                        [ id ]

                updatedOpen : List Int
                updatedOpen =
                    unwrap []
                        (\b ->
                            unwrap
                                (replaceList b buildsOpen)
                                (\_ -> buildsOpen)
                                show
                        )
                        build
            in
            ( { model
                | buildMenuOpen = updatedOpen
              }
            , Cmd.none
            )

        ShowHideIdentity show ->
            ( { model
                | showIdentity =
                    case show of
                        Just s ->
                            s

                        Nothing ->
                            not model.showIdentity
              }
            , Cmd.none
            )

        Copy content ->
            ( model, Cmd.none )
                |> Alerting.addToast Alerts.successConfig
                    AlertsUpdate
                    (Alerts.Success ""
                        ("Copied " ++ wrapAlertMessage content ++ "to your clipboard.")
                        Nothing
                    )

        DownloadFile ext fn filename content ->
            ( model
            , Download.string filename ext <| fn content
            )

        -- steps
        ExpandAllSteps org repo buildNumber ->
            let
                build =
                    rm.build

                steps =
                    RemoteData.unwrap build.steps.steps
                        (\steps_ -> steps_ |> setAllViews True |> RemoteData.succeed)
                        build.steps.steps

                -- refresh logs for expanded steps
                action =
                    getBuildStepsLogs model org repo buildNumber (RemoteData.withDefault [] steps) Nothing True
            in
            ( { model | repo = updateBuildSteps steps rm }
            , action
            )

        CollapseAllSteps ->
            let
                build =
                    rm.build

                steps =
                    build.steps.steps
                        |> RemoteData.unwrap build.steps.steps
                            (\steps_ -> steps_ |> setAllViews False |> RemoteData.succeed)
            in
            ( { model | repo = rm |> updateBuildSteps steps |> updateBuildStepsFollowing 0 }
            , Cmd.none
            )

        ExpandStep org repo buildNumber stepNumber ->
            let
                build =
                    rm.build

                ( steps, fetchStepLogs ) =
                    clickResource build.steps.steps stepNumber

                action =
                    if fetchStepLogs then
                        getBuildStepLogs model org repo buildNumber stepNumber Nothing True

                    else
                        Cmd.none

                stepOpened =
                    isViewing steps stepNumber

                -- step clicked is step being followed
                onFollowedStep =
                    build.steps.followingStep == (Maybe.withDefault -1 <| String.toInt stepNumber)

                follow =
                    if onFollowedStep && not stepOpened then
                        -- stop following a step when collapsed
                        0

                    else
                        build.steps.followingStep
            in
            ( { model | repo = rm |> updateBuildSteps steps |> updateBuildStepsFollowing follow }
            , Cmd.batch <|
                [ action
                , if stepOpened then
                    Navigation.pushUrl model.navigationKey <| resourceFocusFragment "step" stepNumber []

                  else
                    Cmd.none
                ]
            )

        FollowStep follow ->
            ( { model | repo = updateBuildStepsFollowing follow rm }
            , Cmd.none
            )

        -- services
        ExpandAllServices org repo buildNumber ->
            let
                build =
                    rm.build

                services =
                    RemoteData.unwrap build.services.services
                        (\services_ -> services_ |> setAllViews True |> RemoteData.succeed)
                        build.services.services

                -- refresh logs for expanded services
                action =
                    getBuildServicesLogs model org repo buildNumber (RemoteData.withDefault [] services) Nothing True
            in
            ( { model | repo = updateBuildServices services rm }
            , action
            )

        CollapseAllServices ->
            let
                build =
                    rm.build

                services =
                    build.services.services
                        |> RemoteData.unwrap build.services.services
                            (\services_ -> services_ |> setAllViews False |> RemoteData.succeed)
            in
            ( { model | repo = rm |> updateBuildServices services |> updateBuildServicesFollowing 0 }
            , Cmd.none
            )

        ExpandService org repo buildNumber serviceNumber ->
            let
                build =
                    rm.build

                ( services, fetchServiceLogs ) =
                    clickResource build.services.services serviceNumber

                action =
                    if fetchServiceLogs then
                        getBuildServiceLogs model org repo buildNumber serviceNumber Nothing True

                    else
                        Cmd.none

                serviceOpened =
                    isViewing services serviceNumber

                -- step clicked is service being followed
                onFollowedService =
                    build.services.followingService == (Maybe.withDefault -1 <| String.toInt serviceNumber)

                follow =
                    if onFollowedService && not serviceOpened then
                        -- stop following a service when collapsed
                        0

                    else
                        build.services.followingService
            in
            ( { model | repo = rm |> updateBuildServices services |> updateBuildServicesFollowing follow }
            , Cmd.batch <|
                [ action
                , if serviceOpened then
                    Navigation.pushUrl model.navigationKey <| resourceFocusFragment "service" serviceNumber []

                  else
                    Cmd.none
                ]
            )

        FollowService follow ->
            ( { model | repo = updateBuildServicesFollowing follow rm }
            , Cmd.none
            )

        ShowHideTemplates ->
            let
                templates =
                    model.templates
            in
            ( { model | templates = { templates | show = not templates.show } }, Cmd.none )

        FocusPipelineConfigLineNumber line ->
            let
                url =
                    lineRangeId "config" "0" line pipeline.lineFocus model.shift
            in
            ( { model | pipeline = pipeline }
            , Navigation.pushUrl model.navigationKey <| url
            )

        BuildGraphRefresh org repo buildNumber ->
            let
                ugm =
                    { gm
                        | graph = Loading
                    }

                um_ =
                    updateRepoModels model rm bm ugm
            in
            ( um_
            , getBuildGraph um_ org repo buildNumber True
            )

        BuildGraphRotate ->
            let
                rankdir =
                    case gm.rankdir of
                        DOT.LR ->
                            DOT.TB

                        _ ->
                            DOT.LR

                ugm =
                    { gm
                        | rankdir = rankdir
                    }

                um_ =
                    updateRepoModels model rm bm ugm
            in
            ( um_
            , renderBuildGraph um_ False
            )

        BuildGraphUpdateFilter filter ->
            let
                ugm =
                    { gm
                        | filter = String.toLower filter
                    }

                um_ =
                    updateRepoModels model rm bm ugm
            in
            ( um_
            , renderBuildGraph um_ False
            )

        BuildGraphShowServices show ->
            let
                ugm =
                    { gm
                        | showServices = show
                    }

                um_ =
                    updateRepoModels model rm bm ugm
            in
            ( um_
            , renderBuildGraph um_ False
            )

        BuildGraphShowSteps show ->
            let
                ugm =
                    { gm
                        | showSteps = show
                    }

                um_ =
                    updateRepoModels model rm bm ugm
            in
            ( um_
            , renderBuildGraph um_ False
            )

        OnBuildGraphInteraction interaction ->
            let
                ( ugm_, cmd ) =
                    case interaction.eventType of
                        "href" ->
                            ( model.repo.build.graph
                            , Cmd.batch
                                [ Util.dispatch <| FocusOn (focusFragmentToFocusId "step" (Just <| String.Extra.rightOf "#" interaction.href))
                                , Navigation.pushUrl model.navigationKey interaction.href
                                ]
                            )

                        "backdrop_click" ->
                            let
                                ugm =
                                    { gm | focusedNode = -1 }

                                um_ =
                                    updateRepoModels model rm bm ugm
                            in
                            ( ugm, renderBuildGraph um_ False )

                        "node_click" ->
                            let
                                ugm =
                                    { gm | focusedNode = Maybe.withDefault -1 <| String.toInt interaction.nodeID }

                                um_ =
                                    updateRepoModels model rm bm ugm
                            in
                            ( ugm, renderBuildGraph um_ False )

                        _ ->
                            ( model.repo.build.graph, Cmd.none )
            in
            ( updateRepoModels model rm bm ugm_
            , cmd
            )

        -- Outgoing HTTP requests
        RefreshAccessToken ->
            ( model, getToken model )

        SignInRequested ->
            -- Login on server needs to accept redirect URL and pass it along to as part of 'state' encoded as base64
            -- so we can parse it when the source provider redirects back to the API
            ( model, Navigation.load <| Api.Endpoint.toUrl model.velaAPI Api.Endpoint.Login )

        FetchSourceRepositories ->
            ( { model | sourceRepos = Loading }, Api.try SourceRepositoriesResponse <| Api.getSourceRepositories model )

        ToggleFavorite org repo ->
            let
                favorite =
                    toFavorite org repo

                ( favorites, favorited ) =
                    updateFavorites model.user favorite

                payload : UpdateUserPayload
                payload =
                    buildUpdateFavoritesPayload favorites

                body : Http.Body
                body =
                    Http.jsonBody <| encodeUpdateUser payload
            in
            ( model
            , Api.try (RepoFavoritedResponse favorite favorited) (Api.updateCurrentUser model body)
            )

        AddFavorite org repo ->
            let
                favorite =
                    toFavorite org repo

                ( favorites, favorited ) =
                    addFavorite model.user favorite

                payload : UpdateUserPayload
                payload =
                    buildUpdateFavoritesPayload favorites

                body : Http.Body
                body =
                    Http.jsonBody <| encodeUpdateUser payload
            in
            ( model
            , Api.try (RepoFavoritedResponse favorite favorited) (Api.updateCurrentUser model body)
            )

        EnableRepos repos ->
            ( model
            , Cmd.batch <| List.map (Util.dispatch << EnableRepo) repos
            )

        EnableRepo repo ->
            let
                payload : EnableRepositoryPayload
                payload =
                    buildEnableRepositoryPayload repo

                body : Http.Body
                body =
                    Http.jsonBody <| encodeEnableRepository payload
            in
            ( { model
                | sourceRepos = enableUpdate repo Loading model.sourceRepos
                , repo = updateRepoEnabling Vela.Enabling rm
              }
            , Api.try (RepoEnabledResponse repo) <| Api.enableRepository model body
            )

        DisableRepo repo ->
            let
                ( status, action ) =
                    case repo.enabling of
                        Vela.Enabled ->
                            ( Vela.ConfirmDisable, Cmd.none )

                        Vela.ConfirmDisable ->
                            ( Vela.Disabling, Api.try (RepoDisabledResponse repo) <| Api.deleteRepo model repo )

                        _ ->
                            ( repo.enabling, Cmd.none )
            in
            ( { model
                | repo = updateRepoEnabling status rm
              }
            , action
            )

        ChownRepo repo ->
            ( model, Api.try (RepoChownedResponse repo) <| Api.chownRepo model repo )

        RepairRepo repo ->
            ( model, Api.try (RepoRepairedResponse repo) <| Api.repairRepo model repo )

        UpdateRepoEvent org repo field value ->
            let
                payload : UpdateRepositoryPayload
                payload =
                    buildUpdateRepoBoolPayload field value

                cmd =
                    if Pages.RepoSettings.validEventsUpdate rm.repo payload then
                        let
                            body : Http.Body
                            body =
                                Http.jsonBody <| encodeUpdateRepository payload
                        in
                        Api.try (RepoUpdatedResponse field) (Api.updateRepository model org repo body)

                    else
                        addErrorString "Could not disable webhook event. At least one event must be active." HandleError
            in
            ( model
            , cmd
            )

        UpdateRepoAccess org repo field value ->
            let
                payload : UpdateRepositoryPayload
                payload =
                    buildUpdateRepoStringPayload field value

                cmd =
                    if Pages.RepoSettings.validAccessUpdate rm.repo payload then
                        let
                            body : Http.Body
                            body =
                                Http.jsonBody <| encodeUpdateRepository payload
                        in
                        Api.try (RepoUpdatedResponse field) (Api.updateRepository model org repo body)

                    else
                        Cmd.none
            in
            ( model
            , cmd
            )

        UpdateRepoPipelineType org repo field value ->
            let
                payload : UpdateRepositoryPayload
                payload =
                    buildUpdateRepoStringPayload field value

                cmd =
                    if Pages.RepoSettings.validPipelineTypeUpdate rm.repo payload then
                        let
                            body : Http.Body
                            body =
                                Http.jsonBody <| encodeUpdateRepository payload
                        in
                        Api.try (RepoUpdatedResponse field) (Api.updateRepository model org repo body)

                    else
                        Cmd.none
            in
            ( model
            , cmd
            )

        UpdateRepoLimit org repo field value ->
            let
                payload : UpdateRepositoryPayload
                payload =
                    buildUpdateRepoIntPayload field value

                body : Http.Body
                body =
                    Http.jsonBody <| encodeUpdateRepository payload
            in
            ( model
            , Api.try (RepoUpdatedResponse field) (Api.updateRepository model org repo body)
            )

        UpdateRepoTimeout org repo field value ->
            let
                payload : UpdateRepositoryPayload
                payload =
                    buildUpdateRepoIntPayload field value

                body : Http.Body
                body =
                    Http.jsonBody <| encodeUpdateRepository payload
            in
            ( model
            , Api.try (RepoUpdatedResponse field) (Api.updateRepository model org repo body)
            )

        UpdateRepoCounter org repo field value ->
            let
                payload : UpdateRepositoryPayload
                payload =
                    buildUpdateRepoIntPayload field value

                body : Http.Body
                body =
                    Http.jsonBody <| encodeUpdateRepository payload
            in
            ( model
            , Api.try (RepoUpdatedResponse field) (Api.updateRepository model org repo body)
            )

        RestartBuild org repo buildNumber ->
            let
                newModel =
                    { model | buildMenuOpen = [] }
            in
            ( newModel
            , restartBuild model org repo buildNumber
            )

        CancelBuild org repo buildNumber ->
            let
                newModel =
                    { model | buildMenuOpen = [] }
            in
            ( newModel
            , cancelBuild model org repo buildNumber
            )

        RedeliverHook org repo hookNumber ->
            ( model
            , redeliverHook model org repo hookNumber
            )

        GetPipelineConfig org repo buildNumber ref lineFocus refresh ->
            ( { model
                | pipeline =
                    { pipeline
                        | expanding = True
                    }
              }
            , Cmd.batch
                [ getPipelineConfig model org repo ref lineFocus refresh
                , Navigation.replaceUrl model.navigationKey <| Routes.routeToUrl <| Routes.BuildPipeline org repo buildNumber Nothing lineFocus
                ]
            )

        ExpandPipelineConfig org repo buildNumber ref lineFocus refresh ->
            ( { model
                | pipeline =
                    { pipeline
                        | expanding = True
                    }
              }
            , Cmd.batch
                [ expandPipelineConfig model org repo ref lineFocus refresh
                , Navigation.replaceUrl model.navigationKey <| Routes.routeToUrl <| Routes.BuildPipeline org repo buildNumber (Just "true") lineFocus
                ]
            )

        -- Inbound HTTP responses
        SchedulesResponse org repo result ->
            case result of
                Ok ( meta, schedules ) ->
                    ( { model
                        | schedulesModel =
                            { sm
                                | org = org
                                , repo = repo
                                , schedules = RemoteData.succeed schedules
                                , pager = Pagination.get meta.headers
                            }
                      }
                    , Cmd.none
                    )

                Err error ->
                    ( { model | schedulesModel = { sm | schedules = toFailure error } }, addError error )

        ScheduleResponse response ->
            case response of
                Ok ( _, schedule ) ->
                    let
                        updatedSchedulesModel =
                            Pages.Schedules.Update.reinitializeScheduleUpdate sm schedule
                    in
                    ( { model | schedulesModel = updatedSchedulesModel }
                    , Cmd.none
                    )

                Err error ->
                    ( model, addError error )

        AddScheduleResponse response ->
            case response of
                Ok ( _, schedule ) ->
                    let
                        updatedSchedulesModel =
                            Pages.Schedules.Update.reinitializeScheduleAdd sm
                    in
                    ( { model | schedulesModel = updatedSchedulesModel }, Cmd.none )
                        |> addScheduleResponseAlert schedule

                Err error ->
                    ( model, addError error )

        UpdateScheduleResponse response ->
            case response of
                Ok ( _, schedule ) ->
                    let
                        updatedSchedulesModel =
                            Pages.Schedules.Update.reinitializeScheduleUpdate sm schedule
                    in
                    ( { model | schedulesModel = updatedSchedulesModel }, Cmd.none )
                        |> updateScheduleResponseAlert schedule

                Err error ->
                    ( model, addError error )

        DeleteScheduleResponse response ->
            case response of
                Ok _ ->
                    let
                        alertMessage =
                            sm.form.name ++ " removed from repo schedules."

                        redirectTo =
                            Routes.routeToUrl (Routes.Schedules sm.org sm.repo Nothing Nothing)
                    in
                    ( model, Navigation.pushUrl model.navigationKey redirectTo )
                        |> Alerting.addToastIfUnique Alerts.successConfig AlertsUpdate (Alerts.Success "Success" alertMessage Nothing)

                Err error ->
                    ( model, addError error )

        LogoutResponse _ ->
            -- ignoring outcome of request and proceeding to logout
            ( { model | session = Unauthenticated }
            , Navigation.pushUrl model.navigationKey <| Routes.routeToUrl Routes.Login
            )

        TokenResponse response ->
            case response of
                Ok ( _, token ) ->
                    let
                        currentSession : Session
                        currentSession =
                            model.session

                        payload : JwtAccessTokenClaims
                        payload =
                            extractJwtClaims token

                        newSessionDetails : SessionDetails
                        newSessionDetails =
                            SessionDetails token payload.exp payload.sub

                        actions : List (Cmd Msg)
                        actions =
                            case currentSession of
                                Unauthenticated ->
                                    let
                                        redirectTo : String
                                        redirectTo =
                                            case model.velaRedirect of
                                                "" ->
                                                    Url.toString model.entryURL

                                                _ ->
                                                    model.velaRedirect
                                    in
                                    [ Interop.setRedirect Encode.null
                                    , Navigation.pushUrl model.navigationKey redirectTo
                                    ]

                                Authenticated _ ->
                                    []
                    in
                    ( { model | session = Authenticated newSessionDetails, fetchingToken = False }
                    , Cmd.batch <| actions ++ [ refreshAccessToken RefreshAccessToken newSessionDetails ]
                    )

                Err error ->
                    let
                        redirectPage : Cmd Msg
                        redirectPage =
                            case model.page of
                                Pages.Login ->
                                    Cmd.none

                                _ ->
                                    Navigation.pushUrl model.navigationKey <| Routes.routeToUrl Routes.Login
                    in
                    case error of
                        Http.Detailed.BadStatus meta _ ->
                            case meta.statusCode of
                                401 ->
                                    let
                                        actions : List (Cmd Msg)
                                        actions =
                                            case model.session of
                                                Unauthenticated ->
                                                    [ redirectPage ]

                                                Authenticated _ ->
                                                    [ addErrorString "Your session has expired or you logged in somewhere else, please log in again." HandleError
                                                    , redirectPage
                                                    ]
                                    in
                                    ( { model | session = Unauthenticated, fetchingToken = False }
                                    , Cmd.batch actions
                                    )

                                _ ->
                                    ( { model | session = Unauthenticated, fetchingToken = False }
                                    , Cmd.batch
                                        [ addError error
                                        , redirectPage
                                        ]
                                    )

                        _ ->
                            ( { model | session = Unauthenticated, fetchingToken = False }
                            , Cmd.batch
                                [ addError error
                                , redirectPage
                                ]
                            )

        CurrentUserResponse response ->
            case response of
                Ok ( _, user ) ->
                    ( { model | user = RemoteData.succeed user }
                    , Cmd.none
                    )

                Err error ->
                    ( { model | user = toFailure error }, addError error )

        SourceRepositoriesResponse response ->
            case response of
                Ok ( _, repositories ) ->
                    ( { model | sourceRepos = RemoteData.succeed repositories }, Util.dispatch <| FocusOn "global-search-input" )

                Err error ->
                    ( { model | sourceRepos = toFailure error }, addError error )

        RepoFavoritedResponse favorite favorited response ->
            case response of
                Ok ( _, user ) ->
                    ( { model | user = RemoteData.succeed user }
                    , Cmd.none
                    )
                        |> (if favorited then
                                Alerting.addToast Alerts.successConfig AlertsUpdate (Alerts.Success "Success" (favorite ++ " added to favorites.") Nothing)

                            else
                                Alerting.addToast Alerts.successConfig AlertsUpdate (Alerts.Success "Success" (favorite ++ " removed from favorites.") Nothing)
                           )

                Err error ->
                    ( { model | user = toFailure error }, addError error )

        RepoResponse response ->
            case response of
                Ok ( _, repoResponse ) ->
                    let
                        dm =
                            model.deploymentModel
                    in
                    ( { model | repo = updateRepo (RemoteData.succeed repoResponse) rm, deploymentModel = { dm | repo_settings = RemoteData.succeed repoResponse } }, Cmd.none )

                Err error ->
                    ( { model | repo = updateRepo (toFailure error) rm }, addError error )

        OrgRepositoriesResponse response ->
            case response of
                Ok ( meta, repoResponse ) ->
                    ( { model
                        | repo =
                            rm
                                |> updateOrgRepositories (RemoteData.succeed repoResponse)
                                |> updateOrgReposPager (Pagination.get meta.headers)
                      }
                    , Cmd.none
                    )

                Err error ->
                    ( { model | repo = updateOrgRepositories (toFailure error) rm }, addError error )

        RepoEnabledResponse repo response ->
            case response of
                Ok ( _, enabledRepo ) ->
                    ( { model
                        | sourceRepos = enableUpdate enabledRepo (RemoteData.succeed True) model.sourceRepos
                        , repo = updateRepoEnabling Vela.Enabled rm
                      }
                    , Util.dispatch <| AddFavorite repo.org <| Just repo.name
                    )
                        |> Alerting.addToastIfUnique Alerts.successConfig AlertsUpdate (Alerts.Success "Success" (enabledRepo.full_name ++ " enabled.") Nothing)

                Err error ->
                    let
                        ( sourceRepos, action ) =
                            repoEnabledError model.sourceRepos repo error
                    in
                    ( { model | sourceRepos = sourceRepos }, action )

        RepoDisabledResponse repo response ->
            case response of
                Ok _ ->
                    ( { model
                        | repo = updateRepoEnabling Vela.Disabled rm
                        , sourceRepos = enableUpdate repo NotAsked model.sourceRepos
                      }
                    , Cmd.none
                    )
                        |> Alerting.addToastIfUnique Alerts.successConfig AlertsUpdate (Alerts.Success "Success" (repo.full_name ++ " disabled.") Nothing)

                Err error ->
                    ( model, addError error )

        RepoUpdatedResponse field response ->
            case response of
                Ok ( _, updatedRepo ) ->
                    ( { model | repo = updateRepo (RemoteData.succeed updatedRepo) rm }, Cmd.none )
                        |> Alerting.addToast Alerts.successConfig AlertsUpdate (Alerts.Success "Success" (Pages.RepoSettings.alert field updatedRepo) Nothing)

                Err error ->
                    ( model, addError error )

        RepoChownedResponse repo response ->
            case response of
                Ok _ ->
                    ( model, Cmd.none )
                        |> Alerting.addToastIfUnique Alerts.successConfig AlertsUpdate (Alerts.Success "Success" ("You are now the owner of " ++ repo.full_name) Nothing)

                Err error ->
                    ( model, addError error )

        RepoRepairedResponse repo response ->
            case response of
                Ok _ ->
                    ( { model
                        | sourceRepos = enableUpdate repo (RemoteData.succeed True) model.sourceRepos
                        , repo = updateRepoEnabling Vela.Enabled rm
                      }
                    , Cmd.none
                    )
                        |> Alerting.addToastIfUnique Alerts.successConfig AlertsUpdate (Alerts.Success "Success" (repo.full_name ++ " has been repaired.") Nothing)

                Err error ->
                    ( model, addError error )

        RestartedBuildResponse org repo buildNumber response ->
            case response of
                Ok ( _, build ) ->
                    let
                        restartedBuild =
                            "Build " ++ String.join "/" [ org, repo, buildNumber ]

                        newBuildNumber =
                            String.fromInt <| build.number

                        newBuild =
                            String.join "/" [ "", org, repo, newBuildNumber ]
                    in
                    ( model
                    , getBuilds model org repo Nothing Nothing Nothing
                    )
                        |> Alerting.addToastIfUnique Alerts.successConfig AlertsUpdate (Alerts.Success "Success" (restartedBuild ++ " restarted.") (Just ( "View Build #" ++ newBuildNumber, newBuild )))

                Err error ->
                    ( model, addError error )

        CancelBuildResponse org repo buildNumber response ->
            case response of
                Ok ( _, build ) ->
                    let
                        canceledBuild =
                            "Build " ++ String.join "/" [ org, repo, buildNumber ]
                    in
                    ( { model
                        | repo =
                            -- update the build if necessary
                            case rm.build.build of
                                Success b ->
                                    if b.id == build.id then
                                        updateBuild (RemoteData.succeed build) rm

                                    else
                                        rm

                                _ ->
                                    rm
                      }
                    , Cmd.none
                    )
                        |> Alerting.addToastIfUnique Alerts.successConfig AlertsUpdate (Alerts.Success "Success" (canceledBuild ++ " canceled.") Nothing)

                Err error ->
                    ( model, addError error )

        BuildsResponse org repo response ->
            case response of
                Ok ( meta, builds ) ->
                    ( { model
                        | repo =
                            rm
                                |> updateOrgRepo org repo
                                |> updateBuilds (RemoteData.succeed builds)
                                |> updateBuildsPager (Pagination.get meta.headers)
                      }
                    , Cmd.none
                    )

                Err error ->
                    ( { model | repo = updateBuilds (toFailure error) rm }, addError error )

        OrgBuildsResponse org response ->
            case response of
                Ok ( meta, builds ) ->
                    ( { model
                        | repo =
                            rm
                                |> updateOrgRepo org ""
                                |> updateBuilds (RemoteData.succeed builds)
                                |> updateBuildsPager (Pagination.get meta.headers)
                      }
                    , Cmd.none
                    )

                Err error ->
                    ( { model | repo = updateBuilds (toFailure error) rm }, addError error )

        DeploymentsResponse org repo response ->
            case response of
                Ok ( meta, deployments ) ->
                    ( { model
                        | repo =
                            rm
                                |> updateOrgRepo org repo
                                |> updateDeployments (RemoteData.succeed deployments)
                                |> updateDeploymentsPager (Pagination.get meta.headers)
                      }
                    , Cmd.none
                    )

                Err error ->
                    ( { model | repo = updateDeployments (toFailure error) rm }, addError error )

        HooksResponse response ->
            case response of
                Ok ( meta, hooks ) ->
                    ( { model
                        | repo =
                            rm
                                |> updateHooks (RemoteData.succeed hooks)
                                |> updateHooksPager (Pagination.get meta.headers)
                      }
                    , Cmd.none
                    )

                Err error ->
                    ( { model | repo = updateHooks (toFailure error) rm }, addError error )

        RedeliverHookResponse org repo hookNumber response ->
            case response of
                Ok ( _, redeliverResponse ) ->
                    let
                        redeliveredHook =
                            "Hook " ++ String.join "/" [ org, repo, hookNumber ]
                    in
                    ( model
                    , getHooks model org repo Nothing Nothing
                    )
                        |> Alerting.addToastIfUnique Alerts.successConfig AlertsUpdate (Alerts.Success "Success" (redeliveredHook ++ " redelivered.") Nothing)

                Err error ->
                    ( model, addError error )

        BuildResponse org repo response ->
            case response of
                Ok ( _, build ) ->
                    ( { model
                        | repo =
                            rm
                                |> updateOrgRepo org repo
                                |> updateBuild (RemoteData.succeed build)
                        , favicon = statusToFavicon build.status
                      }
                    , Interop.setFavicon <| Encode.string <| statusToFavicon build.status
                    )

                Err error ->
                    ( { model | repo = updateBuild (toFailure error) rm }, addError error )

        BuildAndPipelineResponse org repo expand response ->
            case response of
                Ok ( _, build ) ->
                    let
                        -- set pipeline fetch api call based on ?expand= query
                        getPipeline =
                            case expand of
                                Just e ->
                                    if e == "true" then
                                        expandPipelineConfig

                                    else
                                        getPipelineConfig

                                Nothing ->
                                    getPipelineConfig
                    in
                    ( { model
                        | repo =
                            rm
                                |> updateOrgRepo org repo
                                |> updateBuild (RemoteData.succeed build)
                        , favicon = statusToFavicon build.status
                      }
                    , Cmd.batch
                        [ Interop.setFavicon <| Encode.string <| statusToFavicon build.status
                        , getPipeline model org repo build.commit Nothing False
                        , getPipelineTemplates model org repo build.commit Nothing False
                        ]
                    )

                Err error ->
                    ( { model | repo = updateBuild (toFailure error) rm }, addError error )

        DeploymentResponse response ->
            case response of
                Ok ( _, deployment ) ->
                    let
                        dm =
                            model.deploymentModel

                        form =
                            initializeFormFromDeployment deployment.description deployment.payload deployment.ref deployment.target deployment.task

                        promoted =
                            { dm | form = form }
                    in
                    ( { model
                        | deploymentModel = promoted
                      }
                    , Cmd.none
                    )

                Err error ->
                    ( model, addError error )

        StepsResponse org repo buildNumber logFocus refresh response ->
            case response of
                Ok ( _, steps ) ->
                    let
                        mergedSteps =
                            steps
                                |> List.sortBy .number
                                |> Pages.Build.Logs.merge logFocus refresh rm.build.steps.steps

                        updatedModel =
                            { model | repo = updateBuildSteps (RemoteData.succeed mergedSteps) rm }

                        cmd =
                            getBuildStepsLogs updatedModel org repo buildNumber mergedSteps logFocus refresh
                    in
                    ( updatedModel, cmd )

                Err error ->
                    ( model, addError error )

        StepLogResponse stepNumber logFocus refresh response ->
            case response of
                Ok ( _, incomingLog ) ->
                    let
                        following =
                            rm.build.steps.followingStep /= 0

                        onFollowedStep =
                            rm.build.steps.followingStep == (Maybe.withDefault -1 <| String.toInt stepNumber)

                        ( steps, focusId ) =
                            if following && refresh && onFollowedStep then
                                ( rm.build.steps.steps
                                    |> RemoteData.unwrap rm.build.steps.steps
                                        (\s -> expandActive stepNumber s |> RemoteData.succeed)
                                , bottomTrackerFocusId "step" <| String.fromInt rm.build.steps.followingStep
                                )

                            else if not refresh then
                                ( rm.build.steps.steps, Util.extractFocusIdFromRange <| focusFragmentToFocusId "step" logFocus )

                            else
                                ( rm.build.steps.steps, "" )

                        cmd =
                            if not <| String.isEmpty focusId then
                                Util.dispatch <| FocusOn <| focusId

                            else
                                Cmd.none
                    in
                    ( updateStepLogs { model | repo = updateBuildSteps steps rm } incomingLog
                    , cmd
                    )

                Err error ->
                    ( model, addError error )

        ServicesResponse org repo buildNumber logFocus refresh response ->
            case response of
                Ok ( _, services ) ->
                    let
                        mergedServices =
                            services
                                |> List.sortBy .number
                                |> Pages.Build.Logs.merge logFocus refresh rm.build.services.services

                        updatedModel =
                            { model | repo = updateBuildServices (RemoteData.succeed mergedServices) rm }

                        cmd =
                            getBuildServicesLogs updatedModel org repo buildNumber mergedServices logFocus refresh
                    in
                    ( updatedModel, cmd )

                Err error ->
                    ( model, addError error )

        ServiceLogResponse serviceNumber logFocus refresh response ->
            case response of
                Ok ( _, incomingLog ) ->
                    let
                        following =
                            rm.build.services.followingService /= 0

                        onFollowedService =
                            rm.build.services.followingService == (Maybe.withDefault -1 <| String.toInt serviceNumber)

                        ( services, focusId ) =
                            if following && refresh && onFollowedService then
                                ( rm.build.services.services
                                    |> RemoteData.unwrap rm.build.services.services
                                        (\s -> expandActive serviceNumber s |> RemoteData.succeed)
                                , bottomTrackerFocusId "service" <| String.fromInt rm.build.services.followingService
                                )

                            else if not refresh then
                                ( rm.build.services.services, Util.extractFocusIdFromRange <| focusFragmentToFocusId "service" logFocus )

                            else
                                ( rm.build.services.services, "" )

                        cmd =
                            if not <| String.isEmpty focusId then
                                Util.dispatch <| FocusOn <| focusId

                            else
                                Cmd.none
                    in
                    ( updateServiceLogs { model | repo = updateBuildServices services rm } incomingLog
                    , cmd
                    )

                Err error ->
                    ( model, addError error )

        GetPipelineConfigResponse lineFocus refresh response ->
            case response of
                Ok ( _, config ) ->
                    let
                        focusId =
                            Util.extractFocusIdFromRange <| focusFragmentToFocusId "config" lineFocus

                        cmd =
                            if not refresh then
                                if not <| String.isEmpty focusId then
                                    Util.dispatch <| FocusOn <| focusId

                                else
                                    Cmd.none

                            else
                                Cmd.none
                    in
                    ( { model
                        | pipeline =
                            { pipeline
                                | config = ( RemoteData.succeed <| safeDecodePipelineData config pipeline.config, "" )
                                , expanded = False
                                , expanding = False
                            }
                      }
                    , cmd
                    )

                Err error ->
                    ( { model
                        | pipeline =
                            { pipeline
                                | config = ( toFailure error, detailedErrorToString error )
                            }
                      }
                    , Errors.addError error HandleError
                    )

        ExpandPipelineConfigResponse lineFocus refresh response ->
            case response of
                Ok ( _, config ) ->
                    let
                        focusId =
                            Util.extractFocusIdFromRange <| focusFragmentToFocusId "config" lineFocus

                        cmd =
                            if not refresh then
                                if not <| String.isEmpty focusId then
                                    Util.dispatch <| FocusOn <| focusId

                                else
                                    Cmd.none

                            else
                                Cmd.none
                    in
                    ( { model
                        | pipeline =
                            { pipeline
                                | config = ( RemoteData.succeed { rawData = config, decodedData = config }, "" )
                                , expanded = True
                                , expanding = False
                            }
                      }
                    , cmd
                    )

                Err error ->
                    ( { model
                        | pipeline =
                            { pipeline
                                | config = ( Errors.toFailure error, detailedErrorToString error )
                                , expanding = False
                                , expanded = True
                            }
                      }
                    , addError error
                    )

        GetPipelineTemplatesResponse lineFocus refresh response ->
            case response of
                Ok ( _, templates ) ->
                    ( { model
                        | templates = { data = RemoteData.succeed templates, error = "", show = model.templates.show }
                      }
                    , if not refresh then
                        Util.dispatch <| FocusOn <| Util.extractFocusIdFromRange <| focusFragmentToFocusId "config" lineFocus

                      else
                        Cmd.none
                    )

                Err error ->
                    ( { model | templates = { data = toFailure error, error = detailedErrorToString error, show = model.templates.show } }, addError error )

        SecretResponse response ->
            case response of
                Ok ( _, secret ) ->
                    let
                        secretsModel =
                            model.secretsModel

                        updatedSecretsModel =
                            Pages.Secrets.Update.reinitializeSecretUpdate secretsModel secret
                    in
                    ( { model | secretsModel = updatedSecretsModel }
                    , Cmd.none
                    )

                Err error ->
                    ( model, addError error )

        AddSecretResponse response ->
            case response of
                Ok ( _, secret ) ->
                    let
                        secretsModel =
                            model.secretsModel

                        updatedSecretsModel =
                            Pages.Secrets.Update.reinitializeSecretAdd secretsModel
                    in
                    ( { model | secretsModel = updatedSecretsModel }
                    , Cmd.none
                    )
                        |> addSecretResponseAlert secret

                Err error ->
                    ( model, addError error )

        AddDeploymentResponse response ->
            case response of
                Ok ( _, deployment ) ->
                    let
                        deploymentModel =
                            model.deploymentModel

                        updatedDeploymentModel =
                            Pages.Deployments.Update.reinitializeDeployment deploymentModel
                    in
                    ( { model | deploymentModel = updatedDeploymentModel }
                    , Cmd.none
                    )
                        |> addDeploymentResponseAlert deployment

                Err error ->
                    ( model, addError error )

        UpdateSecretResponse response ->
            case response of
                Ok ( _, secret ) ->
                    let
                        secretsModel =
                            model.secretsModel

                        updatedSecretsModel =
                            Pages.Secrets.Update.reinitializeSecretUpdate secretsModel secret
                    in
                    ( { model | secretsModel = updatedSecretsModel }
                    , Cmd.none
                    )
                        |> updateSecretResponseAlert secret

                Err error ->
                    ( model, addError error )

        RepoSecretsResponse response ->
            receiveSecrets model response Vela.RepoSecret

        OrgSecretsResponse response ->
            receiveSecrets model response Vela.OrgSecret

        SharedSecretsResponse response ->
            receiveSecrets model response Vela.SharedSecret

        DeleteSecretResponse response ->
            case response of
                Ok _ ->
                    let
                        secretsModel =
                            model.secretsModel

                        secretsType =
                            secretTypeToString secretsModel.type_

                        alertMessage =
                            secretsModel.form.name ++ " removed from " ++ secretsType ++ " secrets."

                        redirectTo =
                            Pages.Secrets.Update.deleteSecretRedirect secretsModel
                    in
                    ( model, Navigation.pushUrl model.navigationKey redirectTo )
                        |> Alerting.addToastIfUnique Alerts.successConfig AlertsUpdate (Alerts.Success "Success" alertMessage Nothing)

                Err error ->
                    ( model, addError error )

        BuildGraphResponse _ _ buildNumber isRefresh response ->
            case response of
                Ok ( _, g ) ->
                    case model.page of
                        Pages.BuildGraph _ _ _ ->
                            let
                                ugm =
                                    { gm | buildNumber = buildNumber, graph = RemoteData.succeed g }

                                ubm =
                                    { bm | buildNumber = buildNumber }

                                updatedModel =
<<<<<<< HEAD
                                    updateRepoModels model rm ubm ugm

                                cmd =
                                    if not sameBuild then
                                        renderBuildGraph updatedModel False

                                    else
                                        Cmd.none
=======
                                    updateRepoModels model rm bm ugm
>>>>>>> 28779864
                            in
                            ( updatedModel
                            , renderBuildGraph updatedModel <| not isRefresh
                            )

                        _ ->
                            ( model
                            , Cmd.none
                            )

                Err error ->
                    ( { model | repo = { rm | build = { bm | graph = { gm | graph = toFailure error } } } }
                    , addError error
                    )

        -- Time
        AdjustTimeZone newZone ->
            ( { model | zone = newZone }
            , Cmd.none
            )

        AdjustTime newTime ->
            ( { model | time = newTime }
            , Cmd.none
            )

        Tick interval time ->
            case interval of
                OneSecond ->
                    let
                        ( favicon, updateFavicon ) =
                            refreshFavicon model.page model.favicon rm.build.build
                    in
                    ( { model | time = time, favicon = favicon }
                    , Cmd.batch
                        [ updateFavicon
                        , refreshRenderBuildGraph model
                        ]
                    )

                FiveSecond ->
                    ( model, refreshPage model )

                OneSecondHidden ->
                    let
                        ( favicon, cmd ) =
                            refreshFavicon model.page model.favicon rm.build.build
                    in
                    ( { model | time = time, favicon = favicon }, cmd )

                FiveSecondHidden data ->
                    ( model, refreshPageHidden model data )

        -- Components
        SecretsUpdate m ->
            Pages.Secrets.Update.update model m

        AddDeploymentUpdate m ->
            Pages.Deployments.Update.update model m

        AddScheduleUpdate m ->
            Pages.Schedules.Update.update model m

        -- Other
        HandleError error ->
            ( model, Cmd.none )
                |> Alerting.addToastIfUnique Alerts.errorConfig AlertsUpdate (Alerts.Error "Error" error)

        AlertsUpdate subMsg ->
            Alerting.update Alerts.successConfig AlertsUpdate subMsg model

        FocusOn id ->
            ( model, Dom.focus id |> Task.attempt FocusResult )

        FocusResult result ->
            -- handle success or failure here
            case result of
                Err (Dom.NotFound _) ->
                    -- unable to find dom 'id'
                    ( model, Cmd.none )

                Ok _ ->
                    -- successfully focus the dom
                    ( model, Cmd.none )

        OnKeyDown key ->
            let
                m =
                    if key == "Shift" then
                        { model | shift = True }

                    else
                        model
            in
            ( m, Cmd.none )

        OnKeyUp key ->
            let
                m =
                    if key == "Shift" then
                        { model | shift = False }

                    else
                        model
            in
            ( m, Cmd.none )

        VisibilityChanged visibility ->
            let
                cmd =
                    case visibility of
                        Visible ->
                            refreshPage model

                        Hidden ->
                            Cmd.none
            in
            ( { model | visibility = visibility, shift = False }, cmd )

        PushUrl url ->
            ( model
            , Navigation.pushUrl model.navigationKey url
            )

        -- NoOp
        NoOp ->
            ( model, Cmd.none )


{-| addDeploymentResponseAlert : takes deployment and produces Toasty alert for when adding a deployment
-}
addDeploymentResponseAlert :
    Deployment
    -> ( { m | toasties : Stack Alert }, Cmd Msg )
    -> ( { m | toasties : Stack Alert }, Cmd Msg )
addDeploymentResponseAlert deployment =
    let
        msg =
            deployment.description ++ " submitted."
    in
    Alerting.addToast Alerts.successConfig AlertsUpdate (Alerts.Success "Success" msg Nothing)


{-| addSecretResponseAlert : takes secret and produces Toasty alert for when adding a secret
-}
addSecretResponseAlert :
    Secret
    -> ( { m | toasties : Stack Alert }, Cmd Msg )
    -> ( { m | toasties : Stack Alert }, Cmd Msg )
addSecretResponseAlert secret =
    let
        type_ =
            secretTypeToString secret.type_

        msg =
            secret.name ++ " added to " ++ type_ ++ " secrets."
    in
    Alerting.addToast Alerts.successConfig AlertsUpdate (Alerts.Success "Success" msg Nothing)


{-| updateSecretResponseAlert : takes secret and produces Toasty alert for when updating a secret
-}
updateSecretResponseAlert :
    Secret
    -> ( { m | toasties : Stack Alert }, Cmd Msg )
    -> ( { m | toasties : Stack Alert }, Cmd Msg )
updateSecretResponseAlert secret =
    let
        type_ =
            secretTypeToString secret.type_

        msg =
            String.Extra.toSentenceCase <| type_ ++ " secret " ++ secret.name ++ " updated."
    in
    Alerting.addToast Alerts.successConfig AlertsUpdate (Alerts.Success "Success" msg Nothing)


{-| addScheduleResponseAlert : takes schedule and produces Toasty alert for when adding a schedule
-}
addScheduleResponseAlert :
    Schedule
    -> ( { m | toasties : Stack Alert }, Cmd Msg )
    -> ( { m | toasties : Stack Alert }, Cmd Msg )
addScheduleResponseAlert schedule =
    let
        msg =
            schedule.name ++ " added to repo schedules."
    in
    Alerting.addToast Alerts.successConfig AlertsUpdate (Alerts.Success "Success" msg Nothing)


{-| updateScheduleResponseAlert : takes schedule and produces Toasty alert for when updating a schedule
-}
updateScheduleResponseAlert :
    Schedule
    -> ( { m | toasties : Stack Alert }, Cmd Msg )
    -> ( { m | toasties : Stack Alert }, Cmd Msg )
updateScheduleResponseAlert schedule =
    let
        msg =
            "Repo schedule " ++ schedule.name ++ " updated."
    in
    Alerting.addToast Alerts.successConfig AlertsUpdate (Alerts.Success "Success" msg Nothing)



-- SUBSCRIPTIONS


keyDecoder : Decode.Decoder String
keyDecoder =
    Decode.field "key" Decode.string


subscriptions : Model -> Sub Msg
subscriptions model =
    Sub.batch <|
        [ Interop.onThemeChange decodeOnThemeChange
        , Interop.onGraphInteraction decodeOnGraphInteraction
        , onMouseDown "contextual-help" model ShowHideHelp
        , onMouseDown "identity" model ShowHideIdentity
        , onMouseDown "build-actions" model (ShowHideBuildMenu Nothing)
        , Browser.Events.onKeyDown (Decode.map OnKeyDown keyDecoder)
        , Browser.Events.onKeyUp (Decode.map OnKeyUp keyDecoder)
        , Browser.Events.onVisibilityChange VisibilityChanged
        , refreshSubscriptions model
        ]


decodeOnThemeChange : Decode.Value -> Msg
decodeOnThemeChange inTheme =
    case Decode.decodeValue decodeTheme inTheme of
        Ok theme ->
            SetTheme theme

        Err _ ->
            SetTheme Dark


decodeOnGraphInteraction : Decode.Value -> Msg
decodeOnGraphInteraction interaction =
    case Decode.decodeValue decodeGraphInteraction interaction of
        Ok interaction_ ->
            OnBuildGraphInteraction interaction_

        Err _ ->
            NoOp


{-| refreshSubscriptions : takes model and returns the subscriptions for automatically refreshing page data
-}
refreshSubscriptions : Model -> Sub Msg
refreshSubscriptions model =
    Sub.batch <|
        case model.visibility of
            Visible ->
                [ every Util.oneSecondMillis <| Tick OneSecond
                , every Util.fiveSecondsMillis <| Tick FiveSecond
                ]

            Hidden ->
                [ every Util.oneSecondMillis <| Tick OneSecondHidden
                , every Util.fiveSecondsMillis <| Tick (FiveSecondHidden <| refreshData model)
                ]


{-| refreshFavicon : takes page and restores the favicon to the default when not viewing the build page
-}
refreshFavicon : Page -> Favicon -> WebData Build -> ( Favicon, Cmd Msg )
refreshFavicon page currentFavicon build =
    let
        onBuild =
            case page of
                Pages.Build _ _ _ _ ->
                    True

                Pages.BuildServices _ _ _ _ ->
                    True

                Pages.BuildPipeline _ _ _ _ _ ->
                    True

                _ ->
                    False
    in
    if onBuild then
        case build of
            RemoteData.Success b ->
                let
                    newFavicon =
                        statusToFavicon b.status
                in
                if currentFavicon /= newFavicon then
                    ( newFavicon, Interop.setFavicon <| Encode.string newFavicon )

                else
                    ( currentFavicon, Cmd.none )

            _ ->
                ( currentFavicon, Cmd.none )

    else if currentFavicon /= defaultFavicon then
        ( defaultFavicon, Interop.setFavicon <| Encode.string defaultFavicon )

    else
        ( currentFavicon, Cmd.none )


{-| refreshPage : refreshes Vela data based on current page and build status
-}
refreshPage : Model -> Cmd Msg
refreshPage model =
    let
        page =
            model.page
    in
    case page of
        Pages.OrgBuilds org maybePage maybePerPage maybeEvent ->
            getOrgBuilds model org maybePage maybePerPage maybeEvent

        Pages.RepositoryBuilds org repo maybePage maybePerPage maybeEvent ->
            getBuilds model org repo maybePage maybePerPage maybeEvent

        Pages.RepositoryDeployments org repo maybePage maybePerPage ->
            getDeployments model org repo maybePage maybePerPage

        Pages.Build org repo buildNumber focusFragment ->
            Cmd.batch
                [ getBuilds model org repo Nothing Nothing Nothing
                , refreshBuild model org repo buildNumber
                , refreshBuildSteps model org repo buildNumber focusFragment
                , refreshStepLogs model org repo buildNumber model.repo.build.steps.steps Nothing
                ]

        Pages.BuildServices org repo buildNumber focusFragment ->
            Cmd.batch
                [ getBuilds model org repo Nothing Nothing Nothing
                , refreshBuild model org repo buildNumber
                , refreshBuildServices model org repo buildNumber focusFragment
                , refreshServiceLogs model org repo buildNumber model.repo.build.services.services Nothing
                ]

        Pages.BuildPipeline org repo buildNumber _ _ ->
            Cmd.batch
                [ getBuilds model org repo Nothing Nothing Nothing
                , refreshBuild model org repo buildNumber
                ]

        Pages.BuildGraph org repo buildNumber ->
            Cmd.batch
                [ getBuilds model org repo Nothing Nothing Nothing
                , refreshBuild model org repo buildNumber
                , refreshBuildGraph model org repo buildNumber
                ]

        Pages.Hooks org repo maybePage maybePerPage ->
            getHooks model org repo maybePage maybePerPage

        Pages.OrgSecrets engine org maybePage maybePerPage ->
            Cmd.batch
                [ getOrgSecrets model maybePage maybePerPage engine org
                , getSharedSecrets model maybePage maybePerPage engine org "*"
                ]

        Pages.RepoSecrets engine org repo maybePage maybePerPage ->
            getRepoSecrets model maybePage maybePerPage engine org repo

        Pages.SharedSecrets engine org team maybePage maybePerPage ->
            getSharedSecrets model maybePage maybePerPage engine org team

        _ ->
            Cmd.none


{-| refreshPageHidden : refreshes Vela data based on current page and build status when tab is not visible
-}
refreshPageHidden : Model -> RefreshData -> Cmd Msg
refreshPageHidden model _ =
    let
        page =
            model.page
    in
    case page of
        Pages.Build org repo buildNumber _ ->
            refreshBuild model org repo buildNumber

        _ ->
            Cmd.none


{-| refreshData : takes model and extracts data needed to refresh the page
-}
refreshData : Model -> RefreshData
refreshData model =
    let
        rm =
            model.repo

        buildNumber =
            case rm.build.build of
                Success build ->
                    Just <| String.fromInt build.number

                _ ->
                    Nothing
    in
    { org = rm.org, repo = rm.name, build_number = buildNumber, steps = Nothing }


{-| refreshBuild : takes model org repo and build number and refreshes the build status
-}
refreshBuild : Model -> Org -> Repo -> BuildNumber -> Cmd Msg
refreshBuild model org repo buildNumber =
    if shouldRefresh model.page model.repo.build then
        getBuild model org repo buildNumber

    else
        Cmd.none


{-| refreshBuildSteps : takes model org repo and build number and refreshes the build steps based on step status
-}
refreshBuildSteps : Model -> Org -> Repo -> BuildNumber -> FocusFragment -> Cmd Msg
refreshBuildSteps model org repo buildNumber focusFragment =
    if shouldRefresh model.page model.repo.build then
        getAllBuildSteps model org repo buildNumber focusFragment True

    else
        Cmd.none


{-| refreshBuildServices : takes model org repo and build number and refreshes the build services based on service status
-}
refreshBuildServices : Model -> Org -> Repo -> BuildNumber -> FocusFragment -> Cmd Msg
refreshBuildServices model org repo buildNumber focusFragment =
    if shouldRefresh model.page model.repo.build then
        getAllBuildServices model org repo buildNumber focusFragment True

    else
        Cmd.none


{-| refreshBuildGraph : takes model org repo and build number and refreshes the build graph if necessary
-}
refreshBuildGraph : Model -> Org -> Repo -> BuildNumber -> Cmd Msg
refreshBuildGraph model org repo buildNumber =
    if shouldRefresh model.page model.repo.build then
        getBuildGraph model org repo buildNumber True

    else
        Cmd.none


{-| refreshRenderBuildGraph : takes model and refreshes the build graph render if necessary
-}
refreshRenderBuildGraph : Model -> Cmd Msg
refreshRenderBuildGraph model =
    case model.page of
        Pages.BuildGraph _ _ _ ->
            renderBuildGraph model False

        _ ->
            Cmd.none


{-| shouldRefresh : takes build and returns true if a refresh is required
-}
shouldRefresh : Page -> BuildModel -> Bool
shouldRefresh page build =
    case build.build of
        Success bld ->
            -- build is incomplete
            (not <| isComplete bld.status)
                -- any steps or services are incomplete
                || (case page of
                        -- check steps when viewing build tab
                        Pages.Build _ _ _ _ ->
                            case build.steps.steps of
                                Success steps ->
                                    List.any (\s -> not <| isComplete s.status) steps

                                -- do not use unsuccessful states to dictate refresh
                                NotAsked ->
                                    False

                                Failure _ ->
                                    False

                                Loading ->
                                    False

                        -- check services when viewing services tab
                        Pages.BuildServices _ _ _ _ ->
                            case build.services.services of
                                Success services ->
                                    List.any (\s -> not <| isComplete s.status) services

                                -- do not use unsuccessful states to dictate refresh
                                NotAsked ->
                                    False

                                Failure _ ->
                                    False

                                Loading ->
                                    False

                        -- check graph nodes when viewing graph tab
                        Pages.BuildGraph _ _ _ ->
                            case build.graph.graph of
                                Success graph ->
                                    List.any (\( _, n ) -> not <| isComplete (stringToStatus n.status)) (Dict.toList graph.nodes)

                                -- do not use unsuccessful states to dictate refresh
                                NotAsked ->
                                    False

                                Failure _ ->
                                    False

                                Loading ->
                                    False

                        _ ->
                            False
                   )

        NotAsked ->
            True

        -- do not refresh a Failed or Loading build
        Failure _ ->
            False

        Loading ->
            False


{-| refreshStepLogs : takes model org repo and build number and steps and refreshes the build step logs depending on their status
-}
refreshStepLogs : Model -> Org -> Repo -> BuildNumber -> WebData Steps -> FocusFragment -> Cmd Msg
refreshStepLogs model org repo buildNumber inSteps focusFragment =
    let
        stepsToRefresh =
            case inSteps of
                Success s ->
                    -- Do not refresh logs for a step in success or failure state
                    List.filter (\step -> step.status /= Vela.Success && step.status /= Vela.Failure) s

                _ ->
                    []
    in
    if shouldRefresh model.page model.repo.build then
        getBuildStepsLogs model org repo buildNumber stepsToRefresh focusFragment True

    else
        Cmd.none


{-| refreshServiceLogs : takes model org repo and build number and services and refreshes the build service logs depending on their status
-}
refreshServiceLogs : Model -> Org -> Repo -> BuildNumber -> WebData Services -> FocusFragment -> Cmd Msg
refreshServiceLogs model org repo buildNumber inServices focusFragment =
    let
        servicesToRefresh =
            case inServices of
                Success s ->
                    -- Do not refresh logs for a service in success or failure state
                    List.filter (\service -> service.status /= Vela.Success && service.status /= Vela.Failure) s

                _ ->
                    []
    in
    if shouldRefresh model.page model.repo.build then
        getBuildServicesLogs model org repo buildNumber servicesToRefresh focusFragment True

    else
        Cmd.none


{-| onMouseDown : takes model and returns subscriptions for handling onMouseDown events at the browser level
-}
onMouseDown : String -> Model -> (Maybe Bool -> Msg) -> Sub Msg
onMouseDown targetId model triggerMsg =
    if model.showHelp then
        Browser.Events.onMouseDown (outsideTarget targetId <| triggerMsg <| Just False)

    else if model.showIdentity then
        Browser.Events.onMouseDown (outsideTarget targetId <| triggerMsg <| Just False)

    else if List.length model.buildMenuOpen > 0 then
        Browser.Events.onMouseDown (outsideTarget targetId <| triggerMsg <| Just False)

    else
        Sub.none


{-| outsideTarget : returns decoder for handling clicks that occur from outside the currently focused/open dropdown
-}
outsideTarget : String -> Msg -> Decode.Decoder Msg
outsideTarget targetId msg =
    Decode.field "target" (isOutsideTarget targetId)
        |> Decode.andThen
            (\isOutside ->
                if isOutside then
                    Decode.succeed msg

                else
                    Decode.fail "inside dropdown"
            )


{-| isOutsideTarget : returns decoder for determining if click target occurred from within a specified element
-}
isOutsideTarget : String -> Decode.Decoder Bool
isOutsideTarget targetId =
    Decode.oneOf
        [ Decode.field "id" Decode.string
            |> Decode.andThen
                (\id ->
                    if targetId == id then
                        -- found match by id
                        Decode.succeed False

                    else
                        -- try next decoder
                        Decode.fail "continue"
                )
        , Decode.lazy (\_ -> isOutsideTarget targetId |> Decode.field "parentNode")

        -- fallback if all previous decoders failed
        , Decode.succeed True
        ]



-- VIEW


view : Model -> Document Msg
view model =
    let
        ( title, content ) =
            viewContent model
    in
    { title = title ++ " - Vela"
    , body =
        [ lazy2 viewHeader model.session { feedbackLink = model.velaFeedbackURL, docsLink = model.velaDocsURL, theme = model.theme, help = helpArgs model, showId = model.showIdentity }
        , lazy2 Nav.viewNav model navMsgs
        , main_ [ class "content-wrap" ]
            [ viewUtil model
            , content
            ]
        , footer [] [ lazy viewAlerts model.toasties ]
        ]
    }


viewContent : Model -> ( String, Html Msg )
viewContent model =
    case model.page of
        Pages.Overview ->
            ( "Overview"
            , lazy3 Pages.Home.view model.user model.favoritesFilter homeMsgs
            )

        Pages.SourceRepositories ->
            ( "Source Repositories"
            , lazy2 Pages.SourceRepos.view
                { user = model.user
                , sourceRepos = model.sourceRepos
                , filters = model.filters
                }
                sourceReposMsgs
            )

        Pages.OrgRepositories org maybePage _ ->
            ( org ++ Util.pageToString maybePage
            , div []
                [ Pager.view model.repo.orgRepos.pager Pager.prevNextLabels GotoPage
                , lazy2 Pages.Organization.viewOrgRepos org model.repo.orgRepos
                , Pager.view model.repo.orgRepos.pager Pager.prevNextLabels GotoPage
                ]
            )

        Pages.Hooks org repo maybePage _ ->
            ( String.join "/" [ org, repo ] ++ " hooks" ++ Util.pageToString maybePage
            , div []
                [ Pager.view model.repo.hooks.pager Pager.defaultLabels GotoPage
                , lazy2 Pages.Hooks.view
                    { hooks = model.repo.hooks
                    , time = model.time
                    , org = model.repo.org
                    , repo = model.repo.name
                    }
                    RedeliverHook
                , Pager.view model.repo.hooks.pager Pager.defaultLabels GotoPage
                ]
            )

        Pages.RepoSettings org repo ->
            ( String.join "/" [ org, repo ] ++ " settings"
            , lazy5 Pages.RepoSettings.view model.repo.repo repoSettingsMsgs model.velaAPI (Url.toString model.entryURL) model.velaMaxBuildLimit
            )

        Pages.RepoSecrets engine org repo _ _ ->
            ( String.join "/" [ org, repo ] ++ " " ++ engine ++ " repo secrets"
            , div []
                [ Html.map SecretsUpdate <| lazy Pages.Secrets.View.viewRepoSecrets model
                , Html.map SecretsUpdate <| lazy3 Pages.Secrets.View.viewOrgSecrets model True False
                ]
            )

        Pages.OrgSecrets engine org maybePage _ ->
            ( String.join "/" [ org ] ++ " " ++ engine ++ " org secrets" ++ Util.pageToString maybePage
            , div []
                [ Html.map SecretsUpdate <| lazy3 Pages.Secrets.View.viewOrgSecrets model False True
                , Pager.view model.secretsModel.orgSecretsPager Pager.prevNextLabels GotoPage
                , Html.map SecretsUpdate <| lazy3 Pages.Secrets.View.viewSharedSecrets model True False
                ]
            )

        Pages.SharedSecrets engine org team _ _ ->
            ( String.join "/" [ org, team ] ++ " " ++ engine ++ " shared secrets"
            , div []
                [ Html.map SecretsUpdate <| lazy3 Pages.Secrets.View.viewSharedSecrets model False True
                , Pager.view model.secretsModel.sharedSecretsPager Pager.prevNextLabels GotoPage
                ]
            )

        Pages.AddOrgSecret engine _ ->
            ( "add " ++ engine ++ " org secret"
            , Html.map SecretsUpdate <| lazy Pages.Secrets.View.addSecret model
            )

        Pages.AddRepoSecret engine _ _ ->
            ( "add " ++ engine ++ " repo secret"
            , Html.map SecretsUpdate <| lazy Pages.Secrets.View.addSecret model
            )

        Pages.AddSharedSecret engine _ _ ->
            ( "add " ++ engine ++ " shared secret"
            , Html.map SecretsUpdate <| lazy Pages.Secrets.View.addSecret model
            )

        Pages.OrgSecret engine org name ->
            ( String.join "/" [ org, name ] ++ " update " ++ engine ++ " org secret"
            , Html.map SecretsUpdate <| lazy Pages.Secrets.View.editSecret model
            )

        Pages.RepoSecret engine org repo name ->
            ( String.join "/" [ org, repo, name ] ++ " update " ++ engine ++ " repo secret"
            , Html.map SecretsUpdate <| lazy Pages.Secrets.View.editSecret model
            )

        Pages.SharedSecret engine org team name ->
            ( String.join "/" [ org, team, name ] ++ " update " ++ engine ++ " shared secret"
            , Html.map SecretsUpdate <| lazy Pages.Secrets.View.editSecret model
            )

        Pages.AddDeployment org repo ->
            ( String.join "/" [ org, repo ] ++ " add deployment"
            , Html.map AddDeploymentUpdate <| lazy Pages.Deployments.View.addDeployment model
            )

        Pages.PromoteDeployment org repo buildNumber ->
            ( String.join "/" [ org, repo, buildNumber ] ++ " promote deployment"
            , Html.map AddDeploymentUpdate <| lazy Pages.Deployments.View.addDeployment model
            )

        Pages.RepositoryDeployments org repo maybePage _ ->
            ( String.join "/" [ org, repo ] ++ " deployments" ++ Util.pageToString maybePage
            , div []
                [ lazy3 Pages.Deployments.View.viewDeployments model.repo org repo
                , Pager.view model.repo.deployments.pager Pager.defaultLabels GotoPage
                ]
            )

        Pages.AddSchedule org repo ->
            ( String.join "/" [ org, repo, "add schedule" ]
            , Html.map AddScheduleUpdate <| lazy Pages.Schedules.View.viewAddSchedule model
            )

        Pages.Schedule org repo name ->
            ( String.join "/" [ org, repo, name ]
            , Html.map AddScheduleUpdate <| lazy Pages.Schedules.View.viewEditSchedule model
            )

        Pages.Schedules org repo maybePage _ ->
            let
                viewPager =
                    if Util.checkScheduleAllowlist org repo model.velaScheduleAllowlist then
                        Pager.view model.schedulesModel.pager Pager.defaultLabels GotoPage

                    else
                        text ""
            in
            ( String.join "/" [ org, repo ] ++ " schedules" ++ Util.pageToString maybePage
            , div []
                [ lazy3 Pages.Schedules.View.viewRepoSchedules model org repo
                , viewPager
                ]
            )

        Pages.OrgBuilds org maybePage _ maybeEvent ->
            let
                repo =
                    ""

                shouldRenderFilter : Bool
                shouldRenderFilter =
                    case ( model.repo.builds.builds, maybeEvent ) of
                        ( Success result, Nothing ) ->
                            not <| List.length result == 0

                        ( Success _, _ ) ->
                            True

                        ( Loading, _ ) ->
                            True

                        _ ->
                            False
            in
            ( org ++ " builds" ++ Util.pageToString maybePage
            , div []
                [ div [ class "build-bar" ]
                    [ viewBuildsFilter shouldRenderFilter org repo maybeEvent
                    , viewTimeToggle shouldRenderFilter model.repo.builds.showTimestamp
                    ]
                , Pager.view model.repo.builds.pager Pager.defaultLabels GotoPage
                , lazy7 Pages.Organization.viewBuilds model.repo.builds buildMsgs model.buildMenuOpen model.time model.zone org maybeEvent
                , Pager.view model.repo.builds.pager Pager.defaultLabels GotoPage
                ]
            )

        Pages.RepositoryBuilds org repo maybePage _ maybeEvent ->
            let
                shouldRenderFilter : Bool
                shouldRenderFilter =
                    case ( model.repo.builds.builds, maybeEvent ) of
                        ( Success result, Nothing ) ->
                            not <| List.length result == 0

                        ( Success _, _ ) ->
                            True

                        ( Loading, _ ) ->
                            True

                        _ ->
                            False
            in
            ( String.join "/" [ org, repo ] ++ " builds" ++ Util.pageToString maybePage
            , div []
                [ div [ class "build-bar" ]
                    [ viewBuildsFilter shouldRenderFilter org repo maybeEvent
                    , viewTimeToggle shouldRenderFilter model.repo.builds.showTimestamp
                    ]
                , Pager.view model.repo.builds.pager Pager.defaultLabels GotoPage
                , lazy8 Pages.Builds.view model.repo.builds buildMsgs model.buildMenuOpen model.time model.zone org repo maybeEvent
                , Pager.view model.repo.builds.pager Pager.defaultLabels GotoPage
                ]
            )

        Pages.RepositoryBuildsPulls org repo maybePage _ ->
            let
                shouldRenderFilter : Bool
                shouldRenderFilter =
                    case ( model.repo.builds.builds, Just "pull_request" ) of
                        ( Success result, Nothing ) ->
                            not <| List.length result == 0

                        ( Success _, _ ) ->
                            True

                        ( Loading, _ ) ->
                            True

                        _ ->
                            False
            in
            ( String.join "/" [ org, repo ] ++ " builds" ++ Util.pageToString maybePage
            , div []
                [ div [ class "build-bar" ]
                    [ viewBuildsFilter shouldRenderFilter org repo (Just "pull_request")
                    , viewTimeToggle shouldRenderFilter model.repo.builds.showTimestamp
                    ]
                , Pager.view model.repo.builds.pager Pager.defaultLabels GotoPage
                , lazy8 Pages.Builds.view model.repo.builds buildMsgs model.buildMenuOpen model.time model.zone org repo (Just "pull_request")
                , Pager.view model.repo.builds.pager Pager.defaultLabels GotoPage
                ]
            )

        Pages.RepositoryBuildsTags org repo maybePage _ ->
            let
                shouldRenderFilter : Bool
                shouldRenderFilter =
                    case ( model.repo.builds.builds, Just "tag" ) of
                        ( Success result, Nothing ) ->
                            not <| List.length result == 0

                        ( Success _, _ ) ->
                            True

                        ( Loading, _ ) ->
                            True

                        _ ->
                            False
            in
            ( String.join "/" [ org, repo ] ++ " builds" ++ Util.pageToString maybePage
            , div []
                [ div [ class "build-bar" ]
                    [ viewBuildsFilter shouldRenderFilter org repo (Just "tag")
                    , viewTimeToggle shouldRenderFilter model.repo.builds.showTimestamp
                    ]
                , Pager.view model.repo.builds.pager Pager.defaultLabels GotoPage
                , lazy8 Pages.Builds.view model.repo.builds buildMsgs model.buildMenuOpen model.time model.zone org repo (Just "tag")
                , Pager.view model.repo.builds.pager Pager.defaultLabels GotoPage
                ]
            )

        Pages.Build org repo buildNumber _ ->
            ( "Build #" ++ buildNumber ++ " - " ++ String.join "/" [ org, repo ]
            , Pages.Build.View.viewBuild
                model
                buildMsgs
                org
                repo
                buildNumber
            )

        Pages.BuildServices org repo buildNumber _ ->
            ( "Build #" ++ buildNumber ++ " - " ++ String.join "/" [ org, repo ]
            , Pages.Build.View.viewBuildServices
                model
                buildMsgs
                org
                repo
                buildNumber
            )

        Pages.BuildPipeline org repo buildNumber _ _ ->
            ( "Pipeline " ++ String.join "/" [ org, repo ]
            , Pages.Pipeline.View.viewPipeline
                model
                pipelineMsgs
                |> Pages.Build.View.wrapWithBuildPreview
                    model
                    buildMsgs
                    org
                    repo
                    buildNumber
            )

        Pages.BuildGraph org repo buildNumber ->
            ( "Visualize " ++ String.join "/" [ org, repo, buildNumber ]
            , Pages.Build.View.viewBuildGraph
                model
                buildMsgs
                org
                repo
                buildNumber
            )

        Pages.Settings ->
            ( "Settings"
            , Pages.Settings.view model.session model.time (Pages.Settings.Msgs Copy)
            )

        Pages.Login ->
            ( "Login"
            , viewLogin
            )

        Pages.NotFound ->
            ( "404"
            , h1 [] [ text "Not Found" ]
            )


viewBuildsFilter : Bool -> Org -> Repo -> Maybe Event -> Html Msg
viewBuildsFilter shouldRender org repo maybeEvent =
    let
        eventToMaybe : String -> Maybe Event
        eventToMaybe event =
            case event of
                "all" ->
                    Nothing

                _ ->
                    Just event
    in
    if shouldRender then
        let
            eventEnum : List String
            eventEnum =
                [ "all"
                , "push"
                , "pull_request"
                , "tag"
                , "deployment"
                , "schedule"
                , "comment"
                ]
        in
        div [ class "form-controls", class "build-filters", Util.testAttribute "build-filter" ] <|
            div [] [ text "Filter by Event:" ]
                :: List.map
                    (\e ->
                        div [ class "form-control" ]
                            [ input
                                [ type_ "radio"
                                , id <| "filter-" ++ e
                                , name "build-filter"
                                , Util.testAttribute <| "build-filter-" ++ e
                                , checked <| maybeEvent == eventToMaybe e
                                , onClick <| FilterBuildEventBy (eventToMaybe e) org repo
                                , attribute "aria-label" <| "filter to show " ++ e ++ " events"
                                ]
                                []
                            , label
                                [ class "form-label"
                                , for <| "filter-" ++ e
                                ]
                                [ text <| String.replace "_" " " e ]
                            ]
                    )
                    eventEnum

    else
        text ""


viewTimeToggle : Bool -> Bool -> Html Msg
viewTimeToggle shouldRender showTimestamp =
    if shouldRender then
        div [ class "form-controls", class "-stack", class "time-toggle" ]
            [ div [ class "form-control" ]
                [ input [ type_ "checkbox", checked showTimestamp, onClick ShowHideFullTimestamp, id "checkbox-time-toggle", Util.testAttribute "time-toggle" ] []
                , label [ class "form-label", for "checkbox-time-toggle" ] [ text "show full timestamps" ]
                ]
            ]

    else
        text ""


viewLogin : Html Msg
viewLogin =
    div []
        [ h1 [] [ text "Authorize Via" ]
        , button [ class "button", onClick SignInRequested, Util.testAttribute "login-button" ]
            [ FeatherIcons.github
                |> FeatherIcons.withSize 20
                |> FeatherIcons.withClass "login-source-icon"
                |> FeatherIcons.toHtml [ attribute "aria-hidden" "true" ]
            , text "GitHub"
            ]
        , p [] [ text "You will be taken to GitHub to authenticate." ]
        ]


viewHeader : Session -> { feedbackLink : String, docsLink : String, theme : Theme, help : Help.Commands.Model Msg, showId : Bool } -> Html Msg
viewHeader session { feedbackLink, docsLink, theme, help, showId } =
    let
        identityBaseClassList : Html.Attribute Msg
        identityBaseClassList =
            classList
                [ ( "details", True )
                , ( "-marker-right", True )
                , ( "-no-pad", True )
                , ( "identity-name", True )
                ]

        identityAttributeList : List (Html.Attribute Msg)
        identityAttributeList =
            Util.open showId
    in
    header []
        [ div [ class "identity", id "identity", Util.testAttribute "identity" ]
            [ a [ Routes.href Routes.Overview, class "identity-logo-link", attribute "aria-label" "Home" ] [ velaLogo 24 ]
            , case session of
                Authenticated auth ->
                    details (identityBaseClassList :: identityAttributeList)
                        [ summary [ class "summary", Util.onClickPreventDefault (ShowHideIdentity Nothing), Util.testAttribute "identity-summary" ]
                            [ text auth.userName
                            , FeatherIcons.chevronDown |> FeatherIcons.withSize 20 |> FeatherIcons.withClass "details-icon-expand" |> FeatherIcons.toHtml []
                            ]
                        , ul [ class "identity-menu", attribute "aria-hidden" "true", attribute "role" "menu" ]
                            [ li [ class "identity-menu-item" ]
                                [ a [ Routes.href Routes.Settings, Util.testAttribute "settings-link", attribute "role" "menuitem" ] [ text "Settings" ] ]
                            , li [ class "identity-menu-item" ]
                                [ a [ Routes.href Routes.Logout, Util.testAttribute "logout-link", attribute "role" "menuitem" ] [ text "Logout" ] ]
                            ]
                        ]

                Unauthenticated ->
                    details (identityBaseClassList :: identityAttributeList)
                        [ summary [ class "summary", Util.onClickPreventDefault (ShowHideIdentity Nothing), Util.testAttribute "identity-summary" ] [ text "Vela" ] ]
            ]
        , nav [ class "help-links" ]
            [ ul []
                [ li [] [ viewThemeToggle theme ]
                , li [] [ a [ href feedbackLink, attribute "aria-label" "go to feedback" ] [ text "feedback" ] ]
                , li [] [ a [ href docsLink, attribute "aria-label" "go to docs" ] [ text "docs" ] ]
                , Help.View.help help
                ]
            ]
        ]


helpArg : WebData a -> Help.Commands.Arg
helpArg arg =
    { success = Util.isSuccess arg, loading = Util.isLoading arg }


helpArgs : Model -> Help.Commands.Model Msg
helpArgs model =
    { user = helpArg model.user
    , sourceRepos = helpArg model.sourceRepos
    , orgRepos = helpArg model.repo.orgRepos.orgRepos
    , builds = helpArg model.repo.builds.builds
    , deployments = helpArg model.repo.deployments.deployments
    , build = helpArg model.repo.build.build
    , repo = helpArg model.repo.repo
    , hooks = helpArg model.repo.hooks.hooks
    , secrets = helpArg model.secretsModel.repoSecrets
    , show = model.showHelp
    , toggle = ShowHideHelp
    , copy = Copy
    , noOp = NoOp
    , page = model.page

    -- TODO: use env flag velaDocsURL
    -- , velaDocsURL = model.velaDocsURL
    , velaDocsURL = "https://go-vela.github.io/docs"
    }


viewAlerts : Stack Alert -> Html Msg
viewAlerts toasties =
    div [ Util.testAttribute "alerts", class "alerts" ] [ Alerting.view Alerts.successConfig (Alerts.view Copy) AlertsUpdate toasties ]


wrapAlertMessage : String -> String
wrapAlertMessage message =
    if not <| String.isEmpty message then
        "`" ++ message ++ "` "

    else
        message


viewThemeToggle : Theme -> Html Msg
viewThemeToggle theme =
    let
        ( newTheme, themeAria ) =
            case theme of
                Dark ->
                    ( Light, "enable light mode" )

                Light ->
                    ( Dark, "enable dark mode" )
    in
    button [ class "button", class "-link", attribute "aria-label" themeAria, onClick (SetTheme newTheme) ] [ text "switch theme" ]



-- HELPERS


setNewPage : Routes.Route -> Model -> ( Model, Cmd Msg )
setNewPage route model =
    case ( route, model.session ) of
        -- Logged in and on auth flow pages - what are you doing here?
        ( Routes.Login, Authenticated _ ) ->
            ( model, Navigation.pushUrl model.navigationKey <| Routes.routeToUrl Routes.Overview )

        ( Routes.Authenticate _, Authenticated _ ) ->
            ( model, Navigation.pushUrl model.navigationKey <| Routes.routeToUrl Routes.Overview )

        -- "Not logged in" (yet) and on auth flow pages, continue on..
        ( Routes.Authenticate { code, state }, Unauthenticated ) ->
            ( { model | page = Pages.Login }
            , Api.try TokenResponse <| Api.getInitialToken model <| AuthParams code state
            )

        -- On the login page but not logged in.. good place to be
        ( Routes.Login, Unauthenticated ) ->
            ( { model | page = Pages.Login }, Cmd.none )

        -- "Normal" page handling below
        ( Routes.Overview, Authenticated _ ) ->
            loadOverviewPage model

        ( Routes.SourceRepositories, Authenticated _ ) ->
            loadSourceReposPage model

        ( Routes.OrgRepositories org maybePage maybePerPage, Authenticated _ ) ->
            loadOrgReposPage model org maybePage maybePerPage

        ( Routes.Hooks org repo maybePage maybePerPage, Authenticated _ ) ->
            loadHooksPage model org repo maybePage maybePerPage

        ( Routes.RepoSettings org repo, Authenticated _ ) ->
            loadRepoSettingsPage model org repo

        ( Routes.OrgSecrets engine org maybePage maybePerPage, Authenticated _ ) ->
            loadOrgSecretsPage model maybePage maybePerPage engine org

        ( Routes.RepoSecrets engine org repo maybePage maybePerPage, Authenticated _ ) ->
            loadRepoSecretsPage model maybePage maybePerPage engine org repo

        ( Routes.SharedSecrets engine org team maybePage maybePerPage, Authenticated _ ) ->
            loadSharedSecretsPage model maybePage maybePerPage engine org team

        ( Routes.AddOrgSecret engine org, Authenticated _ ) ->
            loadAddOrgSecretPage model engine org

        ( Routes.AddRepoSecret engine org repo, Authenticated _ ) ->
            loadAddRepoSecretPage model engine org repo

        ( Routes.AddSharedSecret engine org team, Authenticated _ ) ->
            loadAddSharedSecretPage model engine org team

        ( Routes.OrgSecret engine org name, Authenticated _ ) ->
            loadUpdateOrgSecretPage model engine org name

        ( Routes.RepoSecret engine org repo name, Authenticated _ ) ->
            loadUpdateRepoSecretPage model engine org repo name

        ( Routes.SharedSecret engine org team name, Authenticated _ ) ->
            loadUpdateSharedSecretPage model engine org team name

        ( Routes.OrgBuilds org maybePage maybePerPage maybeEvent, Authenticated _ ) ->
            loadOrgBuildsPage model org maybePage maybePerPage maybeEvent

        ( Routes.RepositoryBuilds org repo maybePage maybePerPage maybeEvent, Authenticated _ ) ->
            loadRepoBuildsPage model org repo maybePage maybePerPage maybeEvent

        ( Routes.RepositoryBuildsPulls org repo maybePage maybePerPage, Authenticated _ ) ->
            loadRepoBuildsPullsPage model org repo maybePage maybePerPage

        ( Routes.RepositoryBuildsTags org repo maybePage maybePerPage, Authenticated _ ) ->
            loadRepoBuildsTagsPage model org repo maybePage maybePerPage

        ( Routes.RepositoryDeployments org repo maybePage maybePerPage, Authenticated _ ) ->
            loadRepoDeploymentsPage model org repo maybePage maybePerPage

        ( Routes.Build org repo buildNumber lineFocus, Authenticated _ ) ->
            loadBuildPage model org repo buildNumber lineFocus

        ( Routes.AddDeploymentRoute org repo, Authenticated _ ) ->
            loadAddDeploymentPage model org repo

        ( Routes.PromoteDeployment org repo deploymentNumber, Authenticated _ ) ->
            loadPromoteDeploymentPage model org repo deploymentNumber

        ( Routes.BuildServices org repo buildNumber lineFocus, Authenticated _ ) ->
            loadBuildServicesPage model org repo buildNumber lineFocus

        ( Routes.BuildPipeline org repo buildNumber expand lineFocus, Authenticated _ ) ->
            loadBuildPipelinePage model org repo buildNumber expand lineFocus

        ( Routes.BuildGraph org repo buildNumber, Authenticated _ ) ->
            loadBuildGraphPage model org repo buildNumber

        ( Routes.AddSchedule org repo, Authenticated _ ) ->
            loadAddSchedulePage model org repo

        ( Routes.Schedules org repo maybePage maybePerPage, Authenticated _ ) ->
            loadRepoSchedulesPage model org repo maybePage maybePerPage

        ( Routes.Schedule org repo id, Authenticated _ ) ->
            loadEditSchedulePage model org repo id

        ( Routes.Settings, Authenticated _ ) ->
            ( { model | page = Pages.Settings, showIdentity = False }, Cmd.none )

        ( Routes.Logout, Authenticated _ ) ->
            ( model, getLogout model )

        -- Not found page handling
        ( Routes.NotFound, Authenticated _ ) ->
            ( { model | page = Pages.NotFound }, Cmd.none )

        {--Hitting any page and not being logged in will load the login page content

           Note: we're not using .pushUrl to retain ability for user to use
           browser's back button
        --}
        ( _, Unauthenticated ) ->
            ( { model
                | page =
                    if model.fetchingToken then
                        model.page

                    else
                        Pages.Login
              }
            , Interop.setRedirect <| Encode.string <| Url.toString model.entryURL
            )


loadSourceReposPage : Model -> ( Model, Cmd Msg )
loadSourceReposPage model =
    case model.sourceRepos of
        NotAsked ->
            ( { model | page = Pages.SourceRepositories, sourceRepos = Loading }
            , Cmd.batch
                [ Api.try SourceRepositoriesResponse <| Api.getSourceRepositories model
                , getCurrentUser model
                ]
            )

        Failure _ ->
            ( { model | page = Pages.SourceRepositories, sourceRepos = Loading }
            , Cmd.batch
                [ Api.try SourceRepositoriesResponse <| Api.getSourceRepositories model
                , getCurrentUser model
                ]
            )

        _ ->
            ( { model | page = Pages.SourceRepositories }, getCurrentUser model )


loadOrgReposPage : Model -> Org -> Maybe Pagination.Page -> Maybe Pagination.PerPage -> ( Model, Cmd Msg )
loadOrgReposPage model org maybePage maybePerPage =
    case model.repo.orgRepos.orgRepos of
        NotAsked ->
            ( { model | page = Pages.OrgRepositories org maybePage maybePerPage }
            , Api.try OrgRepositoriesResponse <| Api.getOrgRepositories model maybePage maybePerPage org
            )

        Failure _ ->
            ( { model | page = Pages.OrgRepositories org maybePage maybePerPage }
            , Api.try OrgRepositoriesResponse <| Api.getOrgRepositories model maybePage maybePerPage org
            )

        _ ->
            ( { model | page = Pages.OrgRepositories org maybePage maybePerPage }
            , Cmd.batch
                [ getCurrentUser model
                , Api.try OrgRepositoriesResponse <| Api.getOrgRepositories model maybePage maybePerPage org
                ]
            )


loadOverviewPage : Model -> ( Model, Cmd Msg )
loadOverviewPage model =
    ( { model | page = Pages.Overview }
    , Cmd.batch
        [ getCurrentUser model
        ]
    )


{-| resourceChanged : takes two repo resource identifiers and returns if the build has changed
-}
resourceChanged : RepoResourceIdentifier -> RepoResourceIdentifier -> Bool
resourceChanged ( orgA, repoA, idA ) ( orgB, repoB, idB ) =
    not <| orgA == orgB && repoA == repoB && idA == idB


{-| loadOrgSubPage : takes model org and page destination

    updates the model based on app initialization state and loads org page resources

-}
loadOrgSubPage : Model -> Org -> Page -> ( Model, Cmd Msg )
loadOrgSubPage model org toPage =
    let
        rm =
            model.repo

        builds =
            rm.builds

        secretsModel =
            model.secretsModel

        fetchSecrets : Org -> Cmd Msg
        fetchSecrets o =
            getAllOrgSecrets model "native" o

        -- update model and dispatch cmds depending on initialization state and destination
        ( loadModel, loadCmd ) =
            -- repo data has not been initialized or org/repo has changed
            if not rm.initialized || resourceChanged ( rm.org, rm.name, "" ) ( org, "", "" ) then
                ( { model
                    | secretsModel =
                        { secretsModel
                            | repoSecrets = Loading
                            , orgSecrets = Loading
                            , sharedSecrets = Loading
                            , org = org
                            , repo = ""
                            , engine = "native"
                            , type_ = Vela.RepoSecret
                        }
                    , repo =
                        rm
                            |> updateOrgRepo org ""
                            |> updateRepoInitialized True
                            |> updateRepo Loading
                            |> updateBuilds Loading
                            |> updateBuildSteps NotAsked
                            -- update builds pagination
                            |> (\rm_ ->
                                    case toPage of
                                        Pages.OrgRepositories _ maybePage maybePerPage ->
                                            rm_
                                                |> updateOrgReposPage maybePage
                                                |> updateOrgReposPerPage maybePerPage

                                        Pages.OrgBuilds _ maybePage maybePerPage maybeEvent ->
                                            rm_
                                                |> updateBuildsPage maybePage
                                                |> updateBuildsPerPage maybePerPage
                                                |> updateBuildsEvent maybeEvent

                                        _ ->
                                            rm_
                                                |> updateBuildsPage Nothing
                                                |> updateBuildsPerPage Nothing
                                                |> updateBuildsEvent Nothing
                                                |> updateOrgReposPage Nothing
                                                |> updateOrgReposPerPage Nothing
                               )
                  }
                , Cmd.batch
                    [ getCurrentUser model
                    , case toPage of
                        Pages.OrgRepositories o maybePage maybePerPage ->
                            getOrgRepos model o maybePage maybePerPage

                        Pages.OrgBuilds o maybePage maybePerPage maybeEvent ->
                            getOrgBuilds model o maybePage maybePerPage maybeEvent

                        _ ->
                            getOrgBuilds model org Nothing Nothing Nothing
                    ]
                )

            else
                -- repo data has already been initialized and org/repo has not changed, aka tab switch
                case toPage of
                    Pages.OrgBuilds o maybePage maybePerPage maybeEvent ->
                        ( { model
                            | repo =
                                { rm
                                    | builds =
                                        { builds | maybePage = maybePage, maybePerPage = maybePerPage, maybeEvent = maybeEvent }
                                }
                          }
                        , getOrgBuilds model o maybePage maybePerPage maybeEvent
                        )

                    Pages.OrgSecrets _ o _ _ ->
                        ( model, fetchSecrets o )

                    _ ->
                        ( model, Cmd.none )
    in
    ( { loadModel | page = toPage }, loadCmd )


{-| loadRepoSubPage : takes model org repo and page destination

    updates the model based on app initialization state and loads repo page resources

-}
loadRepoSubPage : Model -> Org -> Repo -> Page -> ( Model, Cmd Msg )
loadRepoSubPage model org repo toPage =
    let
        rm =
            model.repo

        builds =
            rm.builds

        secretsModel =
            model.secretsModel

        schedulesModel =
            model.schedulesModel

        dm =
            model.deploymentModel

        fetchSecrets : Org -> Repo -> Cmd Msg
        fetchSecrets o r =
            Cmd.batch [ getAllRepoSecrets model "native" o r, getAllOrgSecrets model "native" o ]

        -- update model and dispatch cmds depending on initialization state and destination
        ( loadModel, loadCmd ) =
            -- repo data has not been initialized or org/repo has changed
            if not rm.initialized || resourceChanged ( rm.org, rm.name, "" ) ( org, repo, "" ) then
                ( { model
                    | secretsModel =
                        { secretsModel
                            | repoSecrets = Loading
                            , orgSecrets = Loading
                            , sharedSecrets = Loading
                            , org = org
                            , repo = repo
                            , engine = "native"
                            , type_ = Vela.RepoSecret
                        }
                    , schedulesModel =
                        let
                            -- update schedules pagination
                            ( maybePage, maybePerPage ) =
                                case toPage of
                                    Pages.Schedules _ _ maybePage_ maybePerPage_ ->
                                        ( maybePage_, maybePerPage_ )

                                    _ ->
                                        ( Nothing, Nothing )
                        in
                        { schedulesModel
                            | schedules = Loading
                            , schedule = Loading
                            , org = org
                            , repo = repo
                            , maybePage = maybePage
                            , maybePerPage = maybePerPage
                        }
                    , deploymentModel =
                        let
                            form =
                                case toPage of
                                    Pages.AddDeployment _ _ ->
                                        Pages.Deployments.Update.initializeFormFromDeployment "" Nothing "" "" ""

                                    _ ->
                                        dm.form
                        in
                        { dm
                            | org = org
                            , repo = repo
                            , repo_settings = model.repo.repo
                            , form = form
                        }
                    , repo =
                        rm
                            |> updateOrgRepo org repo
                            |> updateRepoInitialized True
                            |> updateRepo Loading
                            |> updateBuilds Loading
                            |> updateBuildSteps NotAsked
                            |> updateDeployments Loading
                            -- update builds pagination
                            |> (\rm_ ->
                                    case toPage of
                                        Pages.RepositoryBuilds _ _ maybePage maybePerPage maybeEvent ->
                                            rm_
                                                |> updateBuildsPage maybePage
                                                |> updateBuildsPerPage maybePerPage
                                                |> updateBuildsEvent maybeEvent

                                        _ ->
                                            rm_
                                                |> updateBuildsPage Nothing
                                                |> updateBuildsPerPage Nothing
                                                |> updateBuildsEvent Nothing
                               )
                            -- update deployments pagination
                            |> (\rm_ ->
                                    case toPage of
                                        Pages.RepositoryDeployments _ _ maybePage maybePerPage ->
                                            rm_
                                                |> updateDeploymentsPage maybePage
                                                |> updateDeploymentsPerPage maybePerPage

                                        _ ->
                                            rm_
                                                |> updateDeploymentsPage Nothing
                                                |> updateDeploymentsPerPage Nothing
                               )
                            -- update hooks pagination
                            |> (\rm_ ->
                                    case toPage of
                                        Pages.Hooks _ _ maybePage maybePerPage ->
                                            rm_
                                                |> updateHooksPage maybePage
                                                |> updateHooksPerPage maybePerPage

                                        _ ->
                                            rm_
                                                |> updateHooksPage Nothing
                                                |> updateHooksPerPage Nothing
                               )
                  }
                , Cmd.batch
                    [ getCurrentUser model
                    , getRepo model org repo
                    , case toPage of
                        Pages.RepositoryBuilds o r maybePage maybePerPage maybeEvent ->
                            getBuilds model o r maybePage maybePerPage maybeEvent

                        Pages.RepositoryBuildsPulls o r maybePage maybePerPage ->
                            getBuilds model o r maybePage maybePerPage (Just "pull_request")

                        Pages.RepositoryBuildsTags o r maybePage maybePerPage ->
                            getBuilds model o r maybePage maybePerPage (Just "tag")

                        _ ->
                            getBuilds model org repo Nothing Nothing Nothing
                    , case toPage of
                        Pages.RepositoryDeployments o r maybePage maybePerPage ->
                            getDeployments model o r maybePage maybePerPage

                        _ ->
                            Cmd.none
                    , case toPage of
                        Pages.Hooks o r maybePage maybePerPage ->
                            getHooks model o r maybePage maybePerPage

                        _ ->
                            getHooks model org repo Nothing Nothing
                    , case toPage of
                        Pages.RepoSecrets _ o r _ _ ->
                            fetchSecrets o r

                        _ ->
                            Cmd.none
                    , case toPage of
                        Pages.Schedules o r maybePage maybePerPage ->
                            if Util.checkScheduleAllowlist o r model.velaScheduleAllowlist then
                                getSchedules model o r maybePage maybePerPage

                            else
                                Cmd.none

                        _ ->
                            Cmd.none
                    , case toPage of
                        Pages.PromoteDeployment _ _ deploymentNumber ->
                            getDeployment model org repo deploymentNumber

                        _ ->
                            Cmd.none
                    ]
                )

            else
                -- repo data has already been initialized and org/repo has not changed, aka tab switch
                case toPage of
                    Pages.RepositoryBuilds o r maybePage maybePerPage maybeEvent ->
                        ( { model
                            | repo =
                                { rm
                                    | builds =
                                        { builds | maybePage = maybePage, maybePerPage = maybePerPage, maybeEvent = maybeEvent }
                                }
                          }
                        , getBuilds model o r maybePage maybePerPage maybeEvent
                        )

                    Pages.RepoSecrets _ o r _ _ ->
                        ( model, fetchSecrets o r )

                    Pages.Schedules o r maybePage maybePerPage ->
                        ( { model
                            | schedulesModel =
                                { schedulesModel
                                    | maybePage = maybePage
                                    , maybePerPage = maybePerPage
                                }
                          }
                        , if Util.checkScheduleAllowlist o r model.velaScheduleAllowlist then
                            getSchedules model o r maybePage maybePerPage

                          else
                            Cmd.none
                        )

                    Pages.Hooks o r maybePage maybePerPage ->
                        ( { model
                            | repo =
                                rm
                                    |> updateHooksPage maybePage
                                    |> updateHooksPerPage maybePerPage
                          }
                        , getHooks model o r maybePage maybePerPage
                        )

                    Pages.RepoSettings o r ->
                        ( model, getRepo model o r )

                    Pages.PromoteDeployment o r deploymentNumber ->
                        ( model, getDeployment model o r deploymentNumber )

                    Pages.AddDeployment o r ->
                        ( model, getRepo model o r )

                    -- page is not a repo subpage
                    _ ->
                        ( model, Cmd.none )
    in
    ( { loadModel | page = toPage }, loadCmd )


{-| loadOrgBuildsPage : takes model org and repo and loads the appropriate builds.

    loadOrgBuildsPage   Checks if the builds have already been loaded from the repo view. If not, fetches the builds from the Api.

-}
loadOrgBuildsPage : Model -> Org -> Maybe Pagination.Page -> Maybe Pagination.PerPage -> Maybe Event -> ( Model, Cmd Msg )
loadOrgBuildsPage model org maybePage maybePerPage maybeEvent =
    loadOrgSubPage model org <| Pages.OrgBuilds org maybePage maybePerPage maybeEvent


{-| loadRepoBuildsPage : takes model org and repo and loads the appropriate builds.

    loadRepoBuildsPage   Checks if the builds have already been loaded from the repo view. If not, fetches the builds from the Api.

-}
loadRepoBuildsPage : Model -> Org -> Repo -> Maybe Pagination.Page -> Maybe Pagination.PerPage -> Maybe Event -> ( Model, Cmd Msg )
loadRepoBuildsPage model org repo maybePage maybePerPage maybeEvent =
    loadRepoSubPage model org repo <| Pages.RepositoryBuilds org repo maybePage maybePerPage maybeEvent


{-| loadRepoBuildsPullsPage : takes model org and repo and loads the appropriate builds for the pull\_request event only.

    loadRepoBuildsPullsPage   Checks if the builds have already been loaded from the repo view. If not, fetches the builds from the Api.

-}
loadRepoBuildsPullsPage : Model -> Org -> Repo -> Maybe Pagination.Page -> Maybe Pagination.PerPage -> ( Model, Cmd Msg )
loadRepoBuildsPullsPage model org repo maybePage maybePerPage =
    loadRepoSubPage model org repo <| Pages.RepositoryBuildsPulls org repo maybePage maybePerPage


{-| loadRepoBuildsTagsPage : takes model org and repo and loads the appropriate builds for the tag event only.
loadRepoBuildsTagsPage Checks if the builds have already been loaded from the repo view. If not, fetches the builds from the Api.
-}
loadRepoBuildsTagsPage : Model -> Org -> Repo -> Maybe Pagination.Page -> Maybe Pagination.PerPage -> ( Model, Cmd Msg )
loadRepoBuildsTagsPage model org repo maybePage maybePerPage =
    loadRepoSubPage model org repo <| Pages.RepositoryBuildsTags org repo maybePage maybePerPage


loadRepoDeploymentsPage : Model -> Org -> Repo -> Maybe Pagination.Page -> Maybe Pagination.PerPage -> ( Model, Cmd Msg )
loadRepoDeploymentsPage model org repo maybePage maybePerPage =
    loadRepoSubPage model org repo <| Pages.RepositoryDeployments org repo maybePage maybePerPage


{-| loadRepoSecretsPage : takes model org and repo and loads the page for managing repo secrets
-}
loadRepoSecretsPage :
    Model
    -> Maybe Pagination.Page
    -> Maybe Pagination.PerPage
    -> Engine
    -> Org
    -> Repo
    -> ( Model, Cmd Msg )
loadRepoSecretsPage model maybePage maybePerPage engine org repo =
    loadRepoSubPage model org repo <| Pages.RepoSecrets engine org repo maybePage maybePerPage


{-| loadRepoSchedulesPage : takes model org and repo and loads the page for managing repo schedules
-}
loadRepoSchedulesPage :
    Model
    -> Org
    -> Repo
    -> Maybe Pagination.Page
    -> Maybe Pagination.PerPage
    -> ( Model, Cmd Msg )
loadRepoSchedulesPage model org repo maybePage maybePerPage =
    loadRepoSubPage model org repo <| Pages.Schedules org repo maybePage maybePerPage


{-| loadAddDeploymentPage : takes model org and repo and loads the page for managing deployments
-}
loadAddDeploymentPage :
    Model
    -> Org
    -> Repo
    -> ( Model, Cmd Msg )
loadAddDeploymentPage model org repo =
    loadRepoSubPage model org repo <| Pages.AddDeployment org repo


{-| loadPromoteDeploymentPage : takes model org and repo and loads the page for managing deployments
-}
loadPromoteDeploymentPage :
    Model
    -> Org
    -> Repo
    -> BuildNumber
    -> ( Model, Cmd Msg )
loadPromoteDeploymentPage model org repo buildNumber =
    loadRepoSubPage model org repo <| Pages.PromoteDeployment org repo buildNumber


{-| loadHooksPage : takes model org and repo and loads the hooks page.
-}
loadHooksPage : Model -> Org -> Repo -> Maybe Pagination.Page -> Maybe Pagination.PerPage -> ( Model, Cmd Msg )
loadHooksPage model org repo maybePage maybePerPage =
    loadRepoSubPage model org repo <| Pages.Hooks org repo maybePage maybePerPage


{-| loadSettingsPage : takes model org and repo and loads the page for updating repo configurations
-}
loadRepoSettingsPage : Model -> Org -> Repo -> ( Model, Cmd Msg )
loadRepoSettingsPage model org repo =
    loadRepoSubPage model org repo <| Pages.RepoSettings org repo


{-| loadOrgSecretsPage : takes model org and loads the page for managing org secrets
-}
loadOrgSecretsPage :
    Model
    -> Maybe Pagination.Page
    -> Maybe Pagination.PerPage
    -> Engine
    -> Org
    -> ( Model, Cmd Msg )
loadOrgSecretsPage model maybePage maybePerPage engine org =
    -- Fetch secrets from Api
    let
        secretsModel =
            model.secretsModel
    in
    ( { model
        | page =
            Pages.OrgSecrets engine org maybePage maybePerPage
        , secretsModel =
            { secretsModel
                | orgSecrets = Loading
                , org = org
                , repo = ""
                , engine = engine
                , type_ = Vela.OrgSecret
            }
      }
    , Cmd.batch
        [ getCurrentUser model
        , getOrgSecrets model maybePage maybePerPage engine org
        ]
    )


{-| loadSharedSecretsPage : takes model org and team and loads the page for managing shared secrets
-}
loadSharedSecretsPage :
    Model
    -> Maybe Pagination.Page
    -> Maybe Pagination.PerPage
    -> Engine
    -> Org
    -> Team
    -> ( Model, Cmd Msg )
loadSharedSecretsPage model maybePage maybePerPage engine org team =
    -- Fetch secrets from Api
    let
        secretsModel =
            model.secretsModel
    in
    ( { model
        | page =
            Pages.SharedSecrets engine org team maybePage maybePerPage
        , secretsModel =
            { secretsModel
                | sharedSecrets = Loading
                , org = org
                , team = team
                , engine = engine
                , type_ = Vela.SharedSecret
            }
      }
    , Cmd.batch
        [ getCurrentUser model
        , getSharedSecrets model maybePage maybePerPage engine org team
        ]
    )


{-| loadAddOrgSecretPage : takes model and engine loads the page for adding secrets
-}
loadAddOrgSecretPage : Model -> Engine -> Org -> ( Model, Cmd Msg )
loadAddOrgSecretPage model engine org =
    -- Fetch secrets from Api
    let
        secretsModel =
            Pages.Secrets.Update.reinitializeSecretAdd model.secretsModel
    in
    ( { model
        | page = Pages.AddOrgSecret engine org
        , secretsModel =
            { secretsModel
                | sharedSecrets = Loading
                , org = org
                , engine = engine
                , type_ = Vela.OrgSecret
            }
      }
    , getCurrentUser model
    )


{-| loadAddRepoSecretPage : takes model engine org and repo and loads the page for adding secrets
-}
loadAddRepoSecretPage : Model -> Engine -> Org -> Repo -> ( Model, Cmd Msg )
loadAddRepoSecretPage model engine org repo =
    -- Fetch secrets from Api
    let
        secretsModel =
            Pages.Secrets.Update.reinitializeSecretAdd model.secretsModel
    in
    ( { model
        | page = Pages.AddRepoSecret engine org repo
        , secretsModel =
            { secretsModel
                | org = org
                , repo = repo
                , engine = engine
                , type_ = Vela.RepoSecret
            }
      }
    , getCurrentUser model
    )


{-| loadAddSchedulePage : takes model org and repo and loads the page for adding schedules
-}
loadAddSchedulePage : Model -> Org -> Repo -> ( Model, Cmd Msg )
loadAddSchedulePage model org repo =
    -- Fetch secrets from Api
    let
        scheduleModel =
            Pages.Schedules.Update.reinitializeScheduleAdd model.schedulesModel
    in
    ( { model
        | page = Pages.AddSchedule org repo
        , schedulesModel =
            { scheduleModel
                | org = org
                , repo = repo
                , deleteState = Pages.Schedules.Model.NotAsked_
            }
      }
    , getCurrentUser model
    )


{-| loadEditSchedulePage : takes model org and repo and loads the page for editing schedules
-}
loadEditSchedulePage : Model -> Org -> ScheduleName -> Repo -> ( Model, Cmd Msg )
loadEditSchedulePage model org repo id =
    -- Fetch schedules from Api
    let
        scheduleModel =
            model.schedulesModel
    in
    ( { model
        | page = Pages.Schedule org repo id
        , schedulesModel =
            { scheduleModel
                | org = org
                , repo = repo
                , deleteState = Pages.Schedules.Model.NotAsked_
            }
      }
    , Cmd.batch
        [ getCurrentUser model
        , if Util.checkScheduleAllowlist org repo model.velaScheduleAllowlist then
            getSchedule model org repo id

          else
            Cmd.none
        ]
    )


{-| loadAddSharedSecretPage : takes model engine org and team and loads the page for adding secrets
-}
loadAddSharedSecretPage : Model -> Engine -> Org -> Team -> ( Model, Cmd Msg )
loadAddSharedSecretPage model engine org team =
    -- Fetch secrets from Api
    let
        secretsModel =
            Pages.Secrets.Update.reinitializeSecretAdd model.secretsModel
    in
    ( { model
        | page = Pages.AddSharedSecret engine org team
        , secretsModel =
            { secretsModel
                | org = org
                , team = team
                , engine = engine
                , type_ = Vela.SharedSecret
                , form = secretsModel.form
            }
      }
    , getCurrentUser model
    )


{-| loadUpdateOrgSecretPage : takes model org and name and loads the page for updating a repo secret
-}
loadUpdateOrgSecretPage : Model -> Engine -> Org -> Name -> ( Model, Cmd Msg )
loadUpdateOrgSecretPage model engine org name =
    -- Fetch secrets from Api
    let
        secretsModel =
            model.secretsModel
    in
    ( { model
        | page = Pages.OrgSecret engine org name
        , secretsModel =
            { secretsModel
                | org = org
                , engine = engine
                , type_ = Vela.OrgSecret
                , deleteState = Pages.Secrets.Model.NotAsked_
            }
      }
    , Cmd.batch
        [ getCurrentUser model
        , getSecret model engine "org" org "*" name
        ]
    )


{-| loadUpdateRepoSecretPage : takes model org, repo and name and loads the page for updating a repo secret
-}
loadUpdateRepoSecretPage : Model -> Engine -> Org -> Repo -> Name -> ( Model, Cmd Msg )
loadUpdateRepoSecretPage model engine org repo name =
    -- Fetch secrets from Api
    let
        secretsModel =
            model.secretsModel
    in
    ( { model
        | page = Pages.RepoSecret engine org repo name
        , secretsModel =
            { secretsModel
                | org = org
                , repo = repo
                , engine = engine
                , type_ = Vela.RepoSecret
                , deleteState = Pages.Secrets.Model.NotAsked_
            }
      }
    , Cmd.batch
        [ getCurrentUser model
        , getSecret model engine "repo" org repo name
        ]
    )


{-| loadUpdateSharedSecretPage : takes model org, team and name and loads the page for updating a shared secret
-}
loadUpdateSharedSecretPage : Model -> Engine -> Org -> Team -> Name -> ( Model, Cmd Msg )
loadUpdateSharedSecretPage model engine org team name =
    -- Fetch secrets from Api
    let
        secretsModel =
            model.secretsModel
    in
    ( { model
        | page = Pages.SharedSecret engine org team name
        , secretsModel =
            { secretsModel
                | org = org
                , team = team
                , engine = engine
                , type_ = Vela.SharedSecret
                , deleteState = Pages.Secrets.Model.NotAsked_
            }
      }
    , Cmd.batch
        [ getCurrentUser model
        , getSecret model engine "shared" org team name
        ]
    )


{-| loadBuildPage : takes model org, repo, and build number and loads the appropriate build.
-}
loadBuildPage : Model -> Org -> Repo -> BuildNumber -> FocusFragment -> ( Model, Cmd Msg )
loadBuildPage model org repo buildNumber lineFocus =
    let
        -- get resource transition information
        sameBuild =
            isSameBuild ( org, repo, buildNumber ) model.page

        sameResource =
            case model.page of
                Pages.Build _ _ _ _ ->
                    True

                _ ->
                    False

        -- if build has changed, set build fields in the model
        m =
            if not sameBuild then
                setBuild org repo buildNumber sameResource model

            else
                model

        rm =
            m.repo
    in
    -- load page depending on build change
    ( { m
        | page = Pages.Build org repo buildNumber lineFocus

        -- set repo fields
        , repo =
            rm
                -- update steps using line focus
                |> updateBuildSteps
                    (RemoteData.unwrap Loading
                        (\steps_ ->
                            RemoteData.succeed <| focusAndClear steps_ lineFocus
                        )
                        rm.build.steps.steps
                    )
                -- update line focus in the model
                |> updateBuildStepsFocusFragment (Maybe.map (\l -> "#" ++ l) lineFocus)
                -- reset following service
                |> updateBuildServicesFollowing 0
      }
      -- do not load resources if transition is auto refresh, line focus, etc
    , if sameBuild && sameResource then
        Cmd.none

      else
        Cmd.batch <|
            [ getBuilds model org repo Nothing Nothing Nothing
            , getBuild model org repo buildNumber
            , getAllBuildSteps model org repo buildNumber lineFocus sameBuild
            ]
    )


{-| loadBuildGraphPage : takes model org, repo, and build number and loads the appropriate build graph resources.
-}
loadBuildGraphPage : Model -> Org -> Repo -> BuildNumber -> ( Model, Cmd Msg )
loadBuildGraphPage model org repo buildNumber =
    let
        -- get resource transition information
        sameBuild =
            isSameBuild ( org, repo, buildNumber ) model.page

        sameResource =
            case model.page of
                Pages.BuildGraph _ _ _ ->
                    True

                _ ->
                    False

        rm =
            model.repo

        bm =
            rm.build

        gm =
            bm.graph

        graph =
            if sameBuild then
                RemoteData.unwrap RemoteData.Loading (\g_ -> RemoteData.succeed g_) gm.graph

            else
                RemoteData.Loading

        -- if build has changed, set build fields in the model
        mm =
            if not sameBuild then
                setBuild org repo buildNumber sameResource model

            else
                model

        focusedNode =
            if sameBuild then
                gm.focusedNode

            else
                -1

        um =
            { mm
                | page = Pages.BuildGraph org repo buildNumber
                , repo = { rm | build = { bm | graph = { gm | graph = graph, focusedNode = focusedNode } } }
            }
    in
    ( um
      -- do not load resources if transition is auto refresh, line focus, etc
      -- MUST render graph here, or clicking on nodes won't cause an immediate change
    , if sameBuild && sameResource then
        renderBuildGraph um True

      else
        Cmd.batch
            [ getBuilds um org repo Nothing Nothing Nothing
            , getBuild um org repo buildNumber
            , getAllBuildSteps um org repo buildNumber Nothing False
            , getBuildGraph um org repo buildNumber False
            , renderBuildGraph um <| not sameResource
            ]
    )


{-| loadBuildServicesPage : takes model org, repo, and build number and loads the appropriate build services.
-}
loadBuildServicesPage : Model -> Org -> Repo -> BuildNumber -> FocusFragment -> ( Model, Cmd Msg )
loadBuildServicesPage model org repo buildNumber lineFocus =
    let
        -- get resource transition information
        sameBuild =
            isSameBuild ( org, repo, buildNumber ) model.page

        sameResource =
            case model.page of
                Pages.BuildServices _ _ _ _ ->
                    True

                _ ->
                    False

        -- if build has changed, set build fields in the model
        m =
            if not sameBuild then
                setBuild org repo buildNumber sameResource model

            else
                model

        rm =
            m.repo
    in
    ( { m
        | page = Pages.BuildServices org repo buildNumber lineFocus

        -- set repo fields
        , repo =
            rm
                -- update services using line focus
                |> updateBuildServices
                    (RemoteData.unwrap Loading
                        (\services ->
                            RemoteData.succeed <| focusAndClear services lineFocus
                        )
                        rm.build.services.services
                    )
                -- update line focus in the model
                |> updateBuildServicesFocusFragment (Maybe.map (\l -> "#" ++ l) lineFocus)
                -- reset following step
                |> updateBuildStepsFollowing 0
      }
      -- do not load resources if transition is auto refresh, line focus, etc
    , if sameBuild && sameResource then
        Cmd.none

      else
        Cmd.batch <|
            [ getBuilds model org repo Nothing Nothing Nothing
            , getBuild model org repo buildNumber
            , getAllBuildServices model org repo buildNumber lineFocus sameBuild
            ]
    )


{-| loadBuildPipelinePage : takes model org, repo, and ref and loads the appropriate pipeline configuration resources.
-}
loadBuildPipelinePage : Model -> Org -> Repo -> BuildNumber -> Maybe ExpandTemplatesQuery -> Maybe Fragment -> ( Model, Cmd Msg )
loadBuildPipelinePage model org repo buildNumber expand lineFocus =
    let
        -- get resource transition information
        sameBuild =
            isSameBuild ( org, repo, buildNumber ) model.page

        sameResource =
            case model.page of
                Pages.BuildPipeline _ _ _ _ _ ->
                    True

                _ ->
                    False

        -- if build has changed, set build fields in the model
        m =
            if not sameBuild then
                setBuild org repo buildNumber sameResource model

            else
                model

        -- set pipeline fetch api call based on ?expand= query
        getPipeline =
            case expand of
                Just e ->
                    if e == "true" then
                        expandPipelineConfig

                    else
                        getPipelineConfig

                Nothing ->
                    getPipelineConfig

        -- parse line range from line focus
        parsed =
            parseFocusFragment lineFocus

        pipeline =
            model.pipeline
    in
    ( { m
        | page = Pages.BuildPipeline org repo buildNumber expand lineFocus
        , pipeline =
            pipeline
                |> updateBuildPipelineConfig
                    (if sameBuild then
                        case pipeline.config of
                            ( Success _, _ ) ->
                                pipeline.config

                            _ ->
                                ( Loading, "" )

                     else
                        ( Loading, "" )
                    )
                |> updateBuildPipelineExpand expand
                |> updateBuildPipelineLineFocus ( parsed.lineA, parsed.lineB )
                |> updateBuildPipelineFocusFragment (Maybe.map (\l -> "#" ++ l) lineFocus)

        -- reset templates if build has changed
        , templates =
            if sameBuild then
                model.templates

            else
                { data = Loading, error = "", show = True }
      }
    , Cmd.batch <|
        -- do not load resources if transition is auto refresh, line focus, etc
        if sameBuild && sameResource then
            []

        else if sameBuild then
            -- same build, most likely a tab switch
            case model.repo.build.build of
                Success build ->
                    -- build exists, chained request not needed
                    [ getBuilds model org repo Nothing Nothing Nothing
                    , getBuild model org repo buildNumber
                    , getPipeline model org repo build.commit lineFocus False
                    , getPipelineTemplates model org repo build.commit lineFocus False
                    ]

                _ ->
                    -- no build present, use chained request
                    [ getBuilds model org repo Nothing Nothing Nothing
                    , getBuildAndPipeline model org repo buildNumber expand
                    ]

        else
            -- different build, use chained request
            [ getBuilds model org repo Nothing Nothing Nothing
            , getBuildAndPipeline model org repo buildNumber expand
            ]
    )


{-| isSameBuild : takes build identifier and current page and returns true if the build has not changed
-}
isSameBuild : RepoResourceIdentifier -> Page -> Bool
isSameBuild id currentPage =
    case currentPage of
        Pages.Build o r b _ ->
            not <| resourceChanged id ( o, r, b )

        Pages.BuildServices o r b _ ->
            not <| resourceChanged id ( o, r, b )

        Pages.BuildPipeline o r b _ _ ->
            not <| resourceChanged id ( o, r, b )

        Pages.BuildGraph o r b ->
            not <| resourceChanged id ( o, r, b )

        _ ->
            False


{-| setBuild : takes new build information and sets the appropriate model state
-}
setBuild : Org -> Repo -> BuildNumber -> Bool -> Model -> Model
setBuild org repo buildNumber soft model =
    let
        rm =
            model.repo

        gm =
            rm.build.graph

        pipeline =
            model.pipeline
    in
    { model
        | pipeline =
            { pipeline
                | focusFragment = Nothing
                , config = ( NotAsked, "" )
                , expand = Nothing
                , expanding = False
                , expanded = False
            }
        , templates = { data = NotAsked, error = "", show = True }
        , repo =
            rm
                |> updateBuild
                    (if soft then
                        model.repo.build.build

                     else
                        Loading
                    )
                |> updateOrgRepo org repo
                |> updateBuildNumber buildNumber
                |> updateBuildSteps NotAsked
                |> updateBuildStepsFollowing 0
                |> updateBuildStepsLogs []
                |> updateBuildStepsFocusFragment Nothing
                |> updateBuildServices NotAsked
                |> updateBuildServicesFollowing 0
                |> updateBuildServicesLogs []
                |> updateBuildServicesFocusFragment Nothing
                |> updateBuildGraph NotAsked
                |> updateBuildGraphShowServices gm.showServices
                |> updateBuildGraphShowSteps gm.showSteps
                |> updateBuildGraphFilter gm.filter
    }


{-| repoEnabledError : takes model repo and error and updates the source repos within the model

    repoEnabledError : consumes 409 conflicts that result from the repo already being enabled

-}
repoEnabledError : WebData SourceRepositories -> Repository -> Http.Detailed.Error String -> ( WebData SourceRepositories, Cmd Msg )
repoEnabledError sourceRepos repo error =
    let
        ( enabled, action ) =
            case error of
                Http.Detailed.BadStatus metadata _ ->
                    case metadata.statusCode of
                        409 ->
                            ( RemoteData.succeed True, Cmd.none )

                        _ ->
                            ( toFailure error, addError error )

                _ ->
                    ( toFailure error, addError error )
    in
    ( enableUpdate repo enabled sourceRepos
    , action
    )


{-| buildEnableRepositoryPayload : builds the payload for adding a repository via the api
-}
buildEnableRepositoryPayload : Repository -> EnableRepositoryPayload
buildEnableRepositoryPayload repo =
    { defaultEnableRepositoryPayload
        | org = repo.org
        , name = repo.name
        , full_name = repo.org ++ "/" ++ repo.name
        , link = repo.link
        , clone = repo.clone
    }


{-| addError : takes a detailed http error and produces a Cmd Msg that invokes an action in the Errors module
-}
addError : Http.Detailed.Error String -> Cmd Msg
addError error =
    Errors.addError error HandleError


{-| logIds : extracts Ids from list of logs and returns List Int
-}
logIds : Logs -> List Int
logIds logs =
    List.map (\log -> log.id) <| Util.successful logs


{-| updateStepLogs : takes model and incoming log and updates the list of step logs if necessary
-}
updateStepLogs : Model -> Log -> Model
updateStepLogs model incomingLog =
    let
        rm =
            model.repo

        build =
            rm.build

        logs =
            build.steps.logs

        logExists =
            List.member incomingLog.id <| logIds logs
    in
    if logExists then
        { model | repo = updateBuildStepsLogs (updateLog incomingLog logs model.velaLogBytesLimit) rm }

    else if incomingLog.id /= 0 then
        { model | repo = updateBuildStepsLogs (addLog incomingLog logs model.velaLogBytesLimit) rm }

    else
        model


{-| updateServiceLogs : takes model and incoming log and updates the list of service logs if necessary
-}
updateServiceLogs : Model -> Log -> Model
updateServiceLogs model incomingLog =
    let
        rm =
            model.repo

        build =
            rm.build

        logs =
            build.services.logs

        logExists =
            List.member incomingLog.id <| logIds logs
    in
    if logExists then
        { model | repo = updateBuildServicesLogs (updateLog incomingLog logs model.velaLogBytesLimit) rm }

    else if incomingLog.id /= 0 then
        { model | repo = updateBuildServicesLogs (addLog incomingLog logs model.velaLogBytesLimit) rm }

    else
        model


receiveSecrets : Model -> Result (Http.Detailed.Error String) ( Http.Metadata, Secrets ) -> SecretType -> ( Model, Cmd Msg )
receiveSecrets model response type_ =
    let
        secretsModel =
            model.secretsModel

        currentSecrets =
            case type_ of
                Vela.RepoSecret ->
                    secretsModel.repoSecrets

                Vela.OrgSecret ->
                    secretsModel.orgSecrets

                Vela.SharedSecret ->
                    secretsModel.sharedSecrets
    in
    case response of
        Ok ( meta, secrets ) ->
            let
                mergedSecrets =
                    RemoteData.succeed <|
                        List.reverse <|
                            List.sortBy .id <|
                                case currentSecrets of
                                    Success s ->
                                        Util.mergeListsById s secrets

                                    _ ->
                                        secrets

                pager =
                    Pagination.get meta.headers

                sm =
                    case type_ of
                        Vela.RepoSecret ->
                            { secretsModel
                                | repoSecrets = mergedSecrets
                                , repoSecretsPager = pager
                            }

                        Vela.OrgSecret ->
                            { secretsModel
                                | orgSecrets = mergedSecrets
                                , orgSecretsPager = pager
                            }

                        Vela.SharedSecret ->
                            { secretsModel
                                | sharedSecrets = mergedSecrets
                                , sharedSecretsPager = pager
                            }
            in
            ( { model
                | secretsModel =
                    sm
              }
            , Cmd.none
            )

        Err error ->
            let
                e =
                    toFailure error

                -- only show error toasty for 500 error
                showError =
                    case error of
                        Http.Detailed.BadStatus meta _ ->
                            case meta.statusCode of
                                500 ->
                                    addError error

                                _ ->
                                    Cmd.none

                        _ ->
                            Cmd.none

                sm =
                    case type_ of
                        Vela.RepoSecret ->
                            { secretsModel | repoSecrets = e }

                        Vela.OrgSecret ->
                            { secretsModel | orgSecrets = e }

                        Vela.SharedSecret ->
                            { secretsModel | sharedSecrets = e }
            in
            ( { model | secretsModel = sm }, showError )


{-| homeMsgs : prepares the input record required for the Home page to route Msgs back to Main.elm
-}
homeMsgs : Pages.Home.Msgs Msg
homeMsgs =
    Pages.Home.Msgs ToggleFavorite SearchFavorites


{-| navMsgs : prepares the input record required for the nav component to route Msgs back to Main.elm
-}
navMsgs : Nav.Msgs Msg
navMsgs =
    Nav.Msgs FetchSourceRepositories ToggleFavorite RefreshSettings RefreshHooks RefreshSecrets RestartBuild CancelBuild


{-| sourceReposMsgs : prepares the input record required for the SourceRepos page to route Msgs back to Main.elm
-}
sourceReposMsgs : Pages.SourceRepos.Msgs Msg
sourceReposMsgs =
    Pages.SourceRepos.Msgs SearchSourceRepos EnableRepo EnableRepos ToggleFavorite


{-| repoSettingsMsgs : prepares the input record required for the Settings page to route Msgs back to Main.elm
-}
repoSettingsMsgs : Pages.RepoSettings.Msgs Msg
repoSettingsMsgs =
    Pages.RepoSettings.Msgs UpdateRepoEvent UpdateRepoAccess UpdateRepoLimit ChangeRepoLimit UpdateRepoTimeout ChangeRepoTimeout UpdateRepoCounter ChangeRepoCounter DisableRepo EnableRepo Copy ChownRepo RepairRepo UpdateRepoPipelineType


{-| buildMsgs : prepares the input record required for the Build pages to route Msgs back to Main.elm
-}
buildMsgs : Pages.Build.Model.Msgs Msg
buildMsgs =
    { collapseAllSteps = CollapseAllSteps
    , expandAllSteps = ExpandAllSteps
    , expandStep = ExpandStep
    , collapseAllServices = CollapseAllServices
    , expandAllServices = ExpandAllServices
    , expandService = ExpandService
    , restartBuild = RestartBuild
    , cancelBuild = CancelBuild
    , toggle = ShowHideBuildMenu
    , logsMsgs =
        { focusLine = PushUrl
        , download = DownloadFile "text" Util.base64Decode
        , focusOn = FocusOn
        , followStep = FollowStep
        , followService = FollowService
        }
    , buildGraphMsgs =
        { refresh = BuildGraphRefresh
        , rotate = BuildGraphRotate
        , showServices = BuildGraphShowServices
        , showSteps = BuildGraphShowSteps
        , updateFilter = BuildGraphUpdateFilter
        }
    }


{-| pipelineMsgs : prepares the input record required for the Pipeline pages to route Msgs back to Main.elm
-}
pipelineMsgs : Pages.Pipeline.Model.Msgs Msg
pipelineMsgs =
    { get = GetPipelineConfig
    , expand = ExpandPipelineConfig
    , focusLineNumber = FocusPipelineConfigLineNumber
    , showHideTemplates = ShowHideTemplates
    , download = DownloadFile "text" identity
    }


initSecretsModel : Pages.Secrets.Model.Model Msg
initSecretsModel =
    Pages.Secrets.Update.init Copy SecretResponse RepoSecretsResponse OrgSecretsResponse SharedSecretsResponse AddSecretResponse UpdateSecretResponse DeleteSecretResponse


initSchedulesModel : Pages.Schedules.Model.Model Msg
initSchedulesModel =
    Pages.Schedules.Update.init ScheduleResponse AddScheduleResponse UpdateScheduleResponse DeleteScheduleResponse


initDeploymentsModel : Pages.Deployments.Model.Model Msg
initDeploymentsModel =
    Pages.Deployments.Update.init AddDeploymentResponse



-- API HELPERS


{-| getToken attempts to retrieve a new access token
-}
getToken : Model -> Cmd Msg
getToken model =
    Api.try TokenResponse <| Api.getToken model


getLogout : Model -> Cmd Msg
getLogout model =
    Api.try LogoutResponse <| Api.getLogout model


getCurrentUser : Model -> Cmd Msg
getCurrentUser model =
    case model.user of
        NotAsked ->
            Api.try CurrentUserResponse <| Api.getCurrentUser model

        _ ->
            Cmd.none


getHooks : Model -> Org -> Repo -> Maybe Pagination.Page -> Maybe Pagination.PerPage -> Cmd Msg
getHooks model org repo maybePage maybePerPage =
    Api.try HooksResponse <| Api.getHooks model maybePage maybePerPage org repo


redeliverHook : Model -> Org -> Repo -> HookNumber -> Cmd Msg
redeliverHook model org repo hookNumber =
    Api.try (RedeliverHookResponse org repo hookNumber) <| Api.redeliverHook model org repo hookNumber


getRepo : Model -> Org -> Repo -> Cmd Msg
getRepo model org repo =
    Api.try RepoResponse <| Api.getRepo model org repo


getOrgRepos : Model -> Org -> Maybe Pagination.Page -> Maybe Pagination.PerPage -> Cmd Msg
getOrgRepos model org maybePage maybePerPage =
    Api.try OrgRepositoriesResponse <| Api.getOrgRepositories model maybePage maybePerPage org


getOrgBuilds : Model -> Org -> Maybe Pagination.Page -> Maybe Pagination.PerPage -> Maybe Event -> Cmd Msg
getOrgBuilds model org maybePage maybePerPage maybeEvent =
    Api.try (OrgBuildsResponse org) <| Api.getOrgBuilds model maybePage maybePerPage maybeEvent org


getBuilds : Model -> Org -> Repo -> Maybe Pagination.Page -> Maybe Pagination.PerPage -> Maybe Event -> Cmd Msg
getBuilds model org repo maybePage maybePerPage maybeEvent =
    Api.try (BuildsResponse org repo) <| Api.getBuilds model maybePage maybePerPage maybeEvent org repo


getSchedules : Model -> Org -> Repo -> Maybe Pagination.Page -> Maybe Pagination.PerPage -> Cmd Msg
getSchedules model org repo maybePage maybePerPage =
    Api.try (SchedulesResponse org repo) <| Api.getSchedules model maybePage maybePerPage org repo


getBuild : Model -> Org -> Repo -> BuildNumber -> Cmd Msg
getBuild model org repo buildNumber =
    Api.try (BuildResponse org repo) <| Api.getBuild model org repo buildNumber


getBuildAndPipeline : Model -> Org -> Repo -> BuildNumber -> Maybe ExpandTemplatesQuery -> Cmd Msg
getBuildAndPipeline model org repo buildNumber expand =
    Api.try (BuildAndPipelineResponse org repo expand) <| Api.getBuild model org repo buildNumber


getBuildGraph : Model -> Org -> Repo -> BuildNumber -> Bool -> Cmd Msg
getBuildGraph model org repo buildNumber refresh =
    Api.try (BuildGraphResponse org repo buildNumber refresh) <| Api.getBuildGraph model org repo buildNumber


getDeployment : Model -> Org -> Repo -> DeploymentId -> Cmd Msg
getDeployment model org repo deploymentNumber =
    Api.try DeploymentResponse <| Api.getDeployment model org repo <| Just deploymentNumber


getDeployments : Model -> Org -> Repo -> Maybe Pagination.Page -> Maybe Pagination.PerPage -> Cmd Msg
getDeployments model org repo maybePage maybePerPage =
    Api.try (DeploymentsResponse org repo) <| Api.getDeployments model maybePage maybePerPage org repo


getAllBuildSteps : Model -> Org -> Repo -> BuildNumber -> FocusFragment -> Bool -> Cmd Msg
getAllBuildSteps model org repo buildNumber logFocus refresh =
    Api.tryAll (StepsResponse org repo buildNumber logFocus refresh) <| Api.getAllSteps model org repo buildNumber


getBuildStepLogs : Model -> Org -> Repo -> BuildNumber -> StepNumber -> FocusFragment -> Bool -> Cmd Msg
getBuildStepLogs model org repo buildNumber stepNumber logFocus refresh =
    Api.try (StepLogResponse stepNumber logFocus refresh) <| Api.getStepLogs model org repo buildNumber stepNumber


getBuildStepsLogs : Model -> Org -> Repo -> BuildNumber -> Steps -> FocusFragment -> Bool -> Cmd Msg
getBuildStepsLogs model org repo buildNumber steps logFocus refresh =
    Cmd.batch <|
        List.map
            (\step ->
                if step.viewing then
                    getBuildStepLogs model org repo buildNumber (String.fromInt step.number) logFocus refresh

                else
                    Cmd.none
            )
            steps


getAllBuildServices : Model -> Org -> Repo -> BuildNumber -> FocusFragment -> Bool -> Cmd Msg
getAllBuildServices model org repo buildNumber logFocus refresh =
    Api.tryAll (ServicesResponse org repo buildNumber logFocus refresh) <| Api.getAllServices model org repo buildNumber


getBuildServiceLogs : Model -> Org -> Repo -> BuildNumber -> ServiceNumber -> FocusFragment -> Bool -> Cmd Msg
getBuildServiceLogs model org repo buildNumber serviceNumber logFocus refresh =
    Api.try (ServiceLogResponse serviceNumber logFocus refresh) <| Api.getServiceLogs model org repo buildNumber serviceNumber


getBuildServicesLogs : Model -> Org -> Repo -> BuildNumber -> Services -> FocusFragment -> Bool -> Cmd Msg
getBuildServicesLogs model org repo buildNumber services logFocus refresh =
    Cmd.batch <|
        List.map
            (\service ->
                if service.viewing then
                    getBuildServiceLogs model org repo buildNumber (String.fromInt service.number) logFocus refresh

                else
                    Cmd.none
            )
            services


restartBuild : Model -> Org -> Repo -> BuildNumber -> Cmd Msg
restartBuild model org repo buildNumber =
    Api.try (RestartedBuildResponse org repo buildNumber) <| Api.restartBuild model org repo buildNumber


cancelBuild : Model -> Org -> Repo -> BuildNumber -> Cmd Msg
cancelBuild model org repo buildNumber =
    Api.try (CancelBuildResponse org repo buildNumber) <| Api.cancelBuild model org repo buildNumber


getRepoSecrets :
    Model
    -> Maybe Pagination.Page
    -> Maybe Pagination.PerPage
    -> Engine
    -> Org
    -> Repo
    -> Cmd Msg
getRepoSecrets model maybePage maybePerPage engine org repo =
    Api.try RepoSecretsResponse <| Api.getSecrets model maybePage maybePerPage engine "repo" org repo


getAllRepoSecrets :
    Model
    -> Engine
    -> Org
    -> Repo
    -> Cmd Msg
getAllRepoSecrets model engine org repo =
    Api.tryAll RepoSecretsResponse <| Api.getAllSecrets model engine "repo" org repo


getOrgSecrets :
    Model
    -> Maybe Pagination.Page
    -> Maybe Pagination.PerPage
    -> Engine
    -> Org
    -> Cmd Msg
getOrgSecrets model maybePage maybePerPage engine org =
    Api.try OrgSecretsResponse <| Api.getSecrets model maybePage maybePerPage engine "org" org "*"


getAllOrgSecrets :
    Model
    -> Engine
    -> Org
    -> Cmd Msg
getAllOrgSecrets model engine org =
    Api.tryAll OrgSecretsResponse <| Api.getAllSecrets model engine "org" org "*"


getSharedSecrets :
    Model
    -> Maybe Pagination.Page
    -> Maybe Pagination.PerPage
    -> Engine
    -> Org
    -> Team
    -> Cmd Msg
getSharedSecrets model maybePage maybePerPage engine org team =
    Api.try SharedSecretsResponse <| Api.getSecrets model maybePage maybePerPage engine "shared" org team


getSecret : Model -> Engine -> Type -> Org -> Key -> Name -> Cmd Msg
getSecret model engine type_ org key name =
    Api.try SecretResponse <| Api.getSecret model engine type_ org key name


getSchedule : Model -> Org -> Repo -> ScheduleName -> Cmd Msg
getSchedule model org repo id =
    Api.try ScheduleResponse <| Api.getSchedule model org repo id


{-| getPipelineConfig : takes model, org, repo and ref and fetches a pipeline configuration from the API.
-}
getPipelineConfig : Model -> Org -> Repo -> Ref -> FocusFragment -> Bool -> Cmd Msg
getPipelineConfig model org repo ref lineFocus refresh =
    Api.try (GetPipelineConfigResponse lineFocus refresh) <| Api.getPipelineConfig model org repo ref


{-| expandPipelineConfig : takes model, org, repo and ref and expands a pipeline configuration via the API.
-}
expandPipelineConfig : Model -> Org -> Repo -> Ref -> FocusFragment -> Bool -> Cmd Msg
expandPipelineConfig model org repo ref lineFocus refresh =
    Api.tryString (ExpandPipelineConfigResponse lineFocus refresh) <| Api.expandPipelineConfig model org repo ref


{-| getPipelineTemplates : takes model, org, repo and ref and fetches templates used in a pipeline configuration from the API.
-}
getPipelineTemplates : Model -> Org -> Repo -> Ref -> FocusFragment -> Bool -> Cmd Msg
getPipelineTemplates model org repo ref lineFocus refresh =
    Api.try (GetPipelineTemplatesResponse lineFocus refresh) <| Api.getPipelineTemplates model org repo ref



-- MAIN


main : Program Flags Model Msg
main =
    Browser.application
        { init = init
        , view = view
        , update = update
        , subscriptions = subscriptions
        , onUrlRequest = ClickedLink
        , onUrlChange = Routes.match >> NewRoute
        }<|MERGE_RESOLUTION|>--- conflicted
+++ resolved
@@ -2156,18 +2156,7 @@
                                     { bm | buildNumber = buildNumber }
 
                                 updatedModel =
-<<<<<<< HEAD
                                     updateRepoModels model rm ubm ugm
-
-                                cmd =
-                                    if not sameBuild then
-                                        renderBuildGraph updatedModel False
-
-                                    else
-                                        Cmd.none
-=======
-                                    updateRepoModels model rm bm ugm
->>>>>>> 28779864
                             in
                             ( updatedModel
                             , renderBuildGraph updatedModel <| not isRefresh
