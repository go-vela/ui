{--
Copyright (c) 2019 Target Brands, Inc. All rights reserved.
Use of this source code is governed by the LICENSE file in this repository.
--}


module Main exposing (main)

import Alerts exposing (Alert)
import Api
import Api.Pagination as Pagination
import Browser exposing (Document, UrlRequest)
import Browser.Navigation as Navigation
import Build
    exposing
        ( expandBuildLineFocus
        , parseLineFocus
        , viewFullBuild
        , viewRepositoryBuilds
        )
import Crumbs
import Dict exposing (Dict)
import Errors exposing (detailedErrorToString)
import FeatherIcons
import Html
    exposing
        ( Html
        , a
        , br
        , button
        , code
        , details
        , div
        , h1
        , header
        , input
        , li
        , main_
        , nav
        , p
        , span
        , summary
        , text
        , ul
        )
import Html.Attributes
    exposing
        ( attribute
        , class
        , classList
        , disabled
        , href
        , placeholder
        , value
        )
import Html.Events exposing (onClick, onInput)
import Html.Lazy exposing (lazy2)
import Http exposing (Error(..))
import Http.Detailed
import Interop
import Json.Decode as Decode exposing (string)
import Json.Encode as Encode
import List.Extra exposing (setIf, updateIf)
import Pager
import Pages exposing (Page(..))
import Pages.Home
import Pages.Hooks
import Pages.Settings
import RemoteData exposing (RemoteData(..), WebData)
import Routes exposing (Route(..))
import Svg.Attributes
import SvgBuilder exposing (velaLogo)
import Task exposing (perform, succeed)
import Time
    exposing
        ( Posix
        , Zone
        , every
        , here
        , millisToPosix
        , utc
        )
import Toasty as Alerting exposing (Stack)
import Url exposing (Url)
import Url.Builder as UB exposing (QueryParameter)
import Util
import Vela
    exposing
        ( AddRepositoryPayload
        , AuthParams
        , Build
        , BuildIdentifier
        , BuildNumber
        , Builds
        , BuildsModel
        , Favorite
        , Favorites
        , FavoritesModel
        , Field
        , HookBuilds
        , Hooks
        , HooksModel
        , LineFocus
        , Log
        , Logs
        , Org
        , Repo
        , Repositories
        , Repository
        , Session
        , SourceRepoUpdateFunction
        , SourceRepositories
        , Step
        , StepNumber
        , Steps
        , Theme(..)
        , UpdateRepositoryPayload
        , User
        , UserID
        , Viewing
        , buildUpdateRepoBoolPayload
        , buildUpdateRepoIntPayload
        , buildUpdateRepoStringPayload
        , decodeSession
        , decodeTheme
        , defaultAddRepositoryPayload
        , defaultBuilds
        , defaultFavorites
        , defaultHooks
        , defaultRepository
        , defaultSession
        , encodeAddRepository
        , encodeSession
        , encodeTheme
        , encodeUpdateRepository
        , stringToTheme
        )



-- TYPES


type alias Flags =
    { isDev : Bool
    , velaAPI : String
    , velaSourceBaseURL : String
    , velaSourceClient : String
    , velaFeedbackURL : String
    , velaDocsURL : String
    , velaSession : Maybe Session
    , velaTheme : String
    }


type alias Model =
    { page : Page
    , session : Maybe Session
    , currentRepos : WebData Repositories
    , toasties : Stack Alert
    , sourceRepos : WebData SourceRepositories
    , hooks : HooksModel
    , builds : BuildsModel
    , build : WebData Build
    , steps : WebData Steps
    , logs : Logs
    , velaAPI : String
    , velaSourceBaseURL : String
    , velaSourceOauthStartURL : String
    , velaFeedbackURL : String
    , velaDocsURL : String
    , navigationKey : Navigation.Key
    , zone : Zone
    , time : Posix
    , sourceSearchFilters : RepoSearchFilters
    , repo : WebData Repository
    , inTimeout : Maybe Int
    , entryURL : Url
    , hookBuilds : HookBuilds
<<<<<<< HEAD
    , favorites : FavoritesModel
=======
    , theme : Theme
>>>>>>> 944bda7b
    }


type alias RepoSearchFilters =
    Dict Org SearchFilter


type alias SearchFilter =
    String


type Interval
    = OneSecond
    | FiveSecond RefreshData


type alias RefreshData =
    { org : Org
    , repo : Repo
    , build_number : Maybe BuildNumber
    , steps : Maybe Steps
    }


init : Flags -> Url -> Navigation.Key -> ( Model, Cmd Msg )
init flags url navKey =
    let
        model : Model
        model =
            { page = Pages.Overview
            , session = flags.velaSession
            , currentRepos = NotAsked
            , sourceRepos = NotAsked
            , velaAPI = flags.velaAPI
            , hooks = defaultHooks
            , builds = defaultBuilds
            , build = NotAsked
            , steps = NotAsked
            , logs = []
            , velaSourceOauthStartURL =
                buildUrl flags.velaSourceBaseURL
                    [ "login"
                    , "oauth"
                    , "authorize"
                    ]
                    [ UB.string "scope" "user repo" -- access we need
                    , UB.string "state" "1234"
                    , UB.string "client_id" flags.velaSourceClient
                    ]
            , velaSourceBaseURL = flags.velaSourceBaseURL
            , velaFeedbackURL = flags.velaFeedbackURL
            , velaDocsURL = flags.velaDocsURL
            , navigationKey = navKey
            , toasties = Alerting.initialState
            , zone = utc
            , time = millisToPosix 0
            , sourceSearchFilters = Dict.empty
            , repo = RemoteData.succeed defaultRepository
            , inTimeout = Nothing
            , entryURL = url
            , hookBuilds = Dict.empty
<<<<<<< HEAD
            , favorites = defaultFavorites
=======
            , theme = stringToTheme flags.velaTheme
>>>>>>> 944bda7b
            }

        ( newModel, newPage ) =
            setNewPage (Routes.match url) model

        setTimeZone =
            Task.perform AdjustTimeZone here

        setTime =
            Task.perform AdjustTime Time.now
    in
    ( newModel
    , Cmd.batch
        [ newPage

        -- for themes, we rely on ports to apply the class on <body>
        , Interop.setTheme <| encodeTheme model.theme
        , setTimeZone
        , setTime
        ]
    )



-- UPDATE


type Msg
    = NoOp
      -- User events
    | NewRoute Routes.Route
    | ClickedLink UrlRequest
    | SearchSourceRepos Org String
    | ChangeRepoTimeout String
    | RefreshSettings Org Repo
    | ClickHook Org Repo BuildNumber
    | SetTheme Theme
    | ClickLogLine Org Repo BuildNumber StepNumber Int
    | ClickStep Org Repo (Maybe BuildNumber) (Maybe StepNumber)
    | GotoPage Pagination.Page
      -- Outgoing HTTP requests
    | SignInRequested
    | FetchSourceRepositories
    | AddRepo Repository
    | UpdateRepoEvent Org Repo Field Bool
    | UpdateRepoAccess Org Repo Field String
    | UpdateRepoTimeout Org Repo Field Int
    | AddOrgRepos Repositories
    | RemoveRepo Repository
    | RestartBuild Org Repo BuildNumber
    | FavoriteRepo Org Repo
      -- Inbound HTTP responses
    | UserResponse (Result (Http.Detailed.Error String) ( Http.Metadata, User ))
    | RepositoriesResponse (Result (Http.Detailed.Error String) ( Http.Metadata, Repositories ))
    | RepoResponse (Result (Http.Detailed.Error String) ( Http.Metadata, Repository ))
    | SourceRepositoriesResponse (Result (Http.Detailed.Error String) ( Http.Metadata, SourceRepositories ))
    | HooksResponse Org Repo (Result (Http.Detailed.Error String) ( Http.Metadata, Hooks ))
    | HookBuildResponse Org Repo BuildNumber (Result (Http.Detailed.Error String) ( Http.Metadata, Build ))
    | RepoAddedResponse Repository (Result (Http.Detailed.Error String) ( Http.Metadata, Repository ))
    | RepoUpdatedResponse Field (Result (Http.Detailed.Error String) ( Http.Metadata, Repository ))
    | RepoRemovedResponse Repository (Result (Http.Detailed.Error String) ( Http.Metadata, String ))
    | RestartedBuildResponse Org Repo BuildNumber (Result (Http.Detailed.Error String) ( Http.Metadata, Build ))
    | BuildResponse Org Repo BuildNumber (Result (Http.Detailed.Error String) ( Http.Metadata, Build ))
    | BuildsResponse Org Repo (Result (Http.Detailed.Error String) ( Http.Metadata, Builds ))
    | StepsResponse Org Repo BuildNumber (Maybe String) (Result (Http.Detailed.Error String) ( Http.Metadata, Steps ))
    | StepResponse Org Repo BuildNumber StepNumber (Result (Http.Detailed.Error String) ( Http.Metadata, Step ))
    | StepLogResponse (Result (Http.Detailed.Error String) ( Http.Metadata, Log ))
    | FavoritesResponse UserID (Result (Http.Detailed.Error String) ( Http.Metadata, Favorites ))
      -- Other
    | Error String
    | AlertsUpdate (Alerting.Msg Alert)
    | SessionChanged (Maybe Session)
      -- Time
    | AdjustTimeZone Zone
    | AdjustTime Posix
    | Tick Interval Posix


update : Msg -> Model -> ( Model, Cmd Msg )
update msg model =
    case msg of
        NewRoute route ->
            setNewPage route model

        SignInRequested ->
            ( model, Navigation.load model.velaSourceOauthStartURL )

        SessionChanged newSession ->
            ( { model | session = newSession }, Cmd.none )

        UserResponse response ->
            case response of
                Ok ( _, user ) ->
                    let
                        currentSession : Session
                        currentSession =
                            Maybe.withDefault defaultSession model.session

                        session : Session
                        session =
                            { currentSession | username = user.username, token = user.token }

                        redirectTo : String
                        redirectTo =
                            case session.entrypoint of
                                "" ->
                                    Routes.routeToUrl Routes.Overview

                                _ ->
                                    session.entrypoint
                    in
                    ( { model | session = Just session }
                    , Cmd.batch
                        [ Interop.storeSession <| encodeSession session
                        , Navigation.pushUrl model.navigationKey redirectTo
                        ]
                    )

                Err error ->
                    ( { model | session = Nothing }
                    , Cmd.batch
                        [ addError error
                        , Navigation.pushUrl model.navigationKey <| Routes.routeToUrl Routes.Login
                        ]
                    )

        RepositoriesResponse response ->
            case response of
                Ok ( _, repositories ) ->
                    ( { model | currentRepos = RemoteData.succeed repositories }, Cmd.none )

                Err error ->
                    ( { model | currentRepos = toFailure error }, addError error )

        RepoResponse response ->
            case response of
                Ok ( _, repoResponse ) ->
                    ( { model | repo = RemoteData.succeed repoResponse }, Cmd.none )

                Err error ->
                    ( { model | repo = toFailure error }, addError error )

        FetchSourceRepositories ->
            ( { model | sourceRepos = Loading, sourceSearchFilters = Dict.empty }, Api.try SourceRepositoriesResponse <| Api.getSourceRepositories model )

        SourceRepositoriesResponse response ->
            case response of
                Ok ( _, repositories ) ->
                    ( { model | sourceRepos = RemoteData.succeed repositories }, Cmd.none )

                Err error ->
                    ( { model | sourceRepos = toFailure error }, addError error )

        RepoAddedResponse repo response ->
            case response of
                Ok ( _, addedRepo ) ->
                    ( { model | sourceRepos = updateSourceRepoStatus addedRepo (RemoteData.succeed True) model.sourceRepos updateSourceRepoListByRepoName }, Cmd.none )
                        |> Alerting.addToastIfUnique Alerts.config AlertsUpdate (Alerts.Success "Success" (addedRepo.full_name ++ " added.") Nothing)

                Err error ->
                    ( { model | sourceRepos = updateSourceRepoStatus repo (toFailure error) model.sourceRepos updateSourceRepoListByRepoName }, addError error )

        RepoUpdatedResponse field response ->
            case response of
                Ok ( _, updatedRepo ) ->
                    ( { model | repo = RemoteData.succeed updatedRepo }, Cmd.none )
                        |> Alerting.addToast Alerts.config AlertsUpdate (Alerts.Success "Success" (Pages.Settings.alert field updatedRepo) Nothing)

                Err error ->
                    ( { model | repo = toFailure error }, addError error )

        RemoveRepo repo ->
            ( model, Api.try (RepoRemovedResponse repo) <| Api.deleteRepo model repo )

        RepoRemovedResponse repo response ->
            case response of
                Ok _ ->
                    ( { model
                        | currentRepos = RemoteData.succeed (List.filter (\currentRepo -> currentRepo /= repo) (RemoteData.withDefault [] model.currentRepos))
                        , sourceRepos = updateSourceRepoStatus repo NotAsked model.sourceRepos updateSourceRepoListByRepoName
                      }
                    , Cmd.none
                    )
                        |> Alerting.addToastIfUnique Alerts.config AlertsUpdate (Alerts.Success "Success" (repo.full_name ++ " removed.") Nothing)

                Err error ->
                    ( model, addError error )

        RestartedBuildResponse org repo buildNumber response ->
            case response of
                Ok ( _, build ) ->
                    let
                        restartedBuild =
                            "Build " ++ String.join "/" [ org, repo, buildNumber ]

                        newBuildNumber =
                            String.fromInt <| build.number

                        newBuild =
                            String.join "/" [ "", org, repo, newBuildNumber ]
                    in
                    ( model
                    , getBuilds model org repo Nothing Nothing
                    )
                        |> Alerting.addToastIfUnique Alerts.config AlertsUpdate (Alerts.Success "Success" (restartedBuild ++ " restarted.") (Just ( "View Build #" ++ newBuildNumber, newBuild )))

                Err error ->
                    ( model, addError error )

        BuildResponse org repo _ response ->
            case response of
                Ok ( _, build ) ->
                    let
                        builds =
                            model.builds
                    in
                    ( { model | builds = { builds | org = org, repo = repo }, build = RemoteData.succeed build }, Cmd.none )

                Err error ->
                    ( model, addError error )

        BuildsResponse org repo response ->
            let
                currentBuilds =
                    model.builds
            in
            case response of
                Ok ( meta, builds ) ->
                    let
                        pager =
                            Pagination.get meta.headers
                    in
                    ( { model | builds = { currentBuilds | org = org, repo = repo, builds = RemoteData.succeed builds, pager = pager } }, Cmd.none )

                Err error ->
                    ( { model | builds = { currentBuilds | builds = toFailure error } }, addError error )

        StepResponse _ _ _ _ response ->
            case response of
                Ok ( _, step ) ->
                    ( updateStep model step, Cmd.none )

                Err error ->
                    ( model, addError error )

        StepsResponse org repo buildNumber lineFocus response ->
            case response of
                Ok ( _, stepsResponse ) ->
                    let
                        sortedSteps =
                            List.sortBy (\step -> step.number) stepsResponse

                        steps =
                            RemoteData.succeed <| expandBuildLineFocus lineFocus sortedSteps

                        cmd =
                            getBuildStepsLogs model org repo buildNumber steps
                    in
                    ( { model | steps = steps }, cmd )

                Err error ->
                    ( model, addError error )

        StepLogResponse response ->
            case response of
                Ok ( _, log ) ->
                    ( updateLogs model log, Cmd.none )

                Err error ->
                    ( model, addError error )

        AddRepo repo ->
            let
                payload : AddRepositoryPayload
                payload =
                    buildAddRepositoryPayload repo model.velaSourceBaseURL

                body : Http.Body
                body =
                    Http.jsonBody <| encodeAddRepository payload
            in
            ( { model | sourceRepos = updateSourceRepoStatus repo Loading model.sourceRepos updateSourceRepoListByRepoName }
            , Api.try (RepoAddedResponse repo) <| Api.addRepository model body
            )

        UpdateRepoEvent org repo field value ->
            let
                payload : UpdateRepositoryPayload
                payload =
                    buildUpdateRepoBoolPayload field value

                body : Http.Body
                body =
                    Http.jsonBody <| encodeUpdateRepository payload

                action =
                    if Pages.Settings.validEventsUpdate model.repo payload then
                        Api.try (RepoUpdatedResponse field) (Api.updateRepository model org repo body)

                    else
                        addErrorString "Could not disable webhook event. At least one event must be active."
            in
            ( model
            , action
            )

        UpdateRepoAccess org repo field value ->
            let
                payload : UpdateRepositoryPayload
                payload =
                    buildUpdateRepoStringPayload field value

                body : Http.Body
                body =
                    Http.jsonBody <| encodeUpdateRepository payload

                action =
                    if Pages.Settings.validAccessUpdate model.repo payload then
                        Api.try (RepoUpdatedResponse field) (Api.updateRepository model org repo body)

                    else
                        Cmd.none
            in
            ( model
            , action
            )

        UpdateRepoTimeout org repo field value ->
            let
                payload : UpdateRepositoryPayload
                payload =
                    buildUpdateRepoIntPayload field value

                body : Http.Body
                body =
                    Http.jsonBody <| encodeUpdateRepository payload
            in
            ( model
            , Api.try (RepoUpdatedResponse field) (Api.updateRepository model org repo body)
            )

        AddOrgRepos repos ->
            ( model
            , Cmd.batch <| List.map (Util.dispatch << AddRepo) repos
            )

        ClickHook org repo buildNumber ->
            let
                ( hookBuilds, action ) =
                    clickHook model org repo buildNumber
            in
            ( { model | hookBuilds = hookBuilds }
            , action
            )

        ClickStep org repo buildNumber stepNumber ->
            let
                ( steps, action ) =
                    clickStep model org repo buildNumber stepNumber
            in
            ( { model | steps = steps }
            , action
            )

        SetTheme theme ->
            if theme == model.theme then
                ( model, Cmd.none )

            else
                ( { model | theme = theme }, Interop.setTheme <| encodeTheme theme )

        ClickLogLine org repo buildNumber stepNumber lineNumber ->
            let
                ( steps, action ) =
                    clickLogLine model org repo buildNumber stepNumber lineNumber
            in
            ( { model | steps = steps }
            , action
            )

        GotoPage pageNumber ->
            case model.page of
                Pages.RepositoryBuilds org repo _ maybePerPage ->
                    let
                        currentBuilds =
                            model.builds

                        loadingBuilds =
                            { currentBuilds | builds = Loading }
                    in
                    ( { model | builds = loadingBuilds }, Navigation.pushUrl model.navigationKey <| Routes.routeToUrl <| Routes.RepositoryBuilds org repo (Just pageNumber) maybePerPage )

                Pages.Hooks org repo _ maybePerPage ->
                    let
                        currentHooks =
                            model.hooks

                        loadingHooks =
                            { currentHooks | hooks = Loading }
                    in
                    ( { model | hooks = loadingHooks }, Navigation.pushUrl model.navigationKey <| Routes.routeToUrl <| Routes.Hooks org repo (Just pageNumber) maybePerPage )

                _ ->
                    ( model, Cmd.none )

        RestartBuild org repo buildNumber ->
            ( model
            , restartBuild model org repo buildNumber
            )

        FavoriteRepo org repo ->
            let
                favorites =
                    model.favorites

                ( favs, alert ) =
                    favoriteRepo org repo favorites
            in
            ( { model | favorites = favs }
            , Cmd.none
            )
                |> Alerting.addToast Alerts.config AlertsUpdate (Alerts.Success "Success" alert Nothing)

        Error error ->
            ( model, Cmd.none )
                |> Alerting.addToastIfUnique Alerts.config AlertsUpdate (Alerts.Error "Error" error)

        HooksResponse _ _ response ->
            let
                currentHooks =
                    model.hooks
            in
            case response of
                Ok ( meta, hooks ) ->
                    let
                        pager =
                            Pagination.get meta.headers
                    in
                    ( { model | hooks = { currentHooks | hooks = RemoteData.succeed hooks, pager = pager } }, Cmd.none )

                Err error ->
                    ( { model | hooks = { currentHooks | hooks = toFailure error } }, addError error )

        HookBuildResponse org repo buildNumber response ->
            case response of
                Ok ( _, build ) ->
                    ( { model | hookBuilds = receiveHookBuild ( org, repo, buildNumber ) (RemoteData.succeed build) model.hookBuilds }, Cmd.none )

                Err error ->
                    ( { model | hookBuilds = receiveHookBuild ( org, repo, buildNumber ) (toFailure error) model.hookBuilds }, Cmd.none )

        FavoritesResponse _ response ->
            let
                currentFavorites =
                    model.favorites
            in
            case response of
                Ok ( meta, favorites ) ->
                    let
                        pager =
                            Pagination.get meta.headers
                    in
                    ( { model | favorites = { currentFavorites | favorites = RemoteData.succeed favorites, pager = pager } }, Cmd.none )

                Err error ->
                    -- ( { model | favorites = { currentFavorites | favorites = toFailure error } }, addError error )
                    -- TODO: unmock when server is ready
                    -- ( { model | favorites = { currentFavorites | favorites = RemoteData.succeed mockedFavorites } }, Cmd.none )
                    let
                        favorites =
                            model.favorites
                    in
                    ( model, Cmd.none )

        AlertsUpdate subMsg ->
            Alerting.update Alerts.config AlertsUpdate subMsg model

        ClickedLink urlRequest ->
            case urlRequest of
                Browser.Internal url ->
                    ( model, Navigation.pushUrl model.navigationKey <| Url.toString url )

                Browser.External url ->
                    ( model, Navigation.load url )

        SearchSourceRepos org searchBy ->
            let
                filters =
                    Dict.update org (\_ -> Just searchBy) model.sourceSearchFilters
            in
            ( { model | sourceSearchFilters = filters }, Cmd.none )

        ChangeRepoTimeout inTimeout ->
            let
                newTimeout =
                    case String.toInt inTimeout of
                        Just t ->
                            Just t

                        Nothing ->
                            Just 0
            in
            ( { model | inTimeout = newTimeout }, Cmd.none )

        RefreshSettings org repo ->
            ( { model | inTimeout = Nothing, repo = Loading }, Api.try RepoResponse <| Api.getRepo model org repo )

        AdjustTimeZone newZone ->
            ( { model | zone = newZone }
            , Cmd.none
            )

        AdjustTime newTime ->
            ( { model | time = newTime }
            , Cmd.none
            )

        Tick interval time ->
            case interval of
                OneSecond ->
                    ( { model | time = time }, Cmd.none )

                FiveSecond data ->
                    ( model, refreshPage model data )

        NoOp ->
            ( model, Cmd.none )


favoriteRepo : Org -> Repo -> FavoritesModel -> ( FavoritesModel, String )
favoriteRepo org repo favorites =
    case favorites.favorites of
        RemoteData.Success repos ->
            if not <| repoFavorited org repo favorites then
                ( { favorites | favorites = RemoteData.succeed <| Favorite 1 1 org repo :: repos }
                , org ++ "/" ++ repo ++ " added to favorites."
                )

            else
                let
                    newFavs =
                        List.filter (\r -> r.org /= org || r.repo_name /= repo) repos
                in
                ( { favorites | favorites = RemoteData.succeed newFavs }
                , org ++ "/" ++ repo ++ " removed from favorites."
                )

        _ ->
            ( favorites, "" )


repoFavorited : Org -> Repo -> FavoritesModel -> Bool
repoFavorited org repo favorites =
    case favorites.favorites of
        Success repos ->
            (\id -> id /= -1) <| .repo_id <| Maybe.withDefault (Favorite -1 -1 "" "") <| List.head <| List.filter (\r -> r.org == org && r.repo_name == repo) repos

        _ ->
            False



-- SUBSCRIPTIONS


subscriptions : Model -> Sub Msg
subscriptions model =
    Sub.batch
        [ Interop.onSessionChange decodeOnSessionChange
        , Interop.onThemeChange decodeOnThemeChange
        , every Util.oneSecondMillis <| Tick OneSecond
        , every Util.fiveSecondsMillis <| Tick (FiveSecond <| refreshData model)
        ]


decodeOnSessionChange : Decode.Value -> Msg
decodeOnSessionChange sessionJson =
    case Decode.decodeValue decodeSession sessionJson of
        Ok session ->
            if String.isEmpty session.token then
                NewRoute Routes.Login

            else
                SessionChanged (Just session)

        Err _ ->
            -- typically you end up here when getting logged out where we return null
            SessionChanged Nothing


decodeOnThemeChange : Decode.Value -> Msg
decodeOnThemeChange inTheme =
    case Decode.decodeValue decodeTheme inTheme of
        Ok theme ->
            SetTheme theme

        Err _ ->
            SetTheme Dark


{-| refreshPage : refreshes Vela data based on current page and build status
-}
refreshPage : Model -> RefreshData -> Cmd Msg
refreshPage model _ =
    let
        page =
            model.page
    in
    case page of
        Pages.RepositoryBuilds org repo maybePage maybePerPage ->
            getBuilds model org repo maybePage maybePerPage

        Pages.Build org repo buildNumber _ ->
            Cmd.batch
                [ getBuilds model org repo Nothing Nothing
                , refreshBuild model org repo buildNumber
                , refreshBuildSteps model org repo buildNumber
                , refreshLogs model org repo buildNumber model.steps
                ]

        Pages.Hooks org repo maybePage maybePerPage ->
            Cmd.batch
                [ getHooks model org repo maybePage maybePerPage
                , refreshHookBuilds model
                ]

        _ ->
            Cmd.none


{-| refreshData : takes model and extracts data needed to refresh the page
-}
refreshData : Model -> RefreshData
refreshData model =
    let
        buildNumber =
            case model.build of
                Success build ->
                    Just <| String.fromInt build.number

                _ ->
                    Nothing
    in
    { org = model.builds.org, repo = model.builds.repo, build_number = buildNumber, steps = Nothing }


{-| refreshBuild : takes model org repo and build number and refreshes the build status
-}
refreshBuild : Model -> Org -> Repo -> BuildNumber -> Cmd Msg
refreshBuild model org repo buildNumber =
    let
        refresh =
            getBuild model org repo buildNumber
    in
    if shouldRefresh model.build then
        refresh

    else
        Cmd.none


{-| refreshBuildSteps : takes model org repo and build number and refreshes the build steps based on step status
-}
refreshBuildSteps : Model -> Org -> Repo -> BuildNumber -> Cmd Msg
refreshBuildSteps model org repo buildNumber =
    let
        refresh =
            case model.steps of
                Success steps ->
                    Cmd.batch <|
                        List.map
                            (\step -> getBuildStep model org repo buildNumber <| String.fromInt step.number)
                        <|
                            filterCompletedSteps steps

                _ ->
                    Cmd.none
    in
    if shouldRefresh model.build then
        refresh

    else
        Cmd.none


{-| refreshHookBuilds : takes model org and repo and refreshes the hook builds being viewed by the user
-}
refreshHookBuilds : Model -> Cmd Msg
refreshHookBuilds model =
    let
        builds =
            Dict.keys model.hookBuilds

        buildsToRefresh =
            List.filter
                (\build -> shouldRefreshHookBuild <| Maybe.withDefault ( NotAsked, False ) <| Dict.get build model.hookBuilds)
                builds

        refreshCmds =
            List.map (\( org, repo, buildNumber ) -> getHookBuild model org repo buildNumber) buildsToRefresh
    in
    Cmd.batch refreshCmds


{-| shouldRefresh : takes build and returns true if a refresh is required
-}
shouldRefresh : WebData Build -> Bool
shouldRefresh build =
    case build of
        Success bld ->
            case bld.status of
                -- Do not refresh a build in success or failure state
                Vela.Success ->
                    False

                Vela.Failure ->
                    False

                _ ->
                    True

        NotAsked ->
            True

        -- Do not refresh a Failed or Loading build
        Failure _ ->
            False

        Loading ->
            False


{-| shouldRefreshHookBuild : takes build and viewing state and returns true if a refresh is required
-}
shouldRefreshHookBuild : ( WebData Build, Viewing ) -> Bool
shouldRefreshHookBuild ( build, viewing ) =
    viewing && shouldRefresh build


{-| filterCompletedSteps : filters out completed steps based on success and failure
-}
filterCompletedSteps : Steps -> Steps
filterCompletedSteps steps =
    List.filter (\step -> step.status /= Vela.Success && step.status /= Vela.Failure) steps


{-| refreshLogs : takes model org repo and build number and steps and refreshes the build step logs depending on their status
-}
refreshLogs : Model -> Org -> Repo -> BuildNumber -> WebData Steps -> Cmd Msg
refreshLogs model org repo buildNumber inSteps =
    let
        stepsToRefresh =
            RemoteData.succeed <|
                case inSteps of
                    Success s ->
                        -- Do not refresh logs for a step in success or failure state
                        List.filter (\step -> step.status /= Vela.Success && step.status /= Vela.Failure) s

                    _ ->
                        []

        refresh =
            getBuildStepsLogs model org repo buildNumber stepsToRefresh
    in
    if shouldRefresh model.build then
        refresh

    else
        Cmd.none



-- VIEW


view : Model -> Document Msg
view model =
    let
        ( title, content ) =
            viewContent model
    in
    { title = "Vela - " ++ title
    , body =
        [ lazy2 viewHeader model.session { feedbackLink = model.velaFeedbackURL, docsLink = model.velaDocsURL, theme = model.theme }
        , viewNav model
        , div [ class "util" ] [ Build.viewBuildHistory model.time model.zone model.page model.builds.org model.builds.repo model.builds.builds ]
        , main_ []
            [ div [ class "content-wrap" ] [ content ] ]
        , div [ Util.testAttribute "alerts", class "alerts" ] [ Alerting.view Alerts.config Alerts.view AlertsUpdate model.toasties ]
        ]
    }


viewContent : Model -> ( String, Html Msg )
viewContent model =
    case model.page of
        Pages.Overview ->
            ( "Overview"
            , Pages.Home.view model.currentRepos model.favorites RemoveRepo FavoriteRepo
            )

        Pages.AddRepositories ->
            ( "Add Repositories"
            , viewAddRepos model
            )

        Pages.Hooks org repo maybePage _ ->
            let
                page : String
                page =
                    case maybePage of
                        Nothing ->
                            ""

                        Just p ->
                            " (page " ++ String.fromInt p ++ ")"
            in
            ( String.join "/" [ org, repo ] ++ " hooks" ++ page
            , div []
                [ Pager.view model.hooks.pager Pager.defaultLabels GotoPage
                , Pages.Hooks.view model.hooks model.hookBuilds model.time org repo ClickHook
                , Pager.view model.hooks.pager Pager.defaultLabels GotoPage
                ]
            )

        Pages.Settings org repo ->
            ( String.join "/" [ org, repo ] ++ " settings"
            , Pages.Settings.view model.repo model.inTimeout UpdateRepoEvent UpdateRepoAccess UpdateRepoTimeout ChangeRepoTimeout
            )

        Pages.RepositoryBuilds org repo maybePage _ ->
            let
                page : String
                page =
                    case maybePage of
                        Nothing ->
                            ""

                        Just p ->
                            " (page " ++ String.fromInt p ++ ")"
            in
            ( String.join "/" [ org, repo ] ++ " builds" ++ page
            , div []
                [ Pager.view model.builds.pager Pager.defaultLabels GotoPage
                , viewRepositoryBuilds model.builds model.time org repo
                , Pager.view model.builds.pager Pager.defaultLabels GotoPage
                ]
            )

        Pages.Build org repo buildNumber _ ->
            ( "Build #" ++ buildNumber ++ " - " ++ String.join "/" [ org, repo ]
            , viewFullBuild model.time org repo model.build model.steps model.logs ClickStep (ClickLogLine org repo buildNumber)
            )

        Pages.Login ->
            ( "Login"
            , viewLogin
            )

        Pages.Logout ->
            ( "Logout"
            , h1 [] [ text "Logging out" ]
            )

        Pages.Authenticate _ ->
            ( "Authentication"
            , h1 [ Util.testAttribute "page-h1" ] [ text "Authenticating..." ]
            )

        Pages.NotFound ->
            -- TODO: make this page more helpful
            ( "404"
            , h1 [] [ text "Not Found" ]
            )


viewLogin : Html Msg
viewLogin =
    div []
        [ h1 [] [ text "Authorize Via" ]
        , button [ class "btn-login", class "-solid", onClick SignInRequested, Util.testAttribute "login-button" ]
            [ FeatherIcons.github
                |> FeatherIcons.withSize 20
                |> FeatherIcons.withClass "login-source-icon"
                |> FeatherIcons.toHtml [ attribute "aria-hidden" "true" ]
            , text "GitHub"
            ]
        , p [] [ text "You will be taken to Github to authenticate." ]
        ]


{-| viewAddRepos : takes model and renders account page for adding repos to overview
-}
viewAddRepos : Model -> Html Msg
viewAddRepos model =
    let
        loading =
            div []
                [ h1 []
                    [ text "Loading your Repositories"
                    , span [ class "loading-ellipsis" ] []
                    ]
                , p []
                    [ text <|
                        "Hang tight while we grab the list of repositories that you have access to from Github. If you have access to "
                            ++ "a lot of organizations and repositories this might take a little while."
                    ]
                ]
    in
    case model.sourceRepos of
        Success sourceRepos ->
            div [ class "source-repos", Util.testAttribute "source-repos" ]
                [ repoSearchBarGlobal model
                , viewSourceRepos model sourceRepos
                ]

        Loading ->
            loading

        NotAsked ->
            loading

        Failure _ ->
            div []
                [ p []
                    [ text <|
                        "There was an error fetching your available repositories... Click Refresh or try again later!"
                    ]
                ]


{-| viewSourceRepos : takes model and source repos and renders them based on user search
-}
viewSourceRepos : Model -> SourceRepositories -> Html Msg
viewSourceRepos model sourceRepos =
    if shouldSearch <| searchFilterGlobal model.sourceSearchFilters then
        -- Search and render repos using the global filter
        searchReposGlobal model.sourceSearchFilters sourceRepos

    else
        -- Render repos normally
        sourceRepos
            |> Dict.toList
            |> Util.filterEmptyLists
            |> List.map (\( org, repos_ ) -> viewSourceOrg model org repos_)
            |> div [ class "repo-list" ]


{-| viewSourceOrg : renders the source repositories available to a user by org
-}
viewSourceOrg : Model -> Org -> Repositories -> Html Msg
viewSourceOrg model org repos =
    let
        ( repos_, filtered, content ) =
            if shouldSearch <| searchFilterLocal org model.sourceSearchFilters then
                -- Search and render repos using the global filter
                searchReposLocal org model.sourceSearchFilters repos

            else
                -- Render repos normally
                ( repos, False, List.map viewSourceRepo repos )
    in
    viewSourceOrgDetails model org repos_ filtered content


{-| viewSourceOrgDetails : renders the source repositories by org as an html details element
-}
viewSourceOrgDetails : Model -> Org -> Repositories -> Bool -> List (Html Msg) -> Html Msg
viewSourceOrgDetails model org repos filtered content =
    div [ class "org" ]
        [ details [ class "details", class "repo-item" ] <|
            viewSourceOrgSummary model org repos filtered content
        ]


{-| viewSourceOrgSummary : renders the source repositories details summary
-}
viewSourceOrgSummary : Model -> Org -> Repositories -> Bool -> List (Html Msg) -> List (Html Msg)
viewSourceOrgSummary model org repos filtered content =
    summary [ class "summary", Util.testAttribute <| "source-org-" ++ org ]
        [ div [ class "org-header" ]
            [ text org
            , viewRepoCount repos
            ]
        ]
        :: div [ class "source-actions" ]
            [ repoSearchBarLocal model org
            , addReposBtn org repos filtered
            ]
        :: content


{-| viewSourceRepo : renders single repo within a list of org repos

    viewSourceRepo uses model.SourceRepositories and buildAddRepoElement to determine the state of each specific 'Add' button

-}
viewSourceRepo : Repository -> Html Msg
viewSourceRepo repo =
    div [ class "-item", Util.testAttribute <| "source-repo-" ++ repo.name ]
        [ div [] [ text repo.name ]
        , buildAddRepoElement repo
        ]


{-| viewSearchedSourceRepo : renders single repo when searching across all repos
-}
viewSearchedSourceRepo : Repository -> Html Msg
viewSearchedSourceRepo repo =
    div [ class "-item", Util.testAttribute <| "source-repo-" ++ repo.name ]
        [ div [] [ text <| repo.org ++ "/" ++ repo.name ]
        , buildAddRepoElement repo
        ]


{-| viewRepoCount : renders the amount of repos available within an org
-}
viewRepoCount : List a -> Html Msg
viewRepoCount repos =
    span [ class "repo-count", Util.testAttribute "source-repo-count" ] [ code [] [ text <| (String.fromInt <| List.length repos) ++ " repos" ] ]


{-| addReposBtn : takes List of repos and renders a button to add them all at once, texts depends on user input filter
-}
addReposBtn : Org -> Repositories -> Bool -> Html Msg
addReposBtn org repos filtered =
    button [ class "-inverted", Util.testAttribute <| "add-org-" ++ org, onClick (AddOrgRepos repos) ]
        [ text <|
            if filtered then
                "Add Results"

            else
                "Add All"
        ]


{-| buildAddRepoElement : builds action element for adding single repos
-}
buildAddRepoElement : Repository -> Html Msg
buildAddRepoElement repo =
    case repo.added of
        NotAsked ->
            button [ class "-solid", onClick (AddRepo repo) ] [ text "Add" ]

        Loading ->
            div [ class "repo-add--adding" ] [ span [ class "repo-add--adding-text" ] [ text "Adding" ], span [ class "loading-ellipsis" ] [] ]

        Failure _ ->
            div [ class "repo-add--failed", onClick (AddRepo repo) ] [ FeatherIcons.refreshCw |> FeatherIcons.toHtml [ attribute "role" "img" ], text "Failed" ]

        Success addedStatus ->
            if addedStatus then
                div [ class "-added-container" ]
                    [ div [ class "repo-add--added" ] [ FeatherIcons.check |> FeatherIcons.toHtml [ attribute "role" "img" ], span [] [ text "Added" ] ]
                    , a [ class "-btn", class "-solid", class "-view", Routes.href <| Routes.RepositoryBuilds repo.org repo.name Nothing Nothing ] [ text "View" ]
                    ]

            else
                div [ class "repo-add--failed", onClick (AddRepo repo) ] [ FeatherIcons.refreshCw |> FeatherIcons.toHtml [ attribute "role" "img" ], text "Failed" ]


{-| repoSearchBarGlobal : renders a input bar for searching across all repos
-}
repoSearchBarGlobal : Model -> Html Msg
repoSearchBarGlobal model =
    div [ class "-filter", Util.testAttribute "global-search-bar" ]
        [ FeatherIcons.filter |> FeatherIcons.toHtml [ attribute "role" "img" ]
        , input
            [ Util.testAttribute "global-search-input"
            , placeholder "Type to filter all repositories..."
            , value <| searchFilterGlobal model.sourceSearchFilters
            , onInput <| SearchSourceRepos ""
            ]
            []
        ]


{-| repoSearchBarLocal : takes an org and placeholder text and renders a search bar for local repo filtering
-}
repoSearchBarLocal : Model -> Org -> Html Msg
repoSearchBarLocal model org =
    div [ class "-filter", Util.testAttribute "local-search-bar" ]
        [ FeatherIcons.filter |> FeatherIcons.toHtml [ attribute "role" "img" ]
        , input
            [ Util.testAttribute <| "local-search-input-" ++ org
            , placeholder <|
                "Type to filter repositories in "
                    ++ org
                    ++ "..."
            , value <| searchFilterLocal org model.sourceSearchFilters
            , onInput <| SearchSourceRepos org
            ]
            []
        ]


{-| viewNav : uses current state to render navigation, such as breadcrumb
-}
viewNav : Model -> Html Msg
viewNav model =
    nav [ class "navigation", attribute "aria-label" "Navigation" ]
        [ Crumbs.view model.page
        , navButton model
        ]


{-| navButton : uses current page to build the commonly used button on the right side of the nav
-}
navButton : Model -> Html Msg
navButton model =
    case model.page of
        Pages.Overview ->
            case model.currentRepos of
                Success repos ->
                    if (repos |> List.filter .active |> List.length) > 0 then
                        a
                            [ class "-btn"
                            , class "-inverted"
                            , Util.testAttribute "repo-add"
                            , Routes.href <| Routes.AddRepositories
                            ]
                            [ text "Add Repositories" ]

                    else
                        text ""

                _ ->
                    text ""

        Pages.AddRepositories ->
            button
                [ classList
                    [ ( "btn-refresh", True )
                    , ( "-inverted", True )
                    , ( "loading", model.sourceRepos == Loading )
                    ]
                , onClick FetchSourceRepositories
                , disabled (model.sourceRepos == Loading)
                , Util.testAttribute "refresh-source-repos"
                ]
                [ case model.sourceRepos of
                    Loading ->
                        text "Loading…"

                    _ ->
                        text "Refresh List"
                ]

        Pages.RepositoryBuilds org repo maybePage maybePerPage ->
            div [ class "nav-buttons" ]
                [ SvgBuilder.favoritesStar [ Svg.Attributes.class "-cursor", onClick <| FavoriteRepo org repo ] <| repoFavorited org repo model.favorites
                , a
                    [ class "-btn"
                    , class "-inverted"
                    , class "-hooks"
                    , Util.testAttribute <| "goto-repo-hooks-" ++ org ++ "/" ++ repo
                    , Routes.href <| Routes.Hooks org repo maybePage maybePerPage
                    ]
                    [ text "Hooks" ]
                , a
                    [ class "-btn"
                    , class "-inverted"
                    , Util.testAttribute <| "goto-repo-settings-" ++ org ++ "/" ++ repo
                    , Routes.href <| Routes.Settings org repo
                    ]
                    [ text "Repo Settings" ]
                ]

        Pages.Settings org repo ->
            button
                [ classList
                    [ ( "btn-refresh", True )
                    , ( "-inverted", True )
                    ]
                , onClick <| RefreshSettings org repo
                , Util.testAttribute "refresh-repo-settings"
                ]
                [ text "Refresh Settings"
                ]

        Pages.Build org repo buildNumber lineFocus ->
            button
                [ classList
                    [ ( "btn-restart-build", True )
                    , ( "-inverted", True )
                    ]
                , onClick <| RestartBuild org repo buildNumber
                , Util.testAttribute "restart-build"
                ]
                [ text "Restart Build"
                ]

        _ ->
            text ""


viewHeader : Maybe Session -> { feedbackLink : String, docsLink : String, theme : Theme } -> Html Msg
viewHeader maybeSession { feedbackLink, docsLink, theme } =
    let
        session : Session
        session =
            Maybe.withDefault defaultSession maybeSession
    in
    header []
        [ div [ class "identity", Util.testAttribute "identity" ]
            [ a [ Routes.href Routes.Overview, class "identity-logo-link", attribute "aria-label" "Home" ] [ velaLogo 24 ]
            , case session.username of
                "" ->
                    details [ class "details", class "identity-name", attribute "role" "navigation" ]
                        [ summary [ class "summary" ] [ text "Vela" ] ]

                _ ->
                    details [ class "details", class "identity-name", attribute "role" "navigation" ]
                        [ summary [ class "summary" ]
                            [ text session.username
                            , FeatherIcons.chevronDown |> FeatherIcons.withSize 20 |> FeatherIcons.withClass "details-icon-expand" |> FeatherIcons.toHtml []
                            ]
                        , ul [ attribute "aria-hidden" "true", attribute "role" "menu" ]
                            [ li [] [ a [ Routes.href Routes.Logout, Util.testAttribute "logout-link", attribute "role" "menuitem" ] [ text "Logout" ] ]
                            ]
                        ]
            ]
        , div [ class "help-links" ]
            [ viewThemeToggle theme
            , a [ href feedbackLink, attribute "aria-label" "go to feedback" ] [ text "feedback" ]
            , a [ href docsLink, attribute "aria-label" "go to docs" ] [ text "docs" ]
            , FeatherIcons.terminal |> FeatherIcons.withSize 18 |> FeatherIcons.toHtml []
            ]
        ]


viewThemeToggle : Theme -> Html Msg
viewThemeToggle theme =
    let
        ( newTheme, icon, themeAria ) =
            case theme of
                Dark ->
                    ( Light, SvgBuilder.themeLight, "activate light mode" )

                Light ->
                    ( Dark, SvgBuilder.themeDark, "activate dark mode" )
    in
    button [ class "theme-toggle", attribute "aria-label" themeAria, onClick (SetTheme newTheme) ] [ icon 24 ]



-- HELPERS


buildUrl : String -> List String -> List QueryParameter -> String
buildUrl base paths params =
    UB.crossOrigin base paths params


setNewPage : Routes.Route -> Model -> ( Model, Cmd Msg )
setNewPage route model =
    let
        sessionHasToken : Bool
        sessionHasToken =
            case model.session of
                Just session ->
                    String.length session.token > 0

                Nothing ->
                    False
    in
    case ( route, sessionHasToken ) of
        -- Logged in and on auth flow pages - what are you doing here?
        ( Routes.Login, True ) ->
            ( model, Navigation.pushUrl model.navigationKey <| Routes.routeToUrl Routes.Overview )

        ( Routes.Authenticate _, True ) ->
            ( model, Navigation.pushUrl model.navigationKey <| Routes.routeToUrl Routes.Overview )

        -- "Not logged in" (yet) and on auth flow pages, continue on..
        ( Routes.Authenticate { code, state }, False ) ->
            ( { model | page = Pages.Authenticate <| AuthParams code state }
            , Api.try UserResponse <| Api.getUser model <| AuthParams code state
            )

        -- On the login page but not logged in.. good place to be
        ( Routes.Login, False ) ->
            ( { model | page = Pages.Login }, Cmd.none )

        -- "Normal" page handling below
        ( Routes.Overview, True ) ->
            let
                currentSession : Session
                currentSession =
                    Maybe.withDefault defaultSession model.session
            in
            ( { model | page = Pages.Overview }
            , Cmd.batch
                [ Api.tryAll RepositoriesResponse <| Api.getAllRepositories model
                , Api.tryAll (FavoritesResponse currentSession.token) <|
                    Api.getAllFavorites model currentSession.token
                ]
            )

        ( Routes.AddRepositories, True ) ->
            case model.sourceRepos of
                NotAsked ->
                    ( { model | page = Pages.AddRepositories, sourceRepos = Loading }
                    , Api.try SourceRepositoriesResponse <| Api.getSourceRepositories model
                    )

                Failure _ ->
                    ( { model | page = Pages.AddRepositories, sourceRepos = Loading }
                    , Api.try SourceRepositoriesResponse <| Api.getSourceRepositories model
                    )

                _ ->
                    ( { model | page = Pages.AddRepositories }, Cmd.none )

        ( Routes.Hooks org repo maybePage maybePerPage, True ) ->
            loadHooksPage model org repo maybePage maybePerPage

        ( Routes.Settings org repo, True ) ->
            loadSettingsPage model org repo

        ( Routes.RepositoryBuilds org repo maybePage maybePerPage, True ) ->
            let
                currentSession : Session
                currentSession =
                    Maybe.withDefault defaultSession model.session
            in
            loadRepoBuildsPage model org repo currentSession maybePage maybePerPage

        ( Routes.Build org repo buildNumber lineFocus, True ) ->
            case model.page of
                Pages.Build o r b _ ->
                    if not <| buildChanged ( org, repo, buildNumber ) ( o, r, b ) then
                        setLogLineFocus model org repo buildNumber lineFocus

                    else
                        loadBuildPage model org repo buildNumber lineFocus

                _ ->
                    loadBuildPage model org repo buildNumber lineFocus

        ( Routes.Logout, True ) ->
            ( { model | session = Nothing }
            , Cmd.batch
                [ Interop.storeSession Encode.null
                , Navigation.pushUrl model.navigationKey <| Routes.routeToUrl Routes.Login
                ]
            )

        -- Not found page handling
        ( Routes.NotFound, True ) ->
            ( { model | page = Pages.NotFound }, Cmd.none )

        -- Hitting any page and not being logged in will land you on the login page
        ( _, False ) ->
            ( model
            , Cmd.batch
                [ Interop.storeSession <| encodeSession <| Session "" "" <| Url.toString model.entryURL
                , Navigation.pushUrl model.navigationKey <| Routes.routeToUrl Routes.Login
                ]
            )


{-| buildChanged : takes two build identifiers and returns if the build has changed
-}
buildChanged : BuildIdentifier -> BuildIdentifier -> Bool
buildChanged ( orgA, repoA, buildNumA ) ( orgB, repoB, buildNumB ) =
    if orgA == orgB && repoA == repoB && buildNumA == buildNumB then
        False

    else
        True


{-| loadHooksPage : takes model org and repo and loads the hooks page.
-}
loadHooksPage : Model -> Org -> Repo -> Maybe Pagination.Page -> Maybe Pagination.PerPage -> ( Model, Cmd Msg )
loadHooksPage model org repo maybePage maybePerPage =
    -- Fetch builds from Api
    let
        loadedHooks =
            model.hooks

        loadingHooks =
            { loadedHooks | hooks = Loading }
    in
    ( { model | page = Pages.Hooks org repo maybePage maybePerPage, hooks = loadingHooks, hookBuilds = Dict.empty }
    , Cmd.batch
        [ getHooks model org repo maybePage maybePerPage
        ]
    )


{-| loadSettingsPage : takes model org and repo and loads the page for updating repo configurations
-}
loadSettingsPage : Model -> Org -> Repo -> ( Model, Cmd Msg )
loadSettingsPage model org repo =
    -- Fetch repo from Api
    ( { model | page = Pages.Settings org repo, repo = Loading, inTimeout = Nothing }
    , getRepo model org repo
    )


{-| loadRepoBuildsPage : takes model org and repo and loads the appropriate builds.

    loadRepoBuildsPage   Checks if the builds have already been loaded from the repo view. If not, fetches the builds from the Api.

-}
loadRepoBuildsPage : Model -> Org -> Repo -> Session -> Maybe Pagination.Page -> Maybe Pagination.PerPage -> ( Model, Cmd Msg )
loadRepoBuildsPage model org repo currentSession maybePage maybePerPage =
    let
        -- Builds already loaded
        loadedBuilds =
            model.builds

        -- Set builds to Loading
        loadingBuilds =
            { loadedBuilds | org = org, repo = repo, builds = Loading }
    in
    -- Fetch builds from Api
    ( { model | page = Pages.RepositoryBuilds org repo maybePage maybePerPage, builds = loadingBuilds }
    , Cmd.batch
        [ getBuilds model org repo maybePage maybePerPage
        , Api.tryAll (FavoritesResponse currentSession.token) <|
            Api.getAllFavorites model currentSession.token
        ]
    )


{-| loadBuildPage : takes model org, repo, and build number and loads the appropriate build.

    loadBuildPage   Checks if the build has already been loaded from the repo view. If not, fetches the build from the Api.

-}
loadBuildPage : Model -> Org -> Repo -> BuildNumber -> LineFocus -> ( Model, Cmd Msg )
loadBuildPage model org repo buildNumber lineFocus =
    let
        modelBuilds =
            model.builds

        builds =
            if not <| Util.isSuccess model.builds.builds then
                { modelBuilds | builds = Loading }

            else
                model.builds
    in
    -- Fetch build from Api
    ( { model | page = Pages.Build org repo buildNumber lineFocus, builds = builds, build = Loading, steps = NotAsked, logs = [] }
    , Cmd.batch
        [ getBuilds model org repo Nothing Nothing
        , getBuild model org repo buildNumber
        , getAllBuildSteps model org repo buildNumber lineFocus
        ]
    )


{-| updateSourceRepoStatus : update the UI state for source repos, single or by org
-}
updateSourceRepoStatus : Repository -> WebData Bool -> WebData SourceRepositories -> SourceRepoUpdateFunction -> WebData SourceRepositories
updateSourceRepoStatus repo status sourceRepos updateFn =
    case sourceRepos of
        Success repos ->
            case Dict.get repo.org repos of
                Just orgRepos ->
                    RemoteData.succeed <| updateSourceRepoDict repo status repos orgRepos updateFn

                _ ->
                    sourceRepos

        _ ->
            sourceRepos


{-| updateSourceRepoDict : update the dictionary containing org source repo lists
-}
updateSourceRepoDict : Repository -> WebData Bool -> Dict String Repositories -> Repositories -> SourceRepoUpdateFunction -> Dict String Repositories
updateSourceRepoDict repo status repos orgRepos updateFn =
    Dict.update repo.org (\_ -> Just <| updateFn repo status orgRepos) repos


{-| updateSourceRepoListByRepoName : list map for updating single repo status by repo name
-}
updateSourceRepoListByRepoName : Repository -> WebData Bool -> Repositories -> Repositories
updateSourceRepoListByRepoName repo status orgRepos =
    List.map
        (\sourceRepo ->
            if sourceRepo.name == repo.name then
                { sourceRepo | added = status }

            else
                sourceRepo
        )
        orgRepos


{-| buildAddRepositoryPayload : builds the payload for adding a repository via the api
-}
buildAddRepositoryPayload : Repository -> String -> AddRepositoryPayload
buildAddRepositoryPayload repo velaSourceBaseURL =
    { defaultAddRepositoryPayload
        | org = repo.org
        , name = repo.name
        , full_name = repo.org ++ "/" ++ repo.name
        , link = String.join "/" [ velaSourceBaseURL, repo.org, repo.name ]
        , clone = String.join "/" [ velaSourceBaseURL, repo.org, repo.name ] ++ ".git"
    }


{-| addError : takes a detailed http error and produces a Cmd Msg that invokes an action in the Errors module
-}
addError : Http.Detailed.Error String -> Cmd Msg
addError error =
    succeed
        (Error <| detailedErrorToString error)
        |> perform identity


{-| addErrorString : takes a string and produces a Cmd Msg that invokes an action in the Errors module
-}
addErrorString : String -> Cmd Msg
addErrorString error =
    succeed
        (Error <| error)
        |> perform identity


{-| toFailure : maps a detailed error into a WebData Failure value
-}
toFailure : Http.Detailed.Error String -> WebData a
toFailure error =
    Failure <| Errors.detailedErrorToError error


{-| stepsIDs : extracts IDs from list of steps and returns List Int
-}
stepsIDs : Steps -> List Int
stepsIDs steps =
    List.map (\step -> step.number) steps


{-| logIDs : extracts IDs from list of logs and returns List Int
-}
logIDs : Logs -> List Int
logIDs logs =
    List.map (\log -> log.id) <| successfulLogs logs


{-| logIDs : extracts successful logs from list of logs and returns List Log
-}
successfulLogs : Logs -> List Log
successfulLogs logs =
    List.filterMap
        (\log ->
            case log of
                Success log_ ->
                    Just log_

                _ ->
                    Nothing
        )
        logs


{-| updateStep : takes model and incoming step and updates the list of steps if necessary
-}
updateStep : Model -> Step -> Model
updateStep model incomingStep =
    let
        steps =
            case model.steps of
                Success s ->
                    s

                _ ->
                    []

        stepExists =
            List.member incomingStep.number <| stepsIDs steps
    in
    if stepExists then
        { model
            | steps =
                RemoteData.succeed <|
                    updateIf (\step -> incomingStep.number == step.number)
                        (\step -> { incomingStep | viewing = step.viewing })
                        steps
        }

    else
        { model | steps = RemoteData.succeed <| incomingStep :: steps }


{-| updateLogs : takes model and incoming log and updates the list of logs if necessary
-}
updateLogs : Model -> Log -> Model
updateLogs model incomingLog =
    let
        logs =
            model.logs

        logExists =
            List.member incomingLog.id <| logIDs logs
    in
    if logExists then
        { model | logs = updateLog incomingLog logs }

    else if incomingLog.id /= 0 then
        { model | logs = addLog incomingLog logs }

    else
        model


{-| updateLogs : takes incoming log and logs and updates the appropriate log data
-}
updateLog : Log -> Logs -> Logs
updateLog incomingLog logs =
    setIf
        (\log ->
            case log of
                Success log_ ->
                    incomingLog.id == log_.id && incomingLog.data /= log_.data

                _ ->
                    True
        )
        (RemoteData.succeed incomingLog)
        logs


{-| addLog : takes incoming log and logs and adds log when not present
-}
addLog : Log -> Logs -> Logs
addLog incomingLog logs =
    RemoteData.succeed incomingLog :: logs


{-| setLogLineFocus : takes model org, repo, build number and log line fragment and loads the appropriate build with focus set on the appropriate log line.
-}
setLogLineFocus : Model -> Org -> Repo -> BuildNumber -> LineFocus -> ( Model, Cmd Msg )
setLogLineFocus model org repo buildNumber lineFocus =
    let
        ( steps, action ) =
            case model.steps of
                Success steps_ ->
                    let
                        focusedSteps =
                            RemoteData.succeed <| setLineFocus steps_ lineFocus
                    in
                    ( focusedSteps
                    , getBuildStepsLogs model org repo buildNumber focusedSteps
                    )

                _ ->
                    ( model.steps
                    , Cmd.none
                    )
    in
    ( { model | page = Pages.Build org repo buildNumber lineFocus, steps = steps }
    , action
    )


{-| searchReposGlobal : takes source repositories and search filters and renders filtered repos
-}
searchReposGlobal : RepoSearchFilters -> SourceRepositories -> Html Msg
searchReposGlobal filters repos =
    let
        filteredRepos =
            repos
                |> Dict.toList
                |> Util.filterEmptyLists
                |> List.map (\( _, repos_ ) -> repos_)
                |> List.concat
                |> List.filter (\repo -> filterRepo filters Nothing <| repo.org ++ "/" ++ repo.name)
    in
    div [ class "filtered-repos" ] <|
        -- Render the found repositories
        if not <| List.isEmpty filteredRepos then
            filteredRepos |> List.map (\repo -> viewSearchedSourceRepo repo)

        else
            -- No repos matched the search
            [ div [ class "-no-repos" ] [ text "No results" ] ]


{-| searchReposLocal : takes repo search filters, the org, and repos and renders a list of repos based on user-entered text
-}
searchReposLocal : Org -> RepoSearchFilters -> Repositories -> ( Repositories, Bool, List (Html Msg) )
searchReposLocal org filters repos =
    -- Filter the repos if the user typed more than 2 characters
    let
        filteredRepos =
            List.filter (\repo -> filterRepo filters (Just org) repo.name) repos
    in
    ( filteredRepos
    , True
    , if not <| List.isEmpty filteredRepos then
        List.map viewSourceRepo filteredRepos

      else
        [ div [ class "-no-repos" ] [ text "No results" ] ]
    )


{-| filterRepo : takes org/repo display filters, the org and filters a single repo based on user-entered text
-}
filterRepo : RepoSearchFilters -> Maybe Org -> String -> Bool
filterRepo filters org filterOn =
    let
        org_ =
            Maybe.withDefault "" <| org

        filterBy =
            Maybe.withDefault "" <| Dict.get org_ filters

        by =
            String.toLower filterBy

        on =
            String.toLower filterOn
    in
    String.contains by on


{-| searchFilterGlobal : takes repo search filters and returns the global filter (org == "")
-}
searchFilterGlobal : RepoSearchFilters -> SearchFilter
searchFilterGlobal filters =
    Maybe.withDefault "" <| Dict.get "" filters


{-| searchFilterLocal : takes repo search filters and org and returns the local filter
-}
searchFilterLocal : Org -> RepoSearchFilters -> SearchFilter
searchFilterLocal org filters =
    Maybe.withDefault "" <| Dict.get org filters


{-| shouldSearch : takes repo search filter and returns if results should be filtered
-}
shouldSearch : SearchFilter -> Bool
shouldSearch filter =
    String.length filter > 2


{-| clickHook : takes model org repo and build number and fetches build information from the api
-}
clickHook : Model -> Org -> Repo -> BuildNumber -> ( HookBuilds, Cmd Msg )
clickHook model org repo buildNumber =
    if buildNumber == "0" then
        ( model.hookBuilds
        , Cmd.none
        )

    else
        let
            ( buildInfo, action ) =
                case Dict.get ( org, repo, buildNumber ) model.hookBuilds of
                    Just ( webdataBuild, viewing ) ->
                        case webdataBuild of
                            Success _ ->
                                ( ( webdataBuild, not viewing ), Cmd.none )

                            Failure err ->
                                ( ( Failure err, not viewing ), Cmd.none )

                            _ ->
                                ( ( Loading, not viewing ), Cmd.none )

                    _ ->
                        ( ( Loading, True ), getHookBuild model org repo buildNumber )
        in
        ( Dict.update ( org, repo, buildNumber ) (\_ -> Just buildInfo) model.hookBuilds
        , action
        )


{-| clickStep : takes model org repo and step number and fetches step information from the api
-}
clickStep : Model -> Org -> Repo -> Maybe BuildNumber -> Maybe StepNumber -> ( WebData Steps, Cmd Msg )
clickStep model org repo buildNumber stepNumber =
    case stepNumber of
        Nothing ->
            ( model.steps
            , Cmd.none
            )

        Just stepNum ->
            let
                ( steps, action ) =
                    case model.steps of
                        Success steps_ ->
                            ( RemoteData.succeed <| toggleStepView steps_ stepNum
                            , case buildNumber of
                                Just buildNum ->
                                    getBuildStepLogs model org repo buildNum stepNum

                                Nothing ->
                                    Cmd.none
                            )

                        _ ->
                            ( model.steps, Cmd.none )
            in
            ( steps
            , action
            )


{-| clickLogLine : takes model and line number and sets the focus on the log line
-}
clickLogLine : Model -> Org -> Repo -> BuildNumber -> StepNumber -> Int -> ( WebData Steps, Cmd Msg )
clickLogLine model org repo buildNumber stepNumber lineNumber =
    ( model.steps
    , Navigation.replaceUrl model.navigationKey <|
        Routes.routeToUrl
            (Routes.Build org repo buildNumber <|
                Just <|
                    "#step:"
                        ++ stepNumber
                        ++ ":"
                        ++ String.fromInt lineNumber
            )
    )


toggleStepView : Steps -> String -> Steps
toggleStepView steps stepNumber =
    List.Extra.updateIf
        (\step -> String.fromInt step.number == stepNumber)
        (\step -> { step | viewing = not step.viewing })
        steps


setLineFocus : Steps -> LineFocus -> Steps
setLineFocus steps lineFocus =
    let
        ( target, stepNumber, lineNumber ) =
            parseLineFocus lineFocus
    in
    case Maybe.withDefault "" target of
        "step" ->
            case stepNumber of
                Just n ->
                    updateIf (\step -> step.number == n) (\step -> { step | viewing = True, lineFocus = lineNumber }) <| clearLineFocus steps

                Nothing ->
                    steps

        _ ->
            steps


clearLineFocus : Steps -> Steps
clearLineFocus steps =
    List.map (\step -> { step | lineFocus = Nothing }) steps


{-| receiveHookBuild : takes org repo build and updates the appropriate build within hookbuilds
-}
receiveHookBuild : BuildIdentifier -> WebData Build -> HookBuilds -> HookBuilds
receiveHookBuild buildIdentifier build hookBuilds =
    Dict.update buildIdentifier (\_ -> Just ( build, viewingHook buildIdentifier hookBuilds )) hookBuilds


viewingHook : BuildIdentifier -> HookBuilds -> Bool
viewingHook buildIdentifier hookBuilds =
    case Dict.get buildIdentifier hookBuilds of
        Just ( _, viewing ) ->
            viewing

        Nothing ->
            False



-- API HELPERS


getFavorites : Model -> UserID -> Maybe Pagination.Page -> Maybe Pagination.PerPage -> Cmd Msg
getFavorites model userID maybePage maybePerPage =
    Api.try (FavoritesResponse userID) <| Api.getFavorites model maybePage maybePerPage userID


getHooks : Model -> Org -> Repo -> Maybe Pagination.Page -> Maybe Pagination.PerPage -> Cmd Msg
getHooks model org repo maybePage maybePerPage =
    Api.try (HooksResponse org repo) <| Api.getHooks model maybePage maybePerPage org repo


getHookBuild : Model -> Org -> Repo -> BuildNumber -> Cmd Msg
getHookBuild model org repo buildNumber =
    Api.try (HookBuildResponse org repo buildNumber) <| Api.getBuild model org repo buildNumber


getRepo : Model -> Org -> Repo -> Cmd Msg
getRepo model org repo =
    Api.try RepoResponse <| Api.getRepo model org repo


getBuilds : Model -> Org -> Repo -> Maybe Pagination.Page -> Maybe Pagination.PerPage -> Cmd Msg
getBuilds model org repo maybePage maybePerPage =
    Api.try (BuildsResponse org repo) <| Api.getBuilds model maybePage maybePerPage org repo


getBuild : Model -> Org -> Repo -> BuildNumber -> Cmd Msg
getBuild model org repo buildNumber =
    Api.try (BuildResponse org repo buildNumber) <| Api.getBuild model org repo buildNumber


getAllBuildSteps : Model -> Org -> Repo -> BuildNumber -> LineFocus -> Cmd Msg
getAllBuildSteps model org repo buildNumber lineFocus =
    Api.try (StepsResponse org repo buildNumber lineFocus) <| Api.getSteps model Nothing Nothing org repo buildNumber


getBuildStep : Model -> Org -> Repo -> BuildNumber -> StepNumber -> Cmd Msg
getBuildStep model org repo buildNumber stepNumber =
    Api.try (StepResponse org repo buildNumber stepNumber) <| Api.getStep model org repo buildNumber stepNumber


getBuildStepLogs : Model -> Org -> Repo -> BuildNumber -> StepNumber -> Cmd Msg
getBuildStepLogs model org repo buildNumber stepNumber =
    Api.try StepLogResponse <| Api.getStepLogs model org repo buildNumber stepNumber


getBuildStepsLogs : Model -> Org -> Repo -> BuildNumber -> WebData Steps -> Cmd Msg
getBuildStepsLogs model org repo buildNumber steps =
    let
        buildSteps =
            case steps of
                RemoteData.Success s ->
                    s

                _ ->
                    []
    in
    Cmd.batch <|
        List.map
            (\step ->
                if step.viewing then
                    getBuildStepLogs model org repo buildNumber <| String.fromInt step.number

                else
                    Cmd.none
            )
            buildSteps


restartBuild : Model -> Org -> Repo -> BuildNumber -> Cmd Msg
restartBuild model org repo buildNumber =
    Api.try (RestartedBuildResponse org repo buildNumber) <| Api.restartBuild model org repo buildNumber



-- MAIN


main : Program Flags Model Msg
main =
    Browser.application
        { init = init
        , view = view
        , update = update
        , subscriptions = subscriptions
        , onUrlRequest = ClickedLink
        , onUrlChange = Routes.match >> NewRoute
        }<|MERGE_RESOLUTION|>--- conflicted
+++ resolved
@@ -177,11 +177,8 @@
     , inTimeout : Maybe Int
     , entryURL : Url
     , hookBuilds : HookBuilds
-<<<<<<< HEAD
     , favorites : FavoritesModel
-=======
     , theme : Theme
->>>>>>> 944bda7b
     }
 
 
@@ -243,11 +240,8 @@
             , inTimeout = Nothing
             , entryURL = url
             , hookBuilds = Dict.empty
-<<<<<<< HEAD
             , favorites = defaultFavorites
-=======
             , theme = stringToTheme flags.velaTheme
->>>>>>> 944bda7b
             }
 
         ( newModel, newPage ) =
