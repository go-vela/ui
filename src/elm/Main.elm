{--
Copyright (c) 2022 Target Brands, Inc. All rights reserved.
Use of this source code is governed by the LICENSE file in this repository.
--}


module Main exposing (main)

import Alerts exposing (Alert)
import Api
import Api.Endpoint
import Api.Pagination as Pagination
import Auth.Jwt exposing (JwtAccessToken, JwtAccessTokenClaims, extractJwtClaims)
import Auth.Session exposing (Session(..), SessionDetails, refreshAccessToken)
import Browser exposing (Document, UrlRequest)
import Browser.Dom as Dom
import Browser.Events exposing (Visibility(..))
import Browser.Navigation as Navigation
import Dict
import Errors exposing (Error, addErrorString, detailedErrorToString, toFailure)
import Favorites exposing (addFavorite, toFavorite, updateFavorites)
import FeatherIcons
import File.Download as Download
import Focus
    exposing
        ( ExpandTemplatesQuery
        , Fragment
        , focusFragmentToFocusId
        , lineRangeId
        , parseFocusFragment
        , resourceFocusFragment
        )
import Help.Commands
import Help.View
import Html
    exposing
        ( Html
        , a
        , button
        , details
        , div
        , footer
        , h1
        , header
        , input
        , label
        , li
        , main_
        , nav
        , p
        , summary
        , text
        , ul
        )
import Html.Attributes
    exposing
        ( attribute
        , checked
        , class
        , classList
        , for
        , href
        , id
        , name
        , type_
        )
import Html.Events exposing (onClick)
import Html.Lazy exposing (lazy, lazy2, lazy3, lazy5, lazy7, lazy8)
import Http
import Http.Detailed
import Interop
import Json.Decode as Decode
import Json.Encode as Encode
import Maybe
import Maybe.Extra exposing (unwrap)
import Nav exposing (viewUtil)
import Pager
import Pages exposing (Page)
import Pages.Build.Logs
    exposing
        ( addLog
        , bottomTrackerFocusId
        , clickResource
        , expandActive
        , focusAndClear
        , isViewing
        , setAllViews
        , updateLog
        )
import Pages.Build.Model
import Pages.Build.View
import Pages.Builds
import Pages.Deployments.Model
import Pages.Deployments.Update exposing (initializeFormFromDeployment)
import Pages.Deployments.View
import Pages.Home
import Pages.Hooks
import Pages.Organization
import Pages.Pipeline.Model
import Pages.Pipeline.View
import Pages.RepoSettings exposing (enableUpdate)
import Pages.Secrets.Model
import Pages.Secrets.Update
import Pages.Secrets.View
import Pages.Settings
import Pages.SourceRepos
import RemoteData exposing (RemoteData(..), WebData)
import Routes
import String.Extra
import SvgBuilder exposing (velaLogo)
import Task
import Time
    exposing
        ( Posix
        , Zone
        , every
        , here
        , millisToPosix
        , utc
        )
import Toasty as Alerting exposing (Stack)
import Url exposing (Url)
import Util
import Vela
    exposing
        ( AuthParams
        , Build
        , BuildNumber
        , Builds
        , CurrentUser
        , Deployment
        , DeploymentId
        , EnableRepositoryPayload
        , Engine
        , Event
        , Favicon
        , Field
        , FocusFragment
        , Hooks
        , Key
        , Log
        , Logs
        , Name
        , Org
        , PipelineConfig
        , PipelineModel
        , PipelineTemplates
        , Ref
        , Repo
        , RepoModel
        , RepoResourceIdentifier
        , RepoSearchFilters
        , Repositories
        , Repository
        , Secret
        , SecretType
        , Secrets
        , ServiceNumber
        , Services
        , SourceRepositories
        , StepNumber
        , Steps
        , Team
        , Templates
        , Theme(..)
        , Type
        , UpdateRepositoryPayload
        , UpdateUserPayload
        , buildUpdateFavoritesPayload
        , buildUpdateRepoBoolPayload
        , buildUpdateRepoIntPayload
        , buildUpdateRepoStringPayload
        , decodeTheme
        , defaultEnableRepositoryPayload
        , defaultFavicon
        , defaultPipeline
        , defaultPipelineTemplates
        , defaultRepoModel
        , encodeEnableRepository
        , encodeTheme
        , encodeUpdateRepository
        , encodeUpdateUser
        , isComplete
        , secretTypeToString
        , statusToFavicon
        , stringToTheme
        , updateBuild
        , updateBuildNumber
        , updateBuildPipelineConfig
        , updateBuildPipelineExpand
        , updateBuildPipelineFocusFragment
        , updateBuildPipelineLineFocus
        , updateBuildServices
        , updateBuildServicesFocusFragment
        , updateBuildServicesFollowing
        , updateBuildServicesLogs
        , updateBuildSteps
        , updateBuildStepsFocusFragment
        , updateBuildStepsFollowing
        , updateBuildStepsLogs
        , updateBuilds
        , updateBuildsEvent
        , updateBuildsPage
        , updateBuildsPager
        , updateBuildsPerPage
        , updateBuildsShowTimeStamp
        , updateDeployments
        , updateDeploymentsPage
        , updateDeploymentsPager
        , updateDeploymentsPerPage
        , updateHooks
        , updateHooksPage
        , updateHooksPager
        , updateHooksPerPage
        , updateOrgRepo
        , updateOrgReposPage
        , updateOrgReposPager
        , updateOrgReposPerPage
        , updateOrgRepositories
        , updateRepo
        , updateRepoCounter
        , updateRepoEnabling
        , updateRepoInitialized
        , updateRepoLimit
        , updateRepoTimeout
        )



-- TYPES


type alias Flags =
    { isDev : Bool
    , velaAPI : String
    , velaFeedbackURL : String
    , velaDocsURL : String
    , velaTheme : String
    , velaRedirect : String
    , velaLogBytesLimit : Int
    , velaMaxBuildLimit : Int
    }


type alias Model =
    { page : Page
    , session : Session
    , user : WebData CurrentUser
    , toasties : Stack Alert
    , sourceRepos : WebData SourceRepositories
    , repo : RepoModel
    , velaAPI : String
    , velaFeedbackURL : String
    , velaDocsURL : String
    , velaRedirect : String
    , velaLogBytesLimit : Int
    , velaMaxBuildLimit : Int
    , navigationKey : Navigation.Key
    , zone : Zone
    , time : Posix
    , filters : RepoSearchFilters
    , favoritesFilter : String
    , entryURL : Url
    , theme : Theme
    , shift : Bool
    , visibility : Visibility
    , showHelp : Bool
    , showIdentity : Bool
    , favicon : Favicon
    , secretsModel : Pages.Secrets.Model.Model Msg
    , deploymentModel : Pages.Deployments.Model.Model Msg
    , pipeline : PipelineModel
    , templates : PipelineTemplates
    , buildMenuOpen : List Int
    }


type Interval
    = OneSecond
    | OneSecondHidden
    | FiveSecond
    | FiveSecondHidden RefreshData


type alias RefreshData =
    { org : Org
    , repo : Repo
    , build_number : Maybe BuildNumber
    , steps : Maybe Steps
    }


init : Flags -> Url -> Navigation.Key -> ( Model, Cmd Msg )
init flags url navKey =
    let
        model : Model
        model =
            { page = Pages.Overview
            , session = Unauthenticated
            , user = NotAsked
            , sourceRepos = NotAsked
            , velaAPI = flags.velaAPI
            , velaFeedbackURL = flags.velaFeedbackURL
            , velaDocsURL = flags.velaDocsURL
            , velaRedirect = flags.velaRedirect
            , velaLogBytesLimit = flags.velaLogBytesLimit
            , velaMaxBuildLimit = flags.velaMaxBuildLimit
            , navigationKey = navKey
            , toasties = Alerting.initialState
            , zone = utc
            , time = millisToPosix 0
            , filters = Dict.empty
            , favoritesFilter = ""
            , repo = defaultRepoModel
            , entryURL = url
            , theme = stringToTheme flags.velaTheme
            , shift = False
            , visibility = Visible
            , showHelp = False
            , showIdentity = False
            , buildMenuOpen = []
            , favicon = defaultFavicon
            , secretsModel = initSecretsModel
            , deploymentModel = initDeploymentsModel
            , pipeline = defaultPipeline
            , templates = defaultPipelineTemplates
            }

        ( newModel, newPage ) =
            setNewPage (Routes.match url) model

        setTimeZone : Cmd Msg
        setTimeZone =
            Task.perform AdjustTimeZone here

        setTime : Cmd Msg
        setTime =
            Task.perform AdjustTime Time.now

        fetchToken : Cmd Msg
        fetchToken =
            case String.length model.velaRedirect of
                0 ->
                    getToken model

                _ ->
                    Cmd.none
    in
    ( newModel
    , Cmd.batch
        [ fetchToken
        , newPage
        , Interop.setTheme <| encodeTheme model.theme
        , setTimeZone
        , setTime
        ]
    )



-- UPDATE


type Msg
    = -- User events
      NewRoute Routes.Route
    | ClickedLink UrlRequest
    | SearchSourceRepos Org String
    | SearchFavorites String
    | ChangeRepoLimit String
    | ChangeRepoTimeout String
    | ChangeRepoCounter String
    | RefreshSettings Org Repo
    | RefreshHooks Org Repo
    | RefreshSecrets Engine SecretType Org Repo
    | FilterBuildEventBy (Maybe Event) Org Repo
    | ShowHideFullTimestamp
    | SetTheme Theme
    | GotoPage Pagination.Page
    | ShowHideHelp (Maybe Bool)
    | ShowHideBuildMenu (Maybe Int) (Maybe Bool)
    | ShowHideIdentity (Maybe Bool)
    | Copy String
    | DownloadFile String (String -> String) String String
    | ExpandAllSteps Org Repo BuildNumber
    | CollapseAllSteps
    | ExpandStep Org Repo BuildNumber StepNumber
    | FollowStep Int
    | ExpandAllServices Org Repo BuildNumber
    | CollapseAllServices
    | ExpandService Org Repo BuildNumber ServiceNumber
    | FollowService Int
    | ShowHideTemplates
    | FocusPipelineConfigLineNumber Int
      -- Outgoing HTTP requests
    | RefreshAccessToken
    | SignInRequested
    | FetchSourceRepositories
    | ToggleFavorite Org (Maybe Repo)
    | AddFavorite Org (Maybe Repo)
    | EnableRepos Repositories
    | EnableRepo Repository
    | DisableRepo Repository
    | ChownRepo Repository
    | RepairRepo Repository
    | UpdateRepoEvent Org Repo Field Bool
    | UpdateRepoAccess Org Repo Field String
    | UpdateRepoPipelineType Org Repo Field String
    | UpdateRepoLimit Org Repo Field Int
    | UpdateRepoTimeout Org Repo Field Int
    | UpdateRepoCounter Org Repo Field Int
    | RestartBuild Org Repo BuildNumber
    | CancelBuild Org Repo BuildNumber
    | GetPipelineConfig Org Repo BuildNumber Ref FocusFragment Bool
    | ExpandPipelineConfig Org Repo BuildNumber Ref FocusFragment Bool
      -- Inbound HTTP responses
    | LogoutResponse (Result (Http.Detailed.Error String) ( Http.Metadata, String ))
    | TokenResponse (Result (Http.Detailed.Error String) ( Http.Metadata, JwtAccessToken ))
    | CurrentUserResponse (Result (Http.Detailed.Error String) ( Http.Metadata, CurrentUser ))
    | SourceRepositoriesResponse (Result (Http.Detailed.Error String) ( Http.Metadata, SourceRepositories ))
    | RepoFavoritedResponse String Bool (Result (Http.Detailed.Error String) ( Http.Metadata, CurrentUser ))
    | RepoResponse (Result (Http.Detailed.Error String) ( Http.Metadata, Repository ))
    | OrgRepositoriesResponse (Result (Http.Detailed.Error String) ( Http.Metadata, List Repository ))
    | RepoEnabledResponse Repository (Result (Http.Detailed.Error String) ( Http.Metadata, Repository ))
    | RepoDisabledResponse Repository (Result (Http.Detailed.Error String) ( Http.Metadata, String ))
    | RepoUpdatedResponse Field (Result (Http.Detailed.Error String) ( Http.Metadata, Repository ))
    | RepoChownedResponse Repository (Result (Http.Detailed.Error String) ( Http.Metadata, String ))
    | RepoRepairedResponse Repository (Result (Http.Detailed.Error String) ( Http.Metadata, String ))
    | RestartedBuildResponse Org Repo BuildNumber (Result (Http.Detailed.Error String) ( Http.Metadata, Build ))
    | CancelBuildResponse Org Repo BuildNumber (Result (Http.Detailed.Error String) ( Http.Metadata, Build ))
    | OrgBuildsResponse Org (Result (Http.Detailed.Error String) ( Http.Metadata, Builds ))
    | BuildsResponse Org Repo (Result (Http.Detailed.Error String) ( Http.Metadata, Builds ))
    | DeploymentsResponse Org Repo (Result (Http.Detailed.Error String) ( Http.Metadata, List Deployment ))
    | HooksResponse (Result (Http.Detailed.Error String) ( Http.Metadata, Hooks ))
    | BuildResponse Org Repo (Result (Http.Detailed.Error String) ( Http.Metadata, Build ))
    | BuildAndPipelineResponse Org Repo (Maybe ExpandTemplatesQuery) (Result (Http.Detailed.Error String) ( Http.Metadata, Build ))
    | DeploymentResponse (Result (Http.Detailed.Error String) ( Http.Metadata, Deployment ))
    | StepsResponse Org Repo BuildNumber FocusFragment Bool (Result (Http.Detailed.Error String) ( Http.Metadata, Steps ))
    | StepLogResponse StepNumber FocusFragment Bool (Result (Http.Detailed.Error String) ( Http.Metadata, Log ))
    | ServicesResponse Org Repo BuildNumber (Maybe String) Bool (Result (Http.Detailed.Error String) ( Http.Metadata, Services ))
    | ServiceLogResponse ServiceNumber FocusFragment Bool (Result (Http.Detailed.Error String) ( Http.Metadata, Log ))
    | GetPipelineConfigResponse FocusFragment Bool (Result (Http.Detailed.Error String) ( Http.Metadata, PipelineConfig ))
    | ExpandPipelineConfigResponse FocusFragment Bool (Result (Http.Detailed.Error String) ( Http.Metadata, String ))
    | GetPipelineTemplatesResponse FocusFragment Bool (Result (Http.Detailed.Error String) ( Http.Metadata, Templates ))
    | SecretResponse (Result (Http.Detailed.Error String) ( Http.Metadata, Secret ))
    | AddSecretResponse (Result (Http.Detailed.Error String) ( Http.Metadata, Secret ))
    | AddDeploymentResponse (Result (Http.Detailed.Error String) ( Http.Metadata, Deployment ))
    | UpdateSecretResponse (Result (Http.Detailed.Error String) ( Http.Metadata, Secret ))
    | RepoSecretsResponse (Result (Http.Detailed.Error String) ( Http.Metadata, Secrets ))
    | OrgSecretsResponse (Result (Http.Detailed.Error String) ( Http.Metadata, Secrets ))
    | SharedSecretsResponse (Result (Http.Detailed.Error String) ( Http.Metadata, Secrets ))
    | DeleteSecretResponse (Result (Http.Detailed.Error String) ( Http.Metadata, String ))
      -- Time
    | AdjustTimeZone Zone
    | AdjustTime Posix
    | Tick Interval Posix
      -- Components
    | SecretsUpdate Pages.Secrets.Model.Msg
    | AddDeploymentUpdate Pages.Deployments.Model.Msg
      -- Other
    | HandleError Error
    | AlertsUpdate (Alerting.Msg Alert)
    | FocusOn String
    | FocusResult (Result Dom.Error ())
    | OnKeyDown String
    | OnKeyUp String
    | VisibilityChanged Visibility
    | PushUrl String
      -- NoOp
    | NoOp


update : Msg -> Model -> ( Model, Cmd Msg )
update msg model =
    let
        rm =
            model.repo

        pipeline =
            model.pipeline
    in
    case msg of
        -- User events
        NewRoute route ->
            setNewPage route model

        ClickedLink urlRequest ->
            case urlRequest of
                Browser.Internal url ->
                    ( model, Navigation.pushUrl model.navigationKey <| Url.toString url )

                Browser.External url ->
                    ( model, Navigation.load url )

        SearchSourceRepos org searchBy ->
            let
                filters =
                    Dict.update org (\_ -> Just searchBy) model.filters
            in
            ( { model | filters = filters }, Cmd.none )

        SearchFavorites searchBy ->
            ( { model | favoritesFilter = searchBy }, Cmd.none )

        ChangeRepoLimit limit ->
            let
                newLimit =
                    Maybe.withDefault 0 <| String.toInt limit
            in
            ( { model | repo = updateRepoLimit (Just newLimit) rm }, Cmd.none )

        ChangeRepoTimeout timeout ->
            let
                newTimeout =
                    case String.toInt timeout of
                        Just t ->
                            Just t

                        Nothing ->
                            Just 0
            in
            ( { model | repo = updateRepoTimeout newTimeout rm }, Cmd.none )

        ChangeRepoCounter counter ->
            let
                newCounter =
                    case String.toInt counter of
                        Just t ->
                            Just t

                        Nothing ->
                            Just 0
            in
            ( { model | repo = updateRepoCounter newCounter rm }, Cmd.none )

        RefreshSettings org repo ->
            ( { model
                | repo =
                    rm
                        |> updateRepoLimit Nothing
                        |> updateRepoTimeout Nothing
                        |> updateRepoCounter Nothing
                        |> updateRepo Loading
              }
            , Api.try RepoResponse <| Api.getRepo model org repo
            )

        RefreshHooks org repo ->
            ( { model | repo = updateHooks Loading rm }, getHooks model org repo Nothing Nothing )

        RefreshSecrets engine type_ org key ->
            let
                secretsModel =
                    model.secretsModel
            in
            case type_ of
                Vela.RepoSecret ->
                    ( { model | secretsModel = { secretsModel | repoSecrets = Loading } }
                    , getRepoSecrets model Nothing Nothing engine org key
                    )

                Vela.OrgSecret ->
                    ( { model | secretsModel = { secretsModel | orgSecrets = Loading } }
                    , getOrgSecrets model Nothing Nothing engine org
                    )

                Vela.SharedSecret ->
                    ( { model | secretsModel = { secretsModel | sharedSecrets = Loading } }
                    , getSharedSecrets model Nothing Nothing engine org key
                    )

        FilterBuildEventBy maybeEvent org repo ->
            let
                route =
                    case repo of
                        "" ->
                            Routes.OrgBuilds org Nothing Nothing maybeEvent

                        _ ->
                            Routes.RepositoryBuilds org repo Nothing Nothing maybeEvent
            in
            ( { model
                | repo =
                    rm
                        |> updateBuilds Loading
                        |> updateBuildsPager []
              }
            , Navigation.pushUrl model.navigationKey <| Routes.routeToUrl <| route
            )

        ShowHideFullTimestamp ->
            ( { model | repo = rm |> updateBuildsShowTimeStamp }, Cmd.none )

        SetTheme theme ->
            if theme == model.theme then
                ( model, Cmd.none )

            else
                ( { model | theme = theme }, Interop.setTheme <| encodeTheme theme )

        GotoPage pageNumber ->
            case model.page of
                Pages.OrgBuilds org _ maybePerPage maybeEvent ->
                    ( { model | repo = updateBuilds Loading rm }
                    , Navigation.pushUrl model.navigationKey <| Routes.routeToUrl <| Routes.OrgBuilds org (Just pageNumber) maybePerPage maybeEvent
                    )

                Pages.OrgRepositories org _ maybePerPage ->
                    ( { model | repo = updateOrgRepositories Loading rm }
                    , Navigation.pushUrl model.navigationKey <| Routes.routeToUrl <| Routes.OrgRepositories org (Just pageNumber) maybePerPage
                    )

                Pages.RepositoryBuilds org repo _ maybePerPage maybeEvent ->
                    ( { model | repo = updateBuilds Loading rm }
                    , Navigation.pushUrl model.navigationKey <| Routes.routeToUrl <| Routes.RepositoryBuilds org repo (Just pageNumber) maybePerPage maybeEvent
                    )

                Pages.RepositoryDeployments org repo _ maybePerPage ->
                    ( { model | repo = updateDeployments Loading rm }
                    , Navigation.pushUrl model.navigationKey <| Routes.routeToUrl <| Routes.RepositoryDeployments org repo (Just pageNumber) maybePerPage
                    )

                Pages.Hooks org repo _ maybePerPage ->
                    ( { model | repo = updateHooks Loading rm }
                    , Navigation.pushUrl model.navigationKey <| Routes.routeToUrl <| Routes.Hooks org repo (Just pageNumber) maybePerPage
                    )

                Pages.RepoSecrets engine org repo _ maybePerPage ->
                    let
                        currentSecrets =
                            model.secretsModel

                        loadingSecrets =
                            { currentSecrets | repoSecrets = Loading }
                    in
                    ( { model | secretsModel = loadingSecrets }
                    , Navigation.pushUrl model.navigationKey <| Routes.routeToUrl <| Routes.RepoSecrets engine org repo (Just pageNumber) maybePerPage
                    )

                Pages.OrgSecrets engine org _ maybePerPage ->
                    let
                        currentSecrets =
                            model.secretsModel

                        loadingSecrets =
                            { currentSecrets | orgSecrets = Loading, sharedSecrets = Loading }
                    in
                    ( { model | secretsModel = loadingSecrets }
                    , Navigation.pushUrl model.navigationKey <| Routes.routeToUrl <| Routes.OrgSecrets engine org (Just pageNumber) maybePerPage
                    )

                Pages.SharedSecrets engine org team _ maybePerPage ->
                    let
                        currentSecrets =
                            model.secretsModel

                        loadingSecrets =
                            { currentSecrets | sharedSecrets = Loading }
                    in
                    ( { model | secretsModel = loadingSecrets }
                    , Navigation.pushUrl model.navigationKey <| Routes.routeToUrl <| Routes.SharedSecrets engine org team (Just pageNumber) maybePerPage
                    )

                _ ->
                    ( model, Cmd.none )

        ShowHideHelp show ->
            ( { model
                | showHelp =
                    case show of
                        Just s ->
                            s

                        Nothing ->
                            not model.showHelp
              }
            , Cmd.none
            )

        ShowHideBuildMenu build show ->
            let
                buildsOpen =
                    model.buildMenuOpen

                replaceList : Int -> List Int -> List Int
                replaceList id buildList =
                    if List.member id buildList then
                        []

                    else
                        [ id ]

                updatedOpen : List Int
                updatedOpen =
                    unwrap []
                        (\b ->
                            unwrap
                                (replaceList b buildsOpen)
                                (\_ -> buildsOpen)
                                show
                        )
                        build
            in
            ( { model
                | buildMenuOpen = updatedOpen
              }
            , Cmd.none
            )

        ShowHideIdentity show ->
            ( { model
                | showIdentity =
                    case show of
                        Just s ->
                            s

                        Nothing ->
                            not model.showIdentity
              }
            , Cmd.none
            )

        Copy content ->
            ( model, Cmd.none )
                |> Alerting.addToast Alerts.successConfig
                    AlertsUpdate
                    (Alerts.Success ""
                        ("Copied " ++ wrapAlertMessage content ++ "to your clipboard.")
                        Nothing
                    )

        DownloadFile ext fn filename content ->
            ( model
            , Download.string filename ext <| fn content
            )

        -- steps
        ExpandAllSteps org repo buildNumber ->
            let
                build =
                    rm.build

                steps =
                    RemoteData.unwrap build.steps.steps
                        (\steps_ -> steps_ |> setAllViews True |> RemoteData.succeed)
                        build.steps.steps

                -- refresh logs for expanded steps
                action =
                    getBuildStepsLogs model org repo buildNumber (RemoteData.withDefault [] steps) Nothing True
            in
            ( { model | repo = updateBuildSteps steps rm }
            , action
            )

        CollapseAllSteps ->
            let
                build =
                    rm.build

                steps =
                    build.steps.steps
                        |> RemoteData.unwrap build.steps.steps
                            (\steps_ -> steps_ |> setAllViews False |> RemoteData.succeed)
            in
            ( { model | repo = rm |> updateBuildSteps steps |> updateBuildStepsFollowing 0 }
            , Cmd.none
            )

        ExpandStep org repo buildNumber stepNumber ->
            let
                build =
                    rm.build

                ( steps, fetchStepLogs ) =
                    clickResource build.steps.steps stepNumber

                action =
                    if fetchStepLogs then
                        getBuildStepLogs model org repo buildNumber stepNumber Nothing True

                    else
                        Cmd.none

                stepOpened =
                    isViewing steps stepNumber

                -- step clicked is step being followed
                onFollowedStep =
                    build.steps.followingStep == (Maybe.withDefault -1 <| String.toInt stepNumber)

                follow =
                    if onFollowedStep && not stepOpened then
                        -- stop following a step when collapsed
                        0

                    else
                        build.steps.followingStep
            in
            ( { model | repo = rm |> updateBuildSteps steps |> updateBuildStepsFollowing follow }
            , Cmd.batch <|
                [ action
                , if stepOpened then
                    Navigation.pushUrl model.navigationKey <| resourceFocusFragment "step" stepNumber []

                  else
                    Cmd.none
                ]
            )

        FollowStep follow ->
            ( { model | repo = updateBuildStepsFollowing follow rm }
            , Cmd.none
            )

        -- services
        ExpandAllServices org repo buildNumber ->
            let
                build =
                    rm.build

                services =
                    RemoteData.unwrap build.services.services
                        (\services_ -> services_ |> setAllViews True |> RemoteData.succeed)
                        build.services.services

                -- refresh logs for expanded services
                action =
                    getBuildServicesLogs model org repo buildNumber (RemoteData.withDefault [] services) Nothing True
            in
            ( { model | repo = updateBuildServices services rm }
            , action
            )

        CollapseAllServices ->
            let
                build =
                    rm.build

                services =
                    build.services.services
                        |> RemoteData.unwrap build.services.services
                            (\services_ -> services_ |> setAllViews False |> RemoteData.succeed)
            in
            ( { model | repo = rm |> updateBuildServices services |> updateBuildServicesFollowing 0 }
            , Cmd.none
            )

        ExpandService org repo buildNumber serviceNumber ->
            let
                build =
                    rm.build

                ( services, fetchServiceLogs ) =
                    clickResource build.services.services serviceNumber

                action =
                    if fetchServiceLogs then
                        getBuildServiceLogs model org repo buildNumber serviceNumber Nothing True

                    else
                        Cmd.none

                serviceOpened =
                    isViewing services serviceNumber

                -- step clicked is service being followed
                onFollowedService =
                    build.services.followingService == (Maybe.withDefault -1 <| String.toInt serviceNumber)

                follow =
                    if onFollowedService && not serviceOpened then
                        -- stop following a service when collapsed
                        0

                    else
                        build.services.followingService
            in
            ( { model | repo = rm |> updateBuildServices services |> updateBuildServicesFollowing follow }
            , Cmd.batch <|
                [ action
                , if serviceOpened then
                    Navigation.pushUrl model.navigationKey <| resourceFocusFragment "service" serviceNumber []

                  else
                    Cmd.none
                ]
            )

        FollowService follow ->
            ( { model | repo = updateBuildServicesFollowing follow rm }
            , Cmd.none
            )

        ShowHideTemplates ->
            let
                templates =
                    model.templates
            in
            ( { model | templates = { templates | show = not templates.show } }, Cmd.none )

        FocusPipelineConfigLineNumber line ->
            let
                url =
                    lineRangeId "config" "0" line pipeline.lineFocus model.shift
            in
            ( { model
                | pipeline =
                    { pipeline
                        | lineFocus = pipeline.lineFocus
                    }
              }
            , Navigation.pushUrl model.navigationKey <| url
            )

        -- Outgoing HTTP requests
        RefreshAccessToken ->
            ( model, getToken model )

        SignInRequested ->
            -- Login on server needs to accept redirect URL and pass it along to as part of 'state' encoded as base64
            -- so we can parse it when the source provider redirects back to the API
            ( model, Navigation.load <| Api.Endpoint.toUrl model.velaAPI Api.Endpoint.Login )

        FetchSourceRepositories ->
            ( { model | sourceRepos = Loading, filters = Dict.empty }, Api.try SourceRepositoriesResponse <| Api.getSourceRepositories model )

        ToggleFavorite org repo ->
            let
                favorite =
                    toFavorite org repo

                ( favorites, favorited ) =
                    updateFavorites model.user favorite

                payload : UpdateUserPayload
                payload =
                    buildUpdateFavoritesPayload favorites

                body : Http.Body
                body =
                    Http.jsonBody <| encodeUpdateUser payload
            in
            ( model
            , Api.try (RepoFavoritedResponse favorite favorited) (Api.updateCurrentUser model body)
            )

        AddFavorite org repo ->
            let
                favorite =
                    toFavorite org repo

                ( favorites, favorited ) =
                    addFavorite model.user favorite

                payload : UpdateUserPayload
                payload =
                    buildUpdateFavoritesPayload favorites

                body : Http.Body
                body =
                    Http.jsonBody <| encodeUpdateUser payload
            in
            ( model
            , Api.try (RepoFavoritedResponse favorite favorited) (Api.updateCurrentUser model body)
            )

        EnableRepos repos ->
            ( model
            , Cmd.batch <| List.map (Util.dispatch << EnableRepo) repos
            )

        EnableRepo repo ->
            let
                payload : EnableRepositoryPayload
                payload =
                    buildEnableRepositoryPayload repo

                body : Http.Body
                body =
                    Http.jsonBody <| encodeEnableRepository payload
            in
            ( { model
                | sourceRepos = enableUpdate repo Loading model.sourceRepos
                , repo = updateRepoEnabling Vela.Enabling rm
              }
            , Api.try (RepoEnabledResponse repo) <| Api.enableRepository model body
            )

        DisableRepo repo ->
            let
                ( status, action ) =
                    case repo.enabling of
                        Vela.Enabled ->
                            ( Vela.ConfirmDisable, Cmd.none )

                        Vela.ConfirmDisable ->
                            ( Vela.Disabling, Api.try (RepoDisabledResponse repo) <| Api.deleteRepo model repo )

                        _ ->
                            ( repo.enabling, Cmd.none )
            in
            ( { model
                | repo = updateRepoEnabling status rm
              }
            , action
            )

        ChownRepo repo ->
            ( model, Api.try (RepoChownedResponse repo) <| Api.chownRepo model repo )

        RepairRepo repo ->
            ( model, Api.try (RepoRepairedResponse repo) <| Api.repairRepo model repo )

        UpdateRepoEvent org repo field value ->
            let
                payload : UpdateRepositoryPayload
                payload =
                    buildUpdateRepoBoolPayload field value

                body : Http.Body
                body =
                    Http.jsonBody <| encodeUpdateRepository payload

                cmd =
                    if Pages.RepoSettings.validEventsUpdate rm.repo payload then
                        Api.try (RepoUpdatedResponse field) (Api.updateRepository model org repo body)

                    else
                        addErrorString "Could not disable webhook event. At least one event must be active." HandleError
            in
            ( model
            , cmd
            )

        UpdateRepoAccess org repo field value ->
            let
                payload : UpdateRepositoryPayload
                payload =
                    buildUpdateRepoStringPayload field value

                body : Http.Body
                body =
                    Http.jsonBody <| encodeUpdateRepository payload

                cmd =
                    if Pages.RepoSettings.validAccessUpdate rm.repo payload then
                        Api.try (RepoUpdatedResponse field) (Api.updateRepository model org repo body)

                    else
                        Cmd.none
            in
            ( model
            , cmd
            )

        UpdateRepoPipelineType org repo field value ->
            let
                payload : UpdateRepositoryPayload
                payload =
                    buildUpdateRepoStringPayload field value

                body : Http.Body
                body =
                    Http.jsonBody <| encodeUpdateRepository payload

                cmd =
                    if Pages.RepoSettings.validPipelineTypeUpdate rm.repo payload then
                        Api.try (RepoUpdatedResponse field) (Api.updateRepository model org repo body)

                    else
                        Cmd.none
            in
            ( model
            , cmd
            )

        UpdateRepoLimit org repo field value ->
            let
                payload : UpdateRepositoryPayload
                payload =
                    buildUpdateRepoIntPayload field value

                body : Http.Body
                body =
                    Http.jsonBody <| encodeUpdateRepository payload
            in
            ( model
            , Api.try (RepoUpdatedResponse field) (Api.updateRepository model org repo body)
            )

        UpdateRepoTimeout org repo field value ->
            let
                payload : UpdateRepositoryPayload
                payload =
                    buildUpdateRepoIntPayload field value

                body : Http.Body
                body =
                    Http.jsonBody <| encodeUpdateRepository payload
            in
            ( model
            , Api.try (RepoUpdatedResponse field) (Api.updateRepository model org repo body)
            )

        UpdateRepoCounter org repo field value ->
            let
                payload : UpdateRepositoryPayload
                payload =
                    buildUpdateRepoIntPayload field value

                body : Http.Body
                body =
                    Http.jsonBody <| encodeUpdateRepository payload
            in
            ( model
            , Api.try (RepoUpdatedResponse field) (Api.updateRepository model org repo body)
            )

        RestartBuild org repo buildNumber ->
            let
                newModel =
                    { model | buildMenuOpen = [] }
            in
            ( newModel
            , restartBuild model org repo buildNumber
            )

        CancelBuild org repo buildNumber ->
            let
                newModel =
                    { model | buildMenuOpen = [] }
            in
            ( newModel
            , cancelBuild model org repo buildNumber
            )

        GetPipelineConfig org repo buildNumber ref lineFocus refresh ->
            ( { model
                | pipeline =
                    { pipeline
                        | expanding = True
                    }
              }
            , Cmd.batch
                [ getPipelineConfig model org repo ref lineFocus refresh
<<<<<<< HEAD
                , Navigation.replaceUrl model.navigationKey <| Routes.routeToUrl <| Routes.BuildPipeline org repo buildNumber Nothing lineFocus
=======
                , Navigation.replaceUrl model.navigationKey <| Routes.routeToUrl <| Routes.BuildPipeline org repo buildNumber ref Nothing lineFocus
>>>>>>> fd610e51
                ]
            )

        ExpandPipelineConfig org repo buildNumber ref lineFocus refresh ->
            ( { model
                | pipeline =
                    { pipeline
                        | expanding = True
                    }
              }
            , Cmd.batch
                [ expandPipelineConfig model org repo ref lineFocus refresh
<<<<<<< HEAD
                , Navigation.replaceUrl model.navigationKey <| Routes.routeToUrl <| Routes.BuildPipeline org repo buildNumber (Just "true") lineFocus
=======
                , Navigation.replaceUrl model.navigationKey <| Routes.routeToUrl <| Routes.BuildPipeline org repo buildNumber ref (Just "true") lineFocus
>>>>>>> fd610e51
                ]
            )

        -- Inbound HTTP responses
        LogoutResponse _ ->
            -- ignoring outcome of request and proceeding to logout
            ( { model | session = Unauthenticated }
            , Navigation.pushUrl model.navigationKey <| Routes.routeToUrl Routes.Login
            )

        TokenResponse response ->
            case response of
                Ok ( _, token ) ->
                    let
                        currentSession : Session
                        currentSession =
                            model.session

                        payload : JwtAccessTokenClaims
                        payload =
                            extractJwtClaims token

                        newSessionDetails : SessionDetails
                        newSessionDetails =
                            SessionDetails token payload.exp payload.sub

                        redirectTo : String
                        redirectTo =
                            case model.velaRedirect of
                                "" ->
                                    Url.toString model.entryURL

                                _ ->
                                    model.velaRedirect

                        actions : List (Cmd Msg)
                        actions =
                            case currentSession of
                                Unauthenticated ->
                                    [ Interop.setRedirect Encode.null
                                    , Navigation.pushUrl model.navigationKey redirectTo
                                    ]

                                Authenticated _ ->
                                    []
                    in
                    ( { model | session = Authenticated newSessionDetails }
                    , Cmd.batch <| actions ++ [ refreshAccessToken RefreshAccessToken newSessionDetails ]
                    )

                Err error ->
                    let
                        redirectPage : Cmd Msg
                        redirectPage =
                            case model.page of
                                Pages.Login ->
                                    Cmd.none

                                _ ->
                                    Navigation.pushUrl model.navigationKey <| Routes.routeToUrl Routes.Login
                    in
                    case error of
                        Http.Detailed.BadStatus meta _ ->
                            case meta.statusCode of
                                401 ->
                                    let
                                        actions : List (Cmd Msg)
                                        actions =
                                            case model.session of
                                                Unauthenticated ->
                                                    [ redirectPage ]

                                                Authenticated _ ->
                                                    [ addErrorString "Your session has expired or you logged in somewhere else, please log in again." HandleError
                                                    , redirectPage
                                                    ]
                                    in
                                    ( { model | session = Unauthenticated }
                                    , Cmd.batch actions
                                    )

                                _ ->
                                    ( { model | session = Unauthenticated }
                                    , Cmd.batch
                                        [ addError error
                                        , redirectPage
                                        ]
                                    )

                        _ ->
                            ( { model | session = Unauthenticated }
                            , Cmd.batch
                                [ addError error
                                , redirectPage
                                ]
                            )

        CurrentUserResponse response ->
            case response of
                Ok ( _, user ) ->
                    ( { model | user = RemoteData.succeed user }
                    , Cmd.none
                    )

                Err error ->
                    ( { model | user = toFailure error }, addError error )

        SourceRepositoriesResponse response ->
            case response of
                Ok ( _, repositories ) ->
                    ( { model | sourceRepos = RemoteData.succeed repositories }, Util.dispatch <| FocusOn "global-search-input" )

                Err error ->
                    ( { model | sourceRepos = toFailure error }, addError error )

        RepoFavoritedResponse favorite favorited response ->
            case response of
                Ok ( _, user ) ->
                    ( { model | user = RemoteData.succeed user }
                    , Cmd.none
                    )
                        |> (if favorited then
                                Alerting.addToast Alerts.successConfig AlertsUpdate (Alerts.Success "Success" (favorite ++ " added to favorites.") Nothing)

                            else
                                Alerting.addToast Alerts.successConfig AlertsUpdate (Alerts.Success "Success" (favorite ++ " removed from favorites.") Nothing)
                           )

                Err error ->
                    ( { model | user = toFailure error }, addError error )

        RepoResponse response ->
            case response of
                Ok ( _, repoResponse ) ->
                    ( { model | repo = updateRepo (RemoteData.succeed repoResponse) rm }, Cmd.none )

                Err error ->
                    ( { model | repo = updateRepo (toFailure error) rm }, addError error )

        OrgRepositoriesResponse response ->
            case response of
                Ok ( meta, repoResponse ) ->
                    ( { model
                        | repo =
                            rm
                                |> updateOrgRepositories (RemoteData.succeed repoResponse)
                                |> updateOrgReposPager (Pagination.get meta.headers)
                      }
                    , Cmd.none
                    )

                Err error ->
                    ( { model | repo = updateOrgRepositories (toFailure error) rm }, addError error )

        RepoEnabledResponse repo response ->
            case response of
                Ok ( _, enabledRepo ) ->
                    ( { model
                        | sourceRepos = enableUpdate enabledRepo (RemoteData.succeed True) model.sourceRepos
                        , repo = updateRepoEnabling Vela.Enabled rm
                      }
                    , Util.dispatch <| AddFavorite repo.org <| Just repo.name
                    )
                        |> Alerting.addToastIfUnique Alerts.successConfig AlertsUpdate (Alerts.Success "Success" (enabledRepo.full_name ++ " enabled.") Nothing)

                Err error ->
                    let
                        ( sourceRepos, action ) =
                            repoEnabledError model.sourceRepos repo error
                    in
                    ( { model | sourceRepos = sourceRepos }, action )

        RepoDisabledResponse repo response ->
            case response of
                Ok _ ->
                    ( { model
                        | repo = updateRepoEnabling Vela.Disabled rm
                        , sourceRepos = enableUpdate repo NotAsked model.sourceRepos
                      }
                    , Cmd.none
                    )
                        |> Alerting.addToastIfUnique Alerts.successConfig AlertsUpdate (Alerts.Success "Success" (repo.full_name ++ " disabled.") Nothing)

                Err error ->
                    ( model, addError error )

        RepoUpdatedResponse field response ->
            case response of
                Ok ( _, updatedRepo ) ->
                    ( { model | repo = updateRepo (RemoteData.succeed updatedRepo) rm }, Cmd.none )
                        |> Alerting.addToast Alerts.successConfig AlertsUpdate (Alerts.Success "Success" (Pages.RepoSettings.alert field updatedRepo) Nothing)

                Err error ->
                    ( model, addError error )

        RepoChownedResponse repo response ->
            case response of
                Ok _ ->
                    ( model, Cmd.none )
                        |> Alerting.addToastIfUnique Alerts.successConfig AlertsUpdate (Alerts.Success "Success" ("You are now the owner of " ++ repo.full_name) Nothing)

                Err error ->
                    ( model, addError error )

        RepoRepairedResponse repo response ->
            case response of
                Ok _ ->
                    ( { model
                        | sourceRepos = enableUpdate repo (RemoteData.succeed True) model.sourceRepos
                        , repo = updateRepoEnabling Vela.Enabled rm
                      }
                    , Cmd.none
                    )
                        |> Alerting.addToastIfUnique Alerts.successConfig AlertsUpdate (Alerts.Success "Success" (repo.full_name ++ " has been repaired.") Nothing)

                Err error ->
                    ( model, addError error )

        RestartedBuildResponse org repo buildNumber response ->
            case response of
                Ok ( _, build ) ->
                    let
                        restartedBuild =
                            "Build " ++ String.join "/" [ org, repo, buildNumber ]

                        newBuildNumber =
                            String.fromInt <| build.number

                        newBuild =
                            String.join "/" [ "", org, repo, newBuildNumber ]
                    in
                    ( model
                    , getBuilds model org repo Nothing Nothing Nothing
                    )
                        |> Alerting.addToastIfUnique Alerts.successConfig AlertsUpdate (Alerts.Success "Success" (restartedBuild ++ " restarted.") (Just ( "View Build #" ++ newBuildNumber, newBuild )))

                Err error ->
                    ( model, addError error )

        CancelBuildResponse org repo buildNumber response ->
            case response of
                Ok ( _, build ) ->
                    let
                        canceledBuild =
                            "Build " ++ String.join "/" [ org, repo, buildNumber ]
                    in
                    ( { model
                        | repo =
                            -- update the build if necessary
                            case rm.build.build of
                                Success b ->
                                    if b.id == build.id then
                                        updateBuild (RemoteData.succeed build) rm

                                    else
                                        rm

                                _ ->
                                    rm
                      }
                    , Cmd.none
                    )
                        |> Alerting.addToastIfUnique Alerts.successConfig AlertsUpdate (Alerts.Success "Success" (canceledBuild ++ " canceled.") Nothing)

                Err error ->
                    ( model, addError error )

        BuildsResponse org repo response ->
            case response of
                Ok ( meta, builds ) ->
                    ( { model
                        | repo =
                            rm
                                |> updateOrgRepo org repo
                                |> updateBuilds (RemoteData.succeed builds)
                                |> updateBuildsPager (Pagination.get meta.headers)
                      }
                    , Cmd.none
                    )

                Err error ->
                    ( { model | repo = updateBuilds (toFailure error) rm }, addError error )

        OrgBuildsResponse org response ->
            case response of
                Ok ( meta, builds ) ->
                    ( { model
                        | repo =
                            rm
                                |> updateOrgRepo org ""
                                |> updateBuilds (RemoteData.succeed builds)
                                |> updateBuildsPager (Pagination.get meta.headers)
                      }
                    , Cmd.none
                    )

                Err error ->
                    ( { model | repo = updateBuilds (toFailure error) rm }, addError error )

        DeploymentsResponse org repo response ->
            case response of
                Ok ( meta, deployments ) ->
                    ( { model
                        | repo =
                            rm
                                |> updateOrgRepo org repo
                                |> updateDeployments (RemoteData.succeed deployments)
                                |> updateDeploymentsPager (Pagination.get meta.headers)
                      }
                    , Cmd.none
                    )

                Err error ->
                    ( { model | repo = updateDeployments (toFailure error) rm }, addError error )

        HooksResponse response ->
            case response of
                Ok ( meta, hooks ) ->
                    ( { model
                        | repo =
                            rm
                                |> updateHooks (RemoteData.succeed hooks)
                                |> updateHooksPager (Pagination.get meta.headers)
                      }
                    , Cmd.none
                    )

                Err error ->
                    ( { model | repo = updateHooks (toFailure error) rm }, addError error )

        BuildResponse org repo response ->
            case response of
                Ok ( _, build ) ->
                    ( { model
                        | repo =
                            rm
                                |> updateOrgRepo org repo
                                |> updateBuild (RemoteData.succeed build)
                        , favicon = statusToFavicon build.status
                      }
                    , Interop.setFavicon <| Encode.string <| statusToFavicon build.status
                    )

                Err error ->
                    ( { model | repo = updateBuild (toFailure error) rm }, addError error )

        BuildAndPipelineResponse org repo expand response ->
            case response of
                Ok ( _, build ) ->
                    let
                        -- set pipeline fetch api call based on ?expand= query
                        getPipeline =
                            case expand of
                                Just e ->
                                    if e == "true" then
                                        expandPipelineConfig

                                    else
                                        getPipelineConfig

                                Nothing ->
                                    getPipelineConfig
                    in
                    ( { model
                        | repo =
                            rm
                                |> updateOrgRepo org repo
                                |> updateBuild (RemoteData.succeed build)
                        , favicon = statusToFavicon build.status
                      }
                    , Cmd.batch
                        [ Interop.setFavicon <| Encode.string <| statusToFavicon build.status
                        , getPipeline model org repo build.commit Nothing False
                        , getPipelineTemplates model org repo build.commit Nothing False
                        ]
                    )

                Err error ->
                    ( { model | repo = updateBuild (toFailure error) rm }, addError error )

        DeploymentResponse response ->
            case response of
                Ok ( _, deployment ) ->
                    let
                        dm =
                            model.deploymentModel

                        form =
                            initializeFormFromDeployment deployment.description deployment.payload deployment.ref deployment.target deployment.task

                        promoted =
                            { dm | form = form }
                    in
                    ( { model
                        | deploymentModel = promoted
                      }
                    , Cmd.none
                    )

                Err error ->
                    ( model, addError error )

        StepsResponse org repo buildNumber logFocus refresh response ->
            case response of
                Ok ( _, steps ) ->
                    let
                        mergedSteps =
                            steps
                                |> List.sortBy .number
                                |> Pages.Build.Logs.merge logFocus refresh rm.build.steps.steps

                        updatedModel =
                            { model | repo = updateBuildSteps (RemoteData.succeed mergedSteps) rm }

                        cmd =
                            getBuildStepsLogs updatedModel org repo buildNumber mergedSteps logFocus refresh
                    in
                    ( updatedModel, cmd )

                Err error ->
                    ( model, addError error )

        StepLogResponse stepNumber logFocus refresh response ->
            case response of
                Ok ( _, incomingLog ) ->
                    let
                        following =
                            rm.build.steps.followingStep /= 0

                        onFollowedStep =
                            rm.build.steps.followingStep == (Maybe.withDefault -1 <| String.toInt stepNumber)

                        ( steps, focusId ) =
                            if following && refresh && onFollowedStep then
                                ( rm.build.steps.steps
                                    |> RemoteData.unwrap rm.build.steps.steps
                                        (\s -> expandActive stepNumber s |> RemoteData.succeed)
                                , bottomTrackerFocusId "step" <| String.fromInt rm.build.steps.followingStep
                                )

                            else if not refresh then
                                ( rm.build.steps.steps, Util.extractFocusIdFromRange <| focusFragmentToFocusId "step" logFocus )

                            else
                                ( rm.build.steps.steps, "" )

                        cmd =
                            if not <| String.isEmpty focusId then
                                Util.dispatch <| FocusOn <| focusId

                            else
                                Cmd.none
                    in
                    ( updateStepLogs { model | repo = updateBuildSteps steps rm } incomingLog
                    , cmd
                    )

                Err error ->
                    ( model, addError error )

        ServicesResponse org repo buildNumber logFocus refresh response ->
            case response of
                Ok ( _, services ) ->
                    let
                        mergedServices =
                            services
                                |> List.sortBy .number
                                |> Pages.Build.Logs.merge logFocus refresh rm.build.services.services

                        updatedModel =
                            { model | repo = updateBuildServices (RemoteData.succeed mergedServices) rm }

                        cmd =
                            getBuildServicesLogs updatedModel org repo buildNumber mergedServices logFocus refresh
                    in
                    ( updatedModel, cmd )

                Err error ->
                    ( model, addError error )

        ServiceLogResponse serviceNumber logFocus refresh response ->
            case response of
                Ok ( _, incomingLog ) ->
                    let
                        following =
                            rm.build.services.followingService /= 0

                        onFollowedService =
                            rm.build.services.followingService == (Maybe.withDefault -1 <| String.toInt serviceNumber)

                        ( services, focusId ) =
                            if following && refresh && onFollowedService then
                                ( rm.build.services.services
                                    |> RemoteData.unwrap rm.build.services.services
                                        (\s -> expandActive serviceNumber s |> RemoteData.succeed)
                                , bottomTrackerFocusId "service" <| String.fromInt rm.build.services.followingService
                                )

                            else if not refresh then
                                ( rm.build.services.services, Util.extractFocusIdFromRange <| focusFragmentToFocusId "service" logFocus )

                            else
                                ( rm.build.services.services, "" )

                        cmd =
                            if not <| String.isEmpty focusId then
                                Util.dispatch <| FocusOn <| focusId

                            else
                                Cmd.none
                    in
                    ( updateServiceLogs { model | repo = updateBuildServices services rm } incomingLog
                    , cmd
                    )

                Err error ->
                    ( model, addError error )

        GetPipelineConfigResponse lineFocus refresh response ->
            case response of
                Ok ( _, config ) ->
                    let
                        focusId =
                            Util.extractFocusIdFromRange <| focusFragmentToFocusId "config" lineFocus

                        cmd =
                            if not refresh then
                                if not <| String.isEmpty focusId then
                                    Util.dispatch <| FocusOn <| focusId

                                else
                                    Cmd.none

                            else
                                Cmd.none
                    in
                    ( { model
                        | pipeline =
                            { pipeline
                                | config = ( RemoteData.succeed config, "" )
                                , expanded = False
                                , expanding = False
                            }
                      }
                    , cmd
                    )

                Err error ->
                    ( { model
                        | pipeline =
                            { pipeline
                                | config = ( toFailure error, detailedErrorToString error )
                            }
                      }
                    , Errors.addError error HandleError
                    )

        ExpandPipelineConfigResponse lineFocus refresh response ->
            case response of
                Ok ( _, config ) ->
                    let
                        focusId =
                            Util.extractFocusIdFromRange <| focusFragmentToFocusId "config" lineFocus

                        cmd =
                            if not refresh then
                                if not <| String.isEmpty focusId then
                                    Util.dispatch <| FocusOn <| focusId

                                else
                                    Cmd.none

                            else
                                Cmd.none
                    in
                    ( { model
                        | pipeline =
                            { pipeline
                                | config = ( RemoteData.succeed { rawData = config, decodedData = config }, "" )
                                , expanded = True
                                , expanding = False
                            }
                      }
                    , cmd
                    )

                Err error ->
                    ( { model
                        | pipeline =
                            { pipeline
                                | config = ( Errors.toFailure error, detailedErrorToString error )
                                , expanding = False
                                , expanded = True
                            }
                      }
                    , addError error
                    )

        GetPipelineTemplatesResponse lineFocus refresh response ->
            case response of
                Ok ( _, templates ) ->
                    ( { model
                        | templates = { data = RemoteData.succeed templates, error = "", show = model.templates.show }
                      }
                    , if not refresh then
                        Util.dispatch <| FocusOn <| Util.extractFocusIdFromRange <| focusFragmentToFocusId "config" lineFocus

                      else
                        Cmd.none
                    )

                Err error ->
                    ( { model | templates = { data = toFailure error, error = detailedErrorToString error, show = model.templates.show } }, addError error )

        SecretResponse response ->
            case response of
                Ok ( _, secret ) ->
                    let
                        secretsModel =
                            model.secretsModel

                        updatedSecretsModel =
                            Pages.Secrets.Update.reinitializeSecretUpdate secretsModel secret
                    in
                    ( { model | secretsModel = updatedSecretsModel }
                    , Cmd.none
                    )

                Err error ->
                    ( model, addError error )

        AddSecretResponse response ->
            case response of
                Ok ( _, secret ) ->
                    let
                        secretsModel =
                            model.secretsModel

                        updatedSecretsModel =
                            Pages.Secrets.Update.reinitializeSecretAdd secretsModel
                    in
                    ( { model | secretsModel = updatedSecretsModel }
                    , Cmd.none
                    )
                        |> addSecretResponseAlert secret

                Err error ->
                    ( model, addError error )

        AddDeploymentResponse response ->
            case response of
                Ok ( _, deployment ) ->
                    let
                        deploymentModel =
                            model.deploymentModel

                        updatedDeploymentModel =
                            Pages.Deployments.Update.reinitializeDeployment deploymentModel
                    in
                    ( { model | deploymentModel = updatedDeploymentModel }
                    , Cmd.none
                    )
                        |> addDeploymentResponseAlert deployment

                Err error ->
                    ( model, addError error )

        UpdateSecretResponse response ->
            case response of
                Ok ( _, secret ) ->
                    let
                        secretsModel =
                            model.secretsModel

                        updatedSecretsModel =
                            Pages.Secrets.Update.reinitializeSecretUpdate secretsModel secret
                    in
                    ( { model | secretsModel = updatedSecretsModel }
                    , Cmd.none
                    )
                        |> updateSecretResponseAlert secret

                Err error ->
                    ( model, addError error )

        RepoSecretsResponse response ->
            receiveSecrets model response Vela.RepoSecret

        OrgSecretsResponse response ->
            receiveSecrets model response Vela.OrgSecret

        SharedSecretsResponse response ->
            receiveSecrets model response Vela.SharedSecret

        DeleteSecretResponse response ->
            case response of
                Ok _ ->
                    let
                        secretsModel =
                            model.secretsModel

                        secretsType =
                            secretTypeToString secretsModel.type_

                        alertMessage =
                            secretsModel.form.name ++ " removed from " ++ secretsType ++ " secrets."

                        redirectTo =
                            Pages.Secrets.Update.deleteSecretRedirect secretsModel
                    in
                    ( model, Navigation.pushUrl model.navigationKey redirectTo )
                        |> Alerting.addToastIfUnique Alerts.successConfig AlertsUpdate (Alerts.Success "Success" alertMessage Nothing)

                Err error ->
                    ( model, addError error )

        -- Time
        AdjustTimeZone newZone ->
            ( { model | zone = newZone }
            , Cmd.none
            )

        AdjustTime newTime ->
            ( { model | time = newTime }
            , Cmd.none
            )

        Tick interval time ->
            case interval of
                OneSecond ->
                    let
                        ( favicon, cmd ) =
                            refreshFavicon model.page model.favicon rm.build.build
                    in
                    ( { model | time = time, favicon = favicon }, cmd )

                FiveSecond ->
                    ( model, refreshPage model )

                OneSecondHidden ->
                    let
                        ( favicon, cmd ) =
                            refreshFavicon model.page model.favicon rm.build.build
                    in
                    ( { model | time = time, favicon = favicon }, cmd )

                FiveSecondHidden data ->
                    ( model, refreshPageHidden model data )

        -- Components
        SecretsUpdate m ->
            let
                ( newModel, action ) =
                    Pages.Secrets.Update.update model m
            in
            ( newModel
            , action
            )

        AddDeploymentUpdate m ->
            let
                ( newModel, action ) =
                    Pages.Deployments.Update.update model m
            in
            ( newModel
            , action
            )

        -- Other
        HandleError error ->
            ( model, Cmd.none )
                |> Alerting.addToastIfUnique Alerts.errorConfig AlertsUpdate (Alerts.Error "Error" error)

        AlertsUpdate subMsg ->
            Alerting.update Alerts.successConfig AlertsUpdate subMsg model

        FocusOn id ->
            ( model, Dom.focus id |> Task.attempt FocusResult )

        FocusResult result ->
            -- handle success or failure here
            case result of
                Err (Dom.NotFound _) ->
                    -- unable to find dom 'id'
                    ( model, Cmd.none )

                Ok _ ->
                    -- successfully focus the dom
                    ( model, Cmd.none )

        OnKeyDown key ->
            let
                m =
                    if key == "Shift" then
                        { model | shift = True }

                    else
                        model
            in
            ( m, Cmd.none )

        OnKeyUp key ->
            let
                m =
                    if key == "Shift" then
                        { model | shift = False }

                    else
                        model
            in
            ( m, Cmd.none )

        VisibilityChanged visibility ->
            let
                cmd =
                    case visibility of
                        Visible ->
                            refreshPage model

                        Hidden ->
                            Cmd.none
            in
            ( { model | visibility = visibility, shift = False }, cmd )

        PushUrl url ->
            ( model
            , Navigation.pushUrl model.navigationKey url
            )

        -- NoOp
        NoOp ->
            ( model, Cmd.none )


{-| addDeploymentResponseAlert : takes deployment and produces Toasty alert for when adding a deployment
-}
addDeploymentResponseAlert :
    Deployment
    -> ( { m | toasties : Stack Alert }, Cmd Msg )
    -> ( { m | toasties : Stack Alert }, Cmd Msg )
addDeploymentResponseAlert deployment =
    let
        msg =
            deployment.description ++ " submitted."
    in
    Alerting.addToast Alerts.successConfig AlertsUpdate (Alerts.Success "Success" msg Nothing)


{-| addSecretResponseAlert : takes secret and produces Toasty alert for when adding a secret
-}
addSecretResponseAlert :
    Secret
    -> ( { m | toasties : Stack Alert }, Cmd Msg )
    -> ( { m | toasties : Stack Alert }, Cmd Msg )
addSecretResponseAlert secret =
    let
        type_ =
            secretTypeToString secret.type_

        msg =
            secret.name ++ " added to " ++ type_ ++ " secrets."
    in
    Alerting.addToast Alerts.successConfig AlertsUpdate (Alerts.Success "Success" msg Nothing)


{-| updateSecretResponseAlert : takes secret and produces Toasty alert for when updating a secret
-}
updateSecretResponseAlert :
    Secret
    -> ( { m | toasties : Stack Alert }, Cmd Msg )
    -> ( { m | toasties : Stack Alert }, Cmd Msg )
updateSecretResponseAlert secret =
    let
        type_ =
            secretTypeToString secret.type_

        msg =
            String.Extra.toSentenceCase <| type_ ++ " secret " ++ secret.name ++ " updated."
    in
    Alerting.addToast Alerts.successConfig AlertsUpdate (Alerts.Success "Success" msg Nothing)



-- SUBSCRIPTIONS


keyDecoder : Decode.Decoder String
keyDecoder =
    Decode.field "key" Decode.string


subscriptions : Model -> Sub Msg
subscriptions model =
    Sub.batch <|
        [ Interop.onThemeChange decodeOnThemeChange
        , onMouseDown "contextual-help" model ShowHideHelp
        , onMouseDown "identity" model ShowHideIdentity
        , onMouseDown "build-actions" model (ShowHideBuildMenu Nothing)
        , Browser.Events.onKeyDown (Decode.map OnKeyDown keyDecoder)
        , Browser.Events.onKeyUp (Decode.map OnKeyUp keyDecoder)
        , Browser.Events.onVisibilityChange VisibilityChanged
        , refreshSubscriptions model
        ]


decodeOnThemeChange : Decode.Value -> Msg
decodeOnThemeChange inTheme =
    case Decode.decodeValue decodeTheme inTheme of
        Ok theme ->
            SetTheme theme

        Err _ ->
            SetTheme Dark


{-| refreshSubscriptions : takes model and returns the subscriptions for automatically refreshing page data
-}
refreshSubscriptions : Model -> Sub Msg
refreshSubscriptions model =
    Sub.batch <|
        case model.visibility of
            Visible ->
                [ every Util.oneSecondMillis <| Tick OneSecond
                , every Util.fiveSecondsMillis <| Tick FiveSecond
                ]

            Hidden ->
                [ every Util.oneSecondMillis <| Tick OneSecondHidden
                , every Util.fiveSecondsMillis <| Tick (FiveSecondHidden <| refreshData model)
                ]


{-| refreshFavicon : takes page and restores the favicon to the default when not viewing the build page
-}
refreshFavicon : Page -> Favicon -> WebData Build -> ( Favicon, Cmd Msg )
refreshFavicon page currentFavicon build =
    case page of
        Pages.Build _ _ _ _ ->
            case build of
                RemoteData.Success b ->
                    let
                        newFavicon =
                            statusToFavicon b.status
                    in
                    if currentFavicon /= newFavicon then
                        ( newFavicon, Interop.setFavicon <| Encode.string newFavicon )

                    else
                        ( currentFavicon, Cmd.none )

                _ ->
                    ( currentFavicon, Cmd.none )

        _ ->
            if currentFavicon /= defaultFavicon then
                ( defaultFavicon, Interop.setFavicon <| Encode.string defaultFavicon )

            else
                ( currentFavicon, Cmd.none )


{-| refreshPage : refreshes Vela data based on current page and build status
-}
refreshPage : Model -> Cmd Msg
refreshPage model =
    let
        page =
            model.page
    in
    case page of
        Pages.OrgBuilds org maybePage maybePerPage maybeEvent ->
            getOrgBuilds model org maybePage maybePerPage maybeEvent

        Pages.RepositoryBuilds org repo maybePage maybePerPage maybeEvent ->
            getBuilds model org repo maybePage maybePerPage maybeEvent

        Pages.RepositoryDeployments org repo maybePage maybePerPage ->
            getDeployments model org repo maybePage maybePerPage

        Pages.Build org repo buildNumber focusFragment ->
            Cmd.batch
                [ getBuilds model org repo Nothing Nothing Nothing
                , refreshBuild model org repo buildNumber
                , refreshBuildSteps model org repo buildNumber focusFragment
                , refreshStepLogs model org repo buildNumber model.repo.build.steps.steps Nothing
                ]

        Pages.BuildServices org repo buildNumber focusFragment ->
            Cmd.batch
                [ getBuilds model org repo Nothing Nothing Nothing
                , refreshBuild model org repo buildNumber
                , refreshBuildServices model org repo buildNumber focusFragment
                , refreshServiceLogs model org repo buildNumber model.repo.build.services.services Nothing
                ]

        Pages.BuildPipeline org repo buildNumber _ _ ->
            Cmd.batch
                [ getBuilds model org repo Nothing Nothing Nothing
                , refreshBuild model org repo buildNumber
                ]

        Pages.Hooks org repo maybePage maybePerPage ->
            Cmd.batch
                [ getHooks model org repo maybePage maybePerPage
                ]

        Pages.OrgSecrets engine org maybePage maybePerPage ->
            Cmd.batch
                [ getOrgSecrets model maybePage maybePerPage engine org
                , getSharedSecrets model maybePage maybePerPage engine org "*"
                ]

        Pages.RepoSecrets engine org repo maybePage maybePerPage ->
            Cmd.batch
                [ getRepoSecrets model maybePage maybePerPage engine org repo
                ]

        Pages.SharedSecrets engine org team maybePage maybePerPage ->
            Cmd.batch
                [ getSharedSecrets model maybePage maybePerPage engine org team
                ]

        _ ->
            Cmd.none


{-| refreshPageHidden : refreshes Vela data based on current page and build status when tab is not visible
-}
refreshPageHidden : Model -> RefreshData -> Cmd Msg
refreshPageHidden model _ =
    let
        page =
            model.page
    in
    case page of
        Pages.Build org repo buildNumber _ ->
            Cmd.batch
                [ refreshBuild model org repo buildNumber
                ]

        _ ->
            Cmd.none


{-| refreshData : takes model and extracts data needed to refresh the page
-}
refreshData : Model -> RefreshData
refreshData model =
    let
        rm =
            model.repo

        buildNumber =
            case rm.build.build of
                Success build ->
                    Just <| String.fromInt build.number

                _ ->
                    Nothing
    in
    { org = rm.org, repo = rm.name, build_number = buildNumber, steps = Nothing }


{-| refreshBuild : takes model org repo and build number and refreshes the build status
-}
refreshBuild : Model -> Org -> Repo -> BuildNumber -> Cmd Msg
refreshBuild model org repo buildNumber =
    let
        refresh =
            getBuild model org repo buildNumber
    in
    if shouldRefresh model.repo.build.build then
        refresh

    else
        Cmd.none


{-| refreshBuildSteps : takes model org repo and build number and refreshes the build steps based on step status
-}
refreshBuildSteps : Model -> Org -> Repo -> BuildNumber -> FocusFragment -> Cmd Msg
refreshBuildSteps model org repo buildNumber focusFragment =
    if shouldRefresh model.repo.build.build then
        getAllBuildSteps model org repo buildNumber focusFragment True

    else
        Cmd.none


{-| refreshBuildServices : takes model org repo and build number and refreshes the build services based on service status
-}
refreshBuildServices : Model -> Org -> Repo -> BuildNumber -> FocusFragment -> Cmd Msg
refreshBuildServices model org repo buildNumber focusFragment =
    if shouldRefresh model.repo.build.build then
        getAllBuildServices model org repo buildNumber focusFragment True

    else
        Cmd.none


{-| shouldRefresh : takes build and returns true if a refresh is required
-}
shouldRefresh : WebData Build -> Bool
shouldRefresh build =
    case build of
        Success bld ->
            not <| isComplete bld.status

        NotAsked ->
            True

        -- Do not refresh a Failed or Loading build
        Failure _ ->
            False

        Loading ->
            False


{-| refreshStepLogs : takes model org repo and build number and steps and refreshes the build step logs depending on their status
-}
refreshStepLogs : Model -> Org -> Repo -> BuildNumber -> WebData Steps -> FocusFragment -> Cmd Msg
refreshStepLogs model org repo buildNumber inSteps focusFragment =
    let
        stepsToRefresh =
            case inSteps of
                Success s ->
                    -- Do not refresh logs for a step in success or failure state
                    List.filter (\step -> step.status /= Vela.Success && step.status /= Vela.Failure) s

                _ ->
                    []

        refresh =
            getBuildStepsLogs model org repo buildNumber stepsToRefresh focusFragment True
    in
    if shouldRefresh model.repo.build.build then
        refresh

    else
        Cmd.none


{-| refreshServiceLogs : takes model org repo and build number and services and refreshes the build service logs depending on their status
-}
refreshServiceLogs : Model -> Org -> Repo -> BuildNumber -> WebData Services -> FocusFragment -> Cmd Msg
refreshServiceLogs model org repo buildNumber inServices focusFragment =
    let
        servicesToRefresh =
            case inServices of
                Success s ->
                    -- Do not refresh logs for a service in success or failure state
                    List.filter (\service -> service.status /= Vela.Success && service.status /= Vela.Failure) s

                _ ->
                    []

        refresh =
            getBuildServicesLogs model org repo buildNumber servicesToRefresh focusFragment True
    in
    if shouldRefresh model.repo.build.build then
        refresh

    else
        Cmd.none


{-| onMouseDown : takes model and returns subscriptions for handling onMouseDown events at the browser level
-}
onMouseDown : String -> Model -> (Maybe Bool -> Msg) -> Sub Msg
onMouseDown targetId model triggerMsg =
    if model.showHelp then
        Browser.Events.onMouseDown (outsideTarget targetId <| triggerMsg <| Just False)

    else if model.showIdentity then
        Browser.Events.onMouseDown (outsideTarget targetId <| triggerMsg <| Just False)

    else if List.length model.buildMenuOpen > 0 then
        Browser.Events.onMouseDown (outsideTarget targetId <| triggerMsg <| Just False)

    else
        Sub.none


{-| outsideTarget : returns decoder for handling clicks that occur from outside the currently focused/open dropdown
-}
outsideTarget : String -> Msg -> Decode.Decoder Msg
outsideTarget targetId msg =
    Decode.field "target" (isOutsideTarget targetId)
        |> Decode.andThen
            (\isOutside ->
                if isOutside then
                    Decode.succeed msg

                else
                    Decode.fail "inside dropdown"
            )


{-| isOutsideTarget : returns decoder for determining if click target occurred from within a specified element
-}
isOutsideTarget : String -> Decode.Decoder Bool
isOutsideTarget targetId =
    Decode.oneOf
        [ Decode.field "id" Decode.string
            |> Decode.andThen
                (\id ->
                    if targetId == id then
                        -- found match by id
                        Decode.succeed False

                    else
                        -- try next decoder
                        Decode.fail "continue"
                )
        , Decode.lazy (\_ -> isOutsideTarget targetId |> Decode.field "parentNode")

        -- fallback if all previous decoders failed
        , Decode.succeed True
        ]



-- VIEW


view : Model -> Document Msg
view model =
    let
        ( title, content ) =
            viewContent model
    in
    { title = title ++ " - Vela"
    , body =
        [ lazy2 viewHeader model.session { feedbackLink = model.velaFeedbackURL, docsLink = model.velaDocsURL, theme = model.theme, help = helpArgs model, showId = model.showIdentity }
        , lazy2 Nav.viewNav model navMsgs
        , main_ [ class "content-wrap" ]
            [ viewUtil model
            , content
            ]
        , footer [] [ lazy viewAlerts model.toasties ]
        ]
    }


viewContent : Model -> ( String, Html Msg )
viewContent model =
    case model.page of
        Pages.Overview ->
            ( "Overview"
            , lazy3 Pages.Home.view model.user model.favoritesFilter homeMsgs
            )

        Pages.SourceRepositories ->
            ( "Source Repositories"
            , lazy2 Pages.SourceRepos.view
                { user = model.user
                , sourceRepos = model.sourceRepos
                , filters = model.filters
                }
                sourceReposMsgs
            )

        Pages.OrgRepositories org maybePage _ ->
            ( org ++ Util.pageToString maybePage
            , div []
                [ Pager.view model.repo.orgRepos.pager Pager.prevNextLabels GotoPage
                , lazy2 Pages.Organization.viewOrgRepos org model.repo.orgRepos
                , Pager.view model.repo.orgRepos.pager Pager.prevNextLabels GotoPage
                ]
            )

        Pages.Hooks org repo maybePage _ ->
            ( String.join "/" [ org, repo ] ++ " hooks" ++ Util.pageToString maybePage
            , div []
                [ Pager.view model.repo.hooks.pager Pager.defaultLabels GotoPage
                , lazy Pages.Hooks.view
                    { hooks = model.repo.hooks
                    , time = model.time
                    }
                , Pager.view model.repo.hooks.pager Pager.defaultLabels GotoPage
                ]
            )

        Pages.RepoSettings org repo ->
            ( String.join "/" [ org, repo ] ++ " settings"
            , lazy5 Pages.RepoSettings.view model.repo.repo repoSettingsMsgs model.velaAPI (Url.toString model.entryURL) model.velaMaxBuildLimit
            )

        Pages.RepoSecrets engine org repo _ _ ->
            ( String.join "/" [ org, repo ] ++ " " ++ engine ++ " repo secrets"
            , div []
                [ Html.map SecretsUpdate <| lazy Pages.Secrets.View.viewRepoSecrets model
                , Html.map SecretsUpdate <| lazy3 Pages.Secrets.View.viewOrgSecrets model True False
                ]
            )

        Pages.OrgSecrets engine org maybePage _ ->
            ( String.join "/" [ org ] ++ " " ++ engine ++ " org secrets" ++ Util.pageToString maybePage
            , div []
                [ Html.map SecretsUpdate <| lazy3 Pages.Secrets.View.viewOrgSecrets model False True
                , Pager.view model.secretsModel.orgSecretsPager Pager.prevNextLabels GotoPage
                , Html.map SecretsUpdate <| lazy3 Pages.Secrets.View.viewSharedSecrets model True False
                ]
            )

        Pages.SharedSecrets engine org team _ _ ->
            ( String.join "/" [ org, team ] ++ " " ++ engine ++ " shared secrets"
            , div []
                [ Html.map SecretsUpdate <| lazy3 Pages.Secrets.View.viewSharedSecrets model False False
                , Pager.view model.secretsModel.sharedSecretsPager Pager.prevNextLabels GotoPage
                ]
            )

        Pages.AddOrgSecret engine _ ->
            ( "add " ++ engine ++ " org secret"
            , Html.map SecretsUpdate <| lazy Pages.Secrets.View.addSecret model
            )

        Pages.AddRepoSecret engine _ _ ->
            ( "add " ++ engine ++ " repo secret"
            , Html.map SecretsUpdate <| lazy Pages.Secrets.View.addSecret model
            )

        Pages.AddSharedSecret engine _ _ ->
            ( "add " ++ engine ++ " shared secret"
            , Html.map SecretsUpdate <| lazy Pages.Secrets.View.addSecret model
            )

        Pages.OrgSecret engine org name ->
            ( String.join "/" [ org, name ] ++ " update " ++ engine ++ " org secret"
            , Html.map SecretsUpdate <| lazy Pages.Secrets.View.editSecret model
            )

        Pages.RepoSecret engine org repo name ->
            ( String.join "/" [ org, repo, name ] ++ " update " ++ engine ++ " repo secret"
            , Html.map SecretsUpdate <| lazy Pages.Secrets.View.editSecret model
            )

        Pages.SharedSecret engine org team name ->
            ( String.join "/" [ org, team, name ] ++ " update " ++ engine ++ " shared secret"
            , Html.map SecretsUpdate <| lazy Pages.Secrets.View.editSecret model
            )

        Pages.AddDeployment org repo ->
            ( String.join "/" [ org, repo ] ++ " add deployment"
            , Html.map AddDeploymentUpdate <| lazy Pages.Deployments.View.addDeployment model
            )

        Pages.PromoteDeployment org repo buildNumber ->
            ( String.join "/" [ org, repo, buildNumber ] ++ " promote deployment"
            , Html.map AddDeploymentUpdate <| lazy Pages.Deployments.View.promoteDeployment model
            )

        Pages.RepositoryDeployments org repo maybePage _ ->
            ( String.join "/" [ org, repo ] ++ " deployments" ++ Util.pageToString maybePage
            , div []
                [ lazy3 Pages.Deployments.View.viewDeployments model.repo.deployments org repo
                , Pager.view model.repo.deployments.pager Pager.defaultLabels GotoPage
                ]
            )

        Pages.OrgBuilds org maybePage _ maybeEvent ->
            let
                repo =
                    ""

                shouldRenderFilter : Bool
                shouldRenderFilter =
                    case ( model.repo.builds.builds, maybeEvent ) of
                        ( Success result, Nothing ) ->
                            not <| List.length result == 0

                        ( Success _, _ ) ->
                            True

                        ( Loading, _ ) ->
                            True

                        _ ->
                            False
            in
            ( org ++ " builds" ++ Util.pageToString maybePage
            , div []
                [ div [ class "build-bar" ]
                    [ viewBuildsFilter shouldRenderFilter org repo maybeEvent
                    , viewTimeToggle shouldRenderFilter model.repo.builds.showTimestamp
                    ]
                , Pager.view model.repo.builds.pager Pager.defaultLabels GotoPage
                , lazy7 Pages.Organization.viewBuilds model.repo.builds buildMsgs model.buildMenuOpen model.time model.zone org maybeEvent
                , Pager.view model.repo.builds.pager Pager.defaultLabels GotoPage
                ]
            )

        Pages.RepositoryBuilds org repo maybePage _ maybeEvent ->
            let
                shouldRenderFilter : Bool
                shouldRenderFilter =
                    case ( model.repo.builds.builds, maybeEvent ) of
                        ( Success result, Nothing ) ->
                            not <| List.length result == 0

                        ( Success _, _ ) ->
                            True

                        ( Loading, _ ) ->
                            True

                        _ ->
                            False
            in
            ( String.join "/" [ org, repo ] ++ " builds" ++ Util.pageToString maybePage
            , div []
                [ div [ class "build-bar" ]
                    [ viewBuildsFilter shouldRenderFilter org repo maybeEvent
                    , viewTimeToggle shouldRenderFilter model.repo.builds.showTimestamp
                    ]
                , Pager.view model.repo.builds.pager Pager.defaultLabels GotoPage
                , lazy8 Pages.Builds.view model.repo.builds buildMsgs model.buildMenuOpen model.time model.zone org repo maybeEvent
                , Pager.view model.repo.builds.pager Pager.defaultLabels GotoPage
                ]
            )

        Pages.Build org repo buildNumber _ ->
            ( "Build #" ++ buildNumber ++ " - " ++ String.join "/" [ org, repo ]
            , Pages.Build.View.viewBuild
                model
                buildMsgs
                org
                repo
                buildNumber
            )

        Pages.BuildServices org repo buildNumber _ ->
            ( "Build #" ++ buildNumber ++ " - " ++ String.join "/" [ org, repo ]
            , Pages.Build.View.viewBuildServices
                model
                buildMsgs
                org
                repo
                buildNumber
            )

        Pages.BuildPipeline org repo buildNumber _ _ ->
            ( "Pipeline " ++ String.join "/" [ org, repo ]
            , Pages.Pipeline.View.viewPipeline
                model
                pipelineMsgs
                |> Pages.Build.View.wrapWithBuildPreview
                    model
                    buildMsgs
                    org
                    repo
                    buildNumber
            )

<<<<<<< HEAD
        Pages.Pipeline org repo ref _ _ ->
            ( "Pipeline " ++ String.join "/" [ org, repo ]
            , Pages.Pipeline.View.viewPipeline
                model
                pipelineMsgs
            )

=======
>>>>>>> fd610e51
        Pages.Settings ->
            ( "Settings"
            , Pages.Settings.view model.session model.time (Pages.Settings.Msgs Copy)
            )

        Pages.Login ->
            ( "Login"
            , viewLogin
            )

        Pages.NotFound ->
            ( "404"
            , h1 [] [ text "Not Found" ]
            )


viewBuildsFilter : Bool -> Org -> Repo -> Maybe Event -> Html Msg
viewBuildsFilter shouldRender org repo maybeEvent =
    let
        eventEnum : List String
        eventEnum =
            [ "all", "push", "pull_request", "tag", "deployment", "comment" ]

        eventToMaybe : String -> Maybe Event
        eventToMaybe event =
            case event of
                "all" ->
                    Nothing

                _ ->
                    Just event
    in
    if shouldRender then
        div [ class "form-controls", class "build-filters", Util.testAttribute "build-filter" ] <|
            div [] [ text "Filter by Event:" ]
                :: List.map
                    (\e ->
                        div [ class "form-control" ]
                            [ input
                                [ type_ "radio"
                                , id <| "filter-" ++ e
                                , name "build-filter"
                                , Util.testAttribute <| "build-filter-" ++ e
                                , checked <| maybeEvent == eventToMaybe e
                                , onClick <| FilterBuildEventBy (eventToMaybe e) org repo
                                , attribute "aria-label" <| "filter to show " ++ e ++ " events"
                                ]
                                []
                            , label
                                [ class "form-label"
                                , for <| "filter-" ++ e
                                ]
                                [ text <| String.replace "_" " " e ]
                            ]
                    )
                    eventEnum

    else
        text ""


viewTimeToggle : Bool -> Bool -> Html Msg
viewTimeToggle shouldRender showTimestamp =
    if shouldRender then
        div [ class "form-controls", class "-stack", class "time-toggle" ]
            [ div [ class "form-control" ]
                [ input [ type_ "checkbox", checked showTimestamp, onClick ShowHideFullTimestamp, id "checkbox-time-toggle", Util.testAttribute "time-toggle" ] []
                , label [ class "form-label", for "checkbox-time-toggle" ] [ text "show full timestamps" ]
                ]
            ]

    else
        text ""


viewLogin : Html Msg
viewLogin =
    div []
        [ h1 [] [ text "Authorize Via" ]
        , button [ class "button", onClick SignInRequested, Util.testAttribute "login-button" ]
            [ FeatherIcons.github
                |> FeatherIcons.withSize 20
                |> FeatherIcons.withClass "login-source-icon"
                |> FeatherIcons.toHtml [ attribute "aria-hidden" "true" ]
            , text "GitHub"
            ]
        , p [] [ text "You will be taken to GitHub to authenticate." ]
        ]


viewHeader : Session -> { feedbackLink : String, docsLink : String, theme : Theme, help : Help.Commands.Model Msg, showId : Bool } -> Html Msg
viewHeader session { feedbackLink, docsLink, theme, help, showId } =
    let
        identityBaseClassList : Html.Attribute Msg
        identityBaseClassList =
            classList
                [ ( "details", True )
                , ( "-marker-right", True )
                , ( "-no-pad", True )
                , ( "identity-name", True )
                ]

        identityAttributeList : List (Html.Attribute Msg)
        identityAttributeList =
            attribute "role" "navigation" :: Util.open showId
    in
    header []
        [ div [ class "identity", id "identity", Util.testAttribute "identity" ]
            [ a [ Routes.href Routes.Overview, class "identity-logo-link", attribute "aria-label" "Home" ] [ velaLogo 24 ]
            , case session of
                Authenticated auth ->
                    details (identityBaseClassList :: identityAttributeList)
                        [ summary [ class "summary", Util.onClickPreventDefault (ShowHideIdentity Nothing), Util.testAttribute "identity-summary" ]
                            [ text auth.userName
                            , FeatherIcons.chevronDown |> FeatherIcons.withSize 20 |> FeatherIcons.withClass "details-icon-expand" |> FeatherIcons.toHtml []
                            ]
                        , ul [ class "identity-menu", attribute "aria-hidden" "true", attribute "role" "menu" ]
                            [ li [ class "identity-menu-item" ]
                                [ a [ Routes.href Routes.Settings, Util.testAttribute "settings-link", attribute "role" "menuitem" ] [ text "Settings" ] ]
                            , li [ class "identity-menu-item" ]
                                [ a [ Routes.href Routes.Logout, Util.testAttribute "logout-link", attribute "role" "menuitem" ] [ text "Logout" ] ]
                            ]
                        ]

                Unauthenticated ->
                    details (identityBaseClassList :: identityAttributeList)
                        [ summary [ class "summary", Util.onClickPreventDefault (ShowHideIdentity Nothing), Util.testAttribute "identity-summary" ] [ text "Vela" ] ]
            ]
        , nav [ class "help-links", attribute "role" "navigation" ]
            [ ul []
                [ li [] [ viewThemeToggle theme ]
                , li [] [ a [ href feedbackLink, attribute "aria-label" "go to feedback" ] [ text "feedback" ] ]
                , li [] [ a [ href docsLink, attribute "aria-label" "go to docs" ] [ text "docs" ] ]
                , Help.View.help help
                ]
            ]
        ]


helpArg : WebData a -> Help.Commands.Arg
helpArg arg =
    { success = Util.isSuccess arg, loading = Util.isLoading arg }


helpArgs : Model -> Help.Commands.Model Msg
helpArgs model =
    { user = helpArg model.user
    , sourceRepos = helpArg model.sourceRepos
    , orgRepos = helpArg model.repo.orgRepos.orgRepos
    , builds = helpArg model.repo.builds.builds
    , deployments = helpArg model.repo.deployments.deployments
    , build = helpArg model.repo.build.build
    , repo = helpArg model.repo.repo
    , hooks = helpArg model.repo.hooks.hooks
    , secrets = helpArg model.secretsModel.repoSecrets
    , show = model.showHelp
    , toggle = ShowHideHelp
    , copy = Copy
    , noOp = NoOp
    , page = model.page

    -- TODO: use env flag velaDocsURL
    -- , velaDocsURL = model.velaDocsURL
    , velaDocsURL = "https://go-vela.github.io/docs"
    }


viewAlerts : Stack Alert -> Html Msg
viewAlerts toasties =
    div [ Util.testAttribute "alerts", class "alerts" ] [ Alerting.view Alerts.successConfig (Alerts.view Copy) AlertsUpdate toasties ]


wrapAlertMessage : String -> String
wrapAlertMessage message =
    if not <| String.isEmpty message then
        "`" ++ message ++ "` "

    else
        message


viewThemeToggle : Theme -> Html Msg
viewThemeToggle theme =
    let
        ( newTheme, themeAria ) =
            case theme of
                Dark ->
                    ( Light, "enable light mode" )

                Light ->
                    ( Dark, "enable dark mode" )
    in
    button [ class "button", class "-link", attribute "aria-label" themeAria, onClick (SetTheme newTheme) ] [ text "switch theme" ]



-- HELPERS


setNewPage : Routes.Route -> Model -> ( Model, Cmd Msg )
setNewPage route model =
    case ( route, model.session ) of
        -- Logged in and on auth flow pages - what are you doing here?
        ( Routes.Login, Authenticated _ ) ->
            ( model, Navigation.pushUrl model.navigationKey <| Routes.routeToUrl Routes.Overview )

        ( Routes.Authenticate _, Authenticated _ ) ->
            ( model, Navigation.pushUrl model.navigationKey <| Routes.routeToUrl Routes.Overview )

        -- "Not logged in" (yet) and on auth flow pages, continue on..
        ( Routes.Authenticate { code, state }, Unauthenticated ) ->
            ( { model | page = Pages.Login }
            , Api.try TokenResponse <| Api.getInitialToken model <| AuthParams code state
            )

        -- On the login page but not logged in.. good place to be
        ( Routes.Login, Unauthenticated ) ->
            ( { model | page = Pages.Login }, Cmd.none )

        -- "Normal" page handling below
        ( Routes.Overview, Authenticated _ ) ->
            loadOverviewPage model

        ( Routes.SourceRepositories, Authenticated _ ) ->
            loadSourceReposPage model

        ( Routes.OrgRepositories org maybePage maybePerPage, Authenticated _ ) ->
            loadOrgReposPage model org maybePage maybePerPage

        ( Routes.Hooks org repo maybePage maybePerPage, Authenticated _ ) ->
            loadHooksPage model org repo maybePage maybePerPage

        ( Routes.RepoSettings org repo, Authenticated _ ) ->
            loadRepoSettingsPage model org repo

        ( Routes.OrgSecrets engine org maybePage maybePerPage, Authenticated _ ) ->
            loadOrgSecretsPage model maybePage maybePerPage engine org

        ( Routes.RepoSecrets engine org repo maybePage maybePerPage, Authenticated _ ) ->
            loadRepoSecretsPage model maybePage maybePerPage engine org repo

        ( Routes.SharedSecrets engine org team maybePage maybePerPage, Authenticated _ ) ->
            loadSharedSecretsPage model maybePage maybePerPage engine org team

        ( Routes.AddOrgSecret engine org, Authenticated _ ) ->
            loadAddOrgSecretPage model engine org

        ( Routes.AddRepoSecret engine org repo, Authenticated _ ) ->
            loadAddRepoSecretPage model engine org repo

        ( Routes.AddSharedSecret engine org team, Authenticated _ ) ->
            loadAddSharedSecretPage model engine org team

        ( Routes.OrgSecret engine org name, Authenticated _ ) ->
            loadUpdateOrgSecretPage model engine org name

        ( Routes.RepoSecret engine org repo name, Authenticated _ ) ->
            loadUpdateRepoSecretPage model engine org repo name

        ( Routes.SharedSecret engine org team name, Authenticated _ ) ->
            loadUpdateSharedSecretPage model engine org team name

        ( Routes.OrgBuilds org maybePage maybePerPage maybeEvent, Authenticated _ ) ->
            loadOrgBuildsPage model org maybePage maybePerPage maybeEvent

        ( Routes.RepositoryBuilds org repo maybePage maybePerPage maybeEvent, Authenticated _ ) ->
            loadRepoBuildsPage model org repo maybePage maybePerPage maybeEvent

        ( Routes.RepositoryDeployments org repo maybePage maybePerPage, Authenticated _ ) ->
            loadRepoDeploymentsPage model org repo maybePage maybePerPage

        ( Routes.Build org repo buildNumber lineFocus, Authenticated _ ) ->
            loadBuildPage model org repo buildNumber lineFocus

        ( Routes.AddDeploymentRoute org repo, Authenticated _ ) ->
            loadAddDeploymentPage model org repo

        ( Routes.PromoteDeployment org repo deploymentNumber, Authenticated _ ) ->
            loadPromoteDeploymentPage model org repo deploymentNumber

        ( Routes.BuildServices org repo buildNumber lineFocus, Authenticated _ ) ->
            loadBuildServicesPage model org repo buildNumber lineFocus

        ( Routes.BuildPipeline org repo buildNumber expand lineFocus, Authenticated _ ) ->
            loadBuildPipelinePage model org repo buildNumber expand lineFocus

        ( Routes.Settings, Authenticated _ ) ->
            ( { model | page = Pages.Settings, showIdentity = False }, Cmd.none )

        ( Routes.Logout, Authenticated _ ) ->
            ( model, getLogout model )

        -- Not found page handling
        ( Routes.NotFound, Authenticated _ ) ->
            ( { model | page = Pages.NotFound }, Cmd.none )

        {--Hitting any page and not being logged in will load the login page content

           Note: we're not using .pushUrl to retain ability for user to use
           browser's back button
        --}
        ( _, Unauthenticated ) ->
            ( { model | page = Pages.Login }
            , Interop.setRedirect <| Encode.string <| Url.toString model.entryURL
            )


loadSourceReposPage : Model -> ( Model, Cmd Msg )
loadSourceReposPage model =
    case model.sourceRepos of
        NotAsked ->
            ( { model | page = Pages.SourceRepositories, sourceRepos = Loading }
            , Cmd.batch
                [ Api.try SourceRepositoriesResponse <| Api.getSourceRepositories model
                , getCurrentUser model
                ]
            )

        Failure _ ->
            ( { model | page = Pages.SourceRepositories, sourceRepos = Loading }
            , Cmd.batch
                [ Api.try SourceRepositoriesResponse <| Api.getSourceRepositories model
                , getCurrentUser model
                ]
            )

        _ ->
            ( { model | page = Pages.SourceRepositories }, getCurrentUser model )


loadOrgReposPage : Model -> Org -> Maybe Pagination.Page -> Maybe Pagination.PerPage -> ( Model, Cmd Msg )
loadOrgReposPage model org maybePage maybePerPage =
    case model.repo.orgRepos.orgRepos of
        NotAsked ->
            ( { model | page = Pages.OrgRepositories org maybePage maybePerPage }
            , Api.try OrgRepositoriesResponse <| Api.getOrgRepositories model maybePage maybePerPage org
            )

        Failure _ ->
            ( { model | page = Pages.OrgRepositories org maybePage maybePerPage }
            , Api.try OrgRepositoriesResponse <| Api.getOrgRepositories model maybePage maybePerPage org
            )

        _ ->
            ( { model | page = Pages.OrgRepositories org maybePage maybePerPage }
            , Cmd.batch
                [ getCurrentUser model
                , Api.try OrgRepositoriesResponse <| Api.getOrgRepositories model maybePage maybePerPage org
                ]
            )


loadOverviewPage : Model -> ( Model, Cmd Msg )
loadOverviewPage model =
    ( { model | page = Pages.Overview }
    , Cmd.batch
        [ getCurrentUser model
        ]
    )


{-| resourceChanged : takes two repo resource identifiers and returns if the build has changed
-}
resourceChanged : RepoResourceIdentifier -> RepoResourceIdentifier -> Bool
resourceChanged ( orgA, repoA, idA ) ( orgB, repoB, idB ) =
    not <| orgA == orgB && repoA == repoB && idA == idB


{-| loadOrgSubPage : takes model org and page destination

    updates the model based on app initialization state and loads org page resources

-}
loadOrgSubPage : Model -> Org -> Page -> ( Model, Cmd Msg )
loadOrgSubPage model org toPage =
    let
        rm =
            model.repo

        builds =
            rm.builds

        secretsModel =
            model.secretsModel

        fetchSecrets : Org -> Cmd Msg
        fetchSecrets o =
            Cmd.batch [ getAllOrgSecrets model "native" o ]

        -- update model and dispatch cmds depending on initialization state and destination
        ( loadModel, loadCmd ) =
            -- repo data has not been initialized or org/repo has changed
            if not rm.initialized || resourceChanged ( rm.org, rm.name, "" ) ( org, "", "" ) then
                ( { model
                    | secretsModel =
                        { secretsModel
                            | repoSecrets = Loading
                            , orgSecrets = Loading
                            , sharedSecrets = Loading
                            , org = org
                            , repo = ""
                            , engine = "native"
                            , type_ = Vela.RepoSecret
                        }
                    , repo =
                        rm
                            |> updateOrgRepo org ""
                            |> updateRepoInitialized True
                            |> updateRepo Loading
                            |> updateBuilds Loading
                            |> updateBuildSteps NotAsked
                            -- update builds pagination
                            |> (\rm_ ->
                                    case toPage of
                                        Pages.OrgRepositories _ maybePage maybePerPage ->
                                            rm_
                                                |> updateOrgReposPage maybePage
                                                |> updateOrgReposPerPage maybePerPage

                                        Pages.OrgBuilds _ maybePage maybePerPage maybeEvent ->
                                            rm_
                                                |> updateBuildsPage maybePage
                                                |> updateBuildsPerPage maybePerPage
                                                |> updateBuildsEvent maybeEvent

                                        _ ->
                                            rm
                                                |> updateBuildsPage Nothing
                                                |> updateBuildsPerPage Nothing
                                                |> updateBuildsEvent Nothing
                                                |> updateOrgReposPage Nothing
                                                |> updateOrgReposPerPage Nothing
                               )
                  }
                , Cmd.batch
                    [ getCurrentUser model
                    , case toPage of
                        Pages.OrgRepositories o maybePage maybePerPage ->
                            getOrgRepos model o maybePage maybePerPage

                        Pages.OrgBuilds o maybePage maybePerPage maybeEvent ->
                            getOrgBuilds model o maybePage maybePerPage maybeEvent

                        _ ->
                            getOrgBuilds model org Nothing Nothing Nothing
                    ]
                )

            else
                -- repo data has already been initialized and org/repo has not changed, aka tab switch
                case toPage of
                    Pages.OrgBuilds o maybePage maybePerPage maybeEvent ->
                        ( { model
                            | repo =
                                { rm
                                    | builds =
                                        { builds | maybePage = maybePage, maybePerPage = maybePerPage, maybeEvent = maybeEvent }
                                }
                          }
                        , getOrgBuilds model o maybePage maybePerPage maybeEvent
                        )

                    Pages.OrgSecrets _ o _ _ ->
                        ( model, fetchSecrets o )

                    _ ->
                        ( model, Cmd.none )
    in
    ( { loadModel | page = toPage }, loadCmd )


{-| loadRepoSubPage : takes model org repo and page destination

    updates the model based on app initialization state and loads repo page resources

-}
loadRepoSubPage : Model -> Org -> Repo -> Page -> ( Model, Cmd Msg )
loadRepoSubPage model org repo toPage =
    let
        rm =
            model.repo

        builds =
            rm.builds

        secretsModel =
            model.secretsModel

        dm =
            model.deploymentModel

        fetchSecrets : Org -> Repo -> Cmd Msg
        fetchSecrets o r =
            Cmd.batch [ getAllRepoSecrets model "native" o r, getAllOrgSecrets model "native" o ]

        -- update model and dispatch cmds depending on initialization state and destination
        ( loadModel, loadCmd ) =
            -- repo data has not been initialized or org/repo has changed
            if not rm.initialized || resourceChanged ( rm.org, rm.name, "" ) ( org, repo, "" ) then
                ( { model
                    | secretsModel =
                        { secretsModel
                            | repoSecrets = Loading
                            , orgSecrets = Loading
                            , sharedSecrets = Loading
                            , org = org
                            , repo = repo
                            , engine = "native"
                            , type_ = Vela.RepoSecret
                        }
                    , deploymentModel =
                        let
                            form =
                                case toPage of
                                    Pages.AddDeployment _ _ ->
                                        Pages.Deployments.Update.initializeFormFromDeployment "" Nothing "" "" ""

                                    _ ->
                                        dm.form
                        in
                        { dm
                            | org = org
                            , repo = repo
                            , repo_settings = rm.repo
                            , form = form
                        }
                    , repo =
                        rm
                            |> updateOrgRepo org repo
                            |> updateRepoInitialized True
                            |> updateRepo Loading
                            |> updateBuilds Loading
                            |> updateBuildSteps NotAsked
                            |> updateDeployments Loading
                            -- update builds pagination
                            |> (\rm_ ->
                                    case toPage of
                                        Pages.RepositoryBuilds _ _ maybePage maybePerPage maybeEvent ->
                                            rm_
                                                |> updateBuildsPage maybePage
                                                |> updateBuildsPerPage maybePerPage
                                                |> updateBuildsEvent maybeEvent

                                        _ ->
                                            rm
                                                |> updateBuildsPage Nothing
                                                |> updateBuildsPerPage Nothing
                                                |> updateBuildsEvent Nothing
                               )
                            -- update deployments pagination
                            |> (\rm_ ->
                                    case toPage of
                                        Pages.RepositoryDeployments _ _ maybePage maybePerPage ->
                                            rm_
                                                |> updateDeploymentsPage maybePage
                                                |> updateDeploymentsPerPage maybePerPage

                                        _ ->
                                            rm
                                                |> updateDeploymentsPage Nothing
                                                |> updateDeploymentsPerPage Nothing
                               )
                            -- update hooks pagination
                            |> (\rm_ ->
                                    case toPage of
                                        Pages.Hooks _ _ maybePage maybePerPage ->
                                            rm_
                                                |> updateHooksPage maybePage
                                                |> updateHooksPerPage maybePerPage

                                        _ ->
                                            rm
                                                |> updateHooksPage Nothing
                                                |> updateHooksPerPage Nothing
                               )
                  }
                , Cmd.batch
                    [ getCurrentUser model
                    , getRepo model org repo
                    , case toPage of
                        Pages.RepositoryBuilds o r maybePage maybePerPage maybeEvent ->
                            getBuilds model o r maybePage maybePerPage maybeEvent

                        _ ->
                            getBuilds model org repo Nothing Nothing Nothing
                    , case toPage of
                        Pages.RepositoryDeployments o r maybePage maybePerPage ->
                            getDeployments model o r maybePage maybePerPage

                        _ ->
                            Cmd.none
                    , case toPage of
                        Pages.Hooks o r maybePage maybePerPage ->
                            getHooks model o r maybePage maybePerPage

                        _ ->
                            getHooks model org repo Nothing Nothing
                    , case toPage of
                        Pages.RepoSecrets _ o r _ _ ->
                            fetchSecrets o r

                        _ ->
                            Cmd.none
                    , case toPage of
                        Pages.PromoteDeployment _ _ deploymentNumber ->
                            getDeployment model org repo deploymentNumber

                        _ ->
                            Cmd.none
                    ]
                )

            else
                -- repo data has already been initialized and org/repo has not changed, aka tab switch
                case toPage of
                    Pages.RepositoryBuilds o r maybePage maybePerPage maybeEvent ->
                        ( { model
                            | repo =
                                { rm
                                    | builds =
                                        { builds | maybePage = maybePage, maybePerPage = maybePerPage, maybeEvent = maybeEvent }
                                }
                          }
                        , getBuilds model o r maybePage maybePerPage maybeEvent
                        )

                    Pages.RepoSecrets _ o r _ _ ->
                        ( model, fetchSecrets o r )

                    Pages.Hooks o r maybePage maybePerPage ->
                        ( { model
                            | repo =
                                rm
                                    |> updateHooksPage maybePage
                                    |> updateHooksPage maybePerPage
                          }
                        , getHooks model o r maybePage maybePerPage
                        )

                    Pages.RepoSettings o r ->
                        ( model, getRepo model o r )

                    -- page is not a repo subpage
                    _ ->
                        ( model, Cmd.none )
    in
    ( { loadModel | page = toPage }, loadCmd )


{-| loadOrgBuildsPage : takes model org and repo and loads the appropriate builds.

    loadOrgBuildsPage   Checks if the builds have already been loaded from the repo view. If not, fetches the builds from the Api.

-}
loadOrgBuildsPage : Model -> Org -> Maybe Pagination.Page -> Maybe Pagination.PerPage -> Maybe Event -> ( Model, Cmd Msg )
loadOrgBuildsPage model org maybePage maybePerPage maybeEvent =
    loadOrgSubPage model org <| Pages.OrgBuilds org maybePage maybePerPage maybeEvent


{-| loadRepoBuildsPage : takes model org and repo and loads the appropriate builds.

    loadRepoBuildsPage   Checks if the builds have already been loaded from the repo view. If not, fetches the builds from the Api.

-}
loadRepoBuildsPage : Model -> Org -> Repo -> Maybe Pagination.Page -> Maybe Pagination.PerPage -> Maybe Event -> ( Model, Cmd Msg )
loadRepoBuildsPage model org repo maybePage maybePerPage maybeEvent =
    loadRepoSubPage model org repo <| Pages.RepositoryBuilds org repo maybePage maybePerPage maybeEvent


loadRepoDeploymentsPage : Model -> Org -> Repo -> Maybe Pagination.Page -> Maybe Pagination.PerPage -> ( Model, Cmd Msg )
loadRepoDeploymentsPage model org repo maybePage maybePerPage =
    loadRepoSubPage model org repo <| Pages.RepositoryDeployments org repo maybePage maybePerPage


{-| loadRepoSecretsPage : takes model org and repo and loads the page for managing repo secrets
-}
loadRepoSecretsPage :
    Model
    -> Maybe Pagination.Page
    -> Maybe Pagination.PerPage
    -> Engine
    -> Org
    -> Repo
    -> ( Model, Cmd Msg )
loadRepoSecretsPage model maybePage maybePerPage engine org repo =
    loadRepoSubPage model org repo <| Pages.RepoSecrets engine org repo maybePage maybePerPage


{-| loadAddDeploymentPage : takes model org and repo and loads the page for managing deployments
-}
loadAddDeploymentPage :
    Model
    -> Org
    -> Repo
    -> ( Model, Cmd Msg )
loadAddDeploymentPage model org repo =
    loadRepoSubPage model org repo <| Pages.AddDeployment org repo


{-| loadPromoteDeploymentPage : takes model org and repo and loads the page for managing deployments
-}
loadPromoteDeploymentPage :
    Model
    -> Org
    -> Repo
    -> BuildNumber
    -> ( Model, Cmd Msg )
loadPromoteDeploymentPage model org repo buildNumber =
    loadRepoSubPage model org repo <| Pages.PromoteDeployment org repo buildNumber


{-| loadHooksPage : takes model org and repo and loads the hooks page.
-}
loadHooksPage : Model -> Org -> Repo -> Maybe Pagination.Page -> Maybe Pagination.PerPage -> ( Model, Cmd Msg )
loadHooksPage model org repo maybePage maybePerPage =
    loadRepoSubPage model org repo <| Pages.Hooks org repo maybePage maybePerPage


{-| loadSettingsPage : takes model org and repo and loads the page for updating repo configurations
-}
loadRepoSettingsPage : Model -> Org -> Repo -> ( Model, Cmd Msg )
loadRepoSettingsPage model org repo =
    loadRepoSubPage model org repo <| Pages.RepoSettings org repo


{-| loadOrgSecretsPage : takes model org and loads the page for managing org secrets
-}
loadOrgSecretsPage :
    Model
    -> Maybe Pagination.Page
    -> Maybe Pagination.PerPage
    -> Engine
    -> Org
    -> ( Model, Cmd Msg )
loadOrgSecretsPage model maybePage maybePerPage engine org =
    -- Fetch secrets from Api
    let
        secretsModel =
            model.secretsModel
    in
    ( { model
        | page =
            Pages.OrgSecrets engine org maybePage maybePerPage
        , secretsModel =
            { secretsModel
                | orgSecrets = Loading
                , org = org
                , engine = engine
                , type_ = Vela.OrgSecret
            }
      }
    , Cmd.batch
        [ getCurrentUser model
        , getOrgSecrets model maybePage maybePerPage engine org
        ]
    )


{-| loadSharedSecretsPage : takes model org and team and loads the page for managing shared secrets
-}
loadSharedSecretsPage :
    Model
    -> Maybe Pagination.Page
    -> Maybe Pagination.PerPage
    -> Engine
    -> Org
    -> Team
    -> ( Model, Cmd Msg )
loadSharedSecretsPage model maybePage maybePerPage engine org team =
    -- Fetch secrets from Api
    let
        secretsModel =
            model.secretsModel
    in
    ( { model
        | page =
            Pages.SharedSecrets engine org team maybePage maybePerPage
        , secretsModel =
            { secretsModel
                | sharedSecrets = Loading
                , org = org
                , team = team
                , engine = engine
                , type_ = Vela.SharedSecret
            }
      }
    , Cmd.batch
        [ getCurrentUser model
        , getSharedSecrets model maybePage maybePerPage engine org team
        ]
    )


{-| loadAddOrgSecretPage : takes model and engine loads the page for adding secrets
-}
loadAddOrgSecretPage : Model -> Engine -> Org -> ( Model, Cmd Msg )
loadAddOrgSecretPage model engine org =
    -- Fetch secrets from Api
    let
        secretsModel =
            Pages.Secrets.Update.reinitializeSecretAdd model.secretsModel
    in
    ( { model
        | page = Pages.AddOrgSecret engine org
        , secretsModel =
            { secretsModel
                | sharedSecrets = Loading
                , org = org
                , engine = engine
                , type_ = Vela.OrgSecret
            }
      }
    , Cmd.batch
        [ getCurrentUser model
        ]
    )


{-| loadAddRepoSecretPage : takes model engine org and repo and loads the page for adding secrets
-}
loadAddRepoSecretPage : Model -> Engine -> Org -> Repo -> ( Model, Cmd Msg )
loadAddRepoSecretPage model engine org repo =
    -- Fetch secrets from Api
    let
        secretsModel =
            Pages.Secrets.Update.reinitializeSecretAdd model.secretsModel
    in
    ( { model
        | page = Pages.AddRepoSecret engine org repo
        , secretsModel =
            { secretsModel
                | org = org
                , repo = repo
                , engine = engine
                , type_ = Vela.RepoSecret
            }
      }
    , Cmd.batch
        [ getCurrentUser model
        ]
    )


{-| loadAddSharedSecretPage : takes model engine org and team and loads the page for adding secrets
-}
loadAddSharedSecretPage : Model -> Engine -> Org -> Team -> ( Model, Cmd Msg )
loadAddSharedSecretPage model engine org team =
    -- Fetch secrets from Api
    let
        secretsModel =
            Pages.Secrets.Update.reinitializeSecretAdd model.secretsModel
    in
    ( { model
        | page = Pages.AddSharedSecret engine org team
        , secretsModel =
            { secretsModel
                | org = org
                , team = team
                , engine = engine
                , type_ = Vela.SharedSecret
                , form = secretsModel.form
            }
      }
    , Cmd.batch
        [ getCurrentUser model
        ]
    )


{-| loadUpdateOrgSecretPage : takes model org and name and loads the page for updating a repo secret
-}
loadUpdateOrgSecretPage : Model -> Engine -> Org -> Name -> ( Model, Cmd Msg )
loadUpdateOrgSecretPage model engine org name =
    -- Fetch secrets from Api
    let
        secretsModel =
            model.secretsModel
    in
    ( { model
        | page = Pages.OrgSecret engine org name
        , secretsModel =
            { secretsModel
                | org = org
                , engine = engine
                , type_ = Vela.OrgSecret
                , deleteState = Pages.Secrets.Model.NotAsked_
            }
      }
    , Cmd.batch
        [ getCurrentUser model
        , getSecret model engine "org" org "*" name
        ]
    )


{-| loadUpdateRepoSecretPage : takes model org, repo and name and loads the page for updating a repo secret
-}
loadUpdateRepoSecretPage : Model -> Engine -> Org -> Repo -> Name -> ( Model, Cmd Msg )
loadUpdateRepoSecretPage model engine org repo name =
    -- Fetch secrets from Api
    let
        secretsModel =
            model.secretsModel
    in
    ( { model
        | page = Pages.RepoSecret engine org repo name
        , secretsModel =
            { secretsModel
                | org = org
                , repo = repo
                , engine = engine
                , type_ = Vela.RepoSecret
                , deleteState = Pages.Secrets.Model.NotAsked_
            }
      }
    , Cmd.batch
        [ getCurrentUser model
        , getSecret model engine "repo" org repo name
        ]
    )


{-| loadUpdateSharedSecretPage : takes model org, team and name and loads the page for updating a shared secret
-}
loadUpdateSharedSecretPage : Model -> Engine -> Org -> Team -> Name -> ( Model, Cmd Msg )
loadUpdateSharedSecretPage model engine org team name =
    -- Fetch secrets from Api
    let
        secretsModel =
            model.secretsModel
    in
    ( { model
        | page = Pages.SharedSecret engine org team name
        , secretsModel =
            { secretsModel
                | org = org
                , team = team
                , engine = engine
                , type_ = Vela.SharedSecret
                , deleteState = Pages.Secrets.Model.NotAsked_
            }
      }
    , Cmd.batch
        [ getCurrentUser model
        , getSecret model engine "shared" org team name
        ]
    )


{-| loadBuildPage : takes model org, repo, and build number and loads the appropriate build.
-}
loadBuildPage : Model -> Org -> Repo -> BuildNumber -> FocusFragment -> ( Model, Cmd Msg )
loadBuildPage model org repo buildNumber lineFocus =
    let
        -- get resource transition information
        sameBuild =
            isSameBuild ( org, repo, buildNumber ) model.page

        sameResource =
            case model.page of
                Pages.Build _ _ _ _ ->
                    True

                _ ->
                    False

        -- if build has changed, set build fields in the model
        m =
            if not sameBuild then
                setBuild org repo buildNumber sameResource model

            else
                model

        rm =
            m.repo
    in
    -- load page depending on build change
    ( { m
        | page = Pages.Build org repo buildNumber lineFocus

        -- set repo fields
        , repo =
            rm
                -- update steps using line focus
                |> updateBuildSteps
                    (RemoteData.unwrap Loading
                        (\steps_ ->
                            RemoteData.succeed <| focusAndClear steps_ lineFocus
                        )
                        rm.build.steps.steps
                    )
                -- update line focus in the model
                |> updateBuildStepsFocusFragment (Maybe.map (\l -> "#" ++ l) lineFocus)
                -- reset following service
                |> updateBuildServicesFollowing 0
      }
      -- do not load resources if transition is auto refresh, line focus, etc
    , if sameBuild && sameResource then
        Cmd.none

      else
        Cmd.batch <|
            [ getBuilds model org repo Nothing Nothing Nothing
            , getBuild model org repo buildNumber
            , getAllBuildSteps model org repo buildNumber lineFocus sameBuild
            ]
    )


{-| loadBuildServicesPage : takes model org, repo, and build number and loads the appropriate build services.
-}
loadBuildServicesPage : Model -> Org -> Repo -> BuildNumber -> FocusFragment -> ( Model, Cmd Msg )
loadBuildServicesPage model org repo buildNumber lineFocus =
    let
        -- get resource transition information
        sameBuild =
            isSameBuild ( org, repo, buildNumber ) model.page

        sameResource =
            case model.page of
                Pages.BuildServices _ _ _ _ ->
                    True

                _ ->
                    False

        -- if build has changed, set build fields in the model
        m =
            if not sameBuild then
                setBuild org repo buildNumber sameResource model

            else
                model

        rm =
            m.repo
    in
    ( { m
        | page = Pages.BuildServices org repo buildNumber lineFocus

        -- set repo fields
        , repo =
            rm
                -- update services using line focus
                |> updateBuildServices
                    (RemoteData.unwrap Loading
                        (\services ->
                            RemoteData.succeed <| focusAndClear services lineFocus
                        )
                        rm.build.services.services
                    )
                -- update line focus in the model
                |> updateBuildServicesFocusFragment (Maybe.map (\l -> "#" ++ l) lineFocus)
                -- reset following step
                |> updateBuildStepsFollowing 0
      }
      -- do not load resources if transition is auto refresh, line focus, etc
    , if sameBuild && sameResource then
        Cmd.none

      else
        Cmd.batch <|
            [ getBuilds model org repo Nothing Nothing Nothing
            , getBuild model org repo buildNumber
            , getAllBuildServices model org repo buildNumber lineFocus sameBuild
            ]
    )


{-| loadBuildPipelinePage : takes model org, repo, and ref and loads the appropriate pipeline configuration resources.
-}
loadBuildPipelinePage : Model -> Org -> Repo -> BuildNumber -> Maybe ExpandTemplatesQuery -> Maybe Fragment -> ( Model, Cmd Msg )
loadBuildPipelinePage model org repo buildNumber expand lineFocus =
    let
        -- get resource transition information
        sameBuild =
            isSameBuild ( org, repo, buildNumber ) model.page

        sameResource =
            case model.page of
                Pages.BuildPipeline _ _ _ _ _ ->
                    True

                _ ->
                    False

        -- if build has changed, set build fields in the model
        m =
            if not sameBuild then
                setBuild org repo buildNumber sameResource model

            else
                model

        -- set pipeline fetch api call based on ?expand= query
        getPipeline =
            case expand of
                Just e ->
                    if e == "true" then
                        expandPipelineConfig

                    else
                        getPipelineConfig

                Nothing ->
                    getPipelineConfig

        -- parse line range from line focus
        parsed =
            parseFocusFragment lineFocus

        pipeline =
            model.pipeline
    in
    ( { m
        | page = Pages.BuildPipeline org repo buildNumber expand lineFocus
        , pipeline =
            pipeline
                |> updateBuildPipelineConfig
                    (if sameBuild then
                        case pipeline.config of
                            ( Success _, _ ) ->
                                pipeline.config

                            _ ->
                                ( Loading, "" )

                     else
                        ( Loading, "" )
                    )
<<<<<<< HEAD
=======
                |> updateBuildPipelineOrgRepo org repo
                |> updateBuildPipelineBuildNumber buildNumber
                |> updateBuildPipelineRef ref
>>>>>>> fd610e51
                |> updateBuildPipelineExpand expand
                |> updateBuildPipelineLineFocus ( parsed.lineA, parsed.lineB )
                |> updateBuildPipelineFocusFragment (Maybe.map (\l -> "#" ++ l) lineFocus)

        -- reset templates if build has changed
        , templates =
            if sameBuild then
                model.templates

            else
                { data = Loading, error = "", show = True }
      }
    , Cmd.batch <|
        -- do not load resources if transition is auto refresh, line focus, etc
        if sameBuild && sameResource then
            []

        else if sameBuild then
            -- same build, most likely a tab switch
            case model.repo.build.build of
                Success build ->
                    -- build exists, chained request not needed
                    [ getBuilds model org repo Nothing Nothing Nothing
                    , getBuild model org repo buildNumber
                    , getPipeline model org repo build.commit lineFocus False
                    , getPipelineTemplates model org repo build.commit lineFocus False
                    ]

                _ ->
                    -- no build present, use chained request
                    [ getBuilds model org repo Nothing Nothing Nothing
                    , getBuildAndPipeline model org repo buildNumber expand
                    ]

        else
            -- different build, use chained request
            [ getBuilds model org repo Nothing Nothing Nothing
            , getBuildAndPipeline model org repo buildNumber expand
            ]
    )


<<<<<<< HEAD
{-| loadPipelinePage : takes model org, repo, and ref and loads the appropriate pipeline configuration resources.
-}
loadPipelinePage : Model -> Org -> Repo -> Ref -> Maybe ExpandTemplatesQuery -> Maybe Fragment -> ( Model, Cmd Msg )
loadPipelinePage model org repo ref expand lineFocus =
    let
        -- get resource transition information
        sameRef =
            False

        -- expected merge conflict: this entire function will be removed in https://github.com/go-vela/ui/pull/550
        -- get or expand the pipeline depending on expand query parameter
        getPipeline =
            case expand of
                Just e ->
                    if e == "true" then
                        expandPipelineConfig

                    else
                        getPipelineConfig

                Nothing ->
                    getPipelineConfig

        parsed =
            parseFocusFragment lineFocus

        pipeline =
            model.pipeline
    in
    -- load page depending on ref change
    ( { model
        | page = Pages.Pipeline org repo ref expand lineFocus

        -- set pipeline fields
        , pipeline =
            pipeline
                |> updateBuildPipelineConfig
                    (if sameRef then
                        case pipeline.config of
                            ( Success _, _ ) ->
                                pipeline.config

                            _ ->
                                ( Loading, "" )

                     else
                        ( Loading, "" )
                    )
                |> updateBuildPipelineExpand expand
                |> updateBuildPipelineLineFocus ( parsed.lineA, parsed.lineB )
                |> updateBuildPipelineFocusFragment (Maybe.map (\l -> "#" ++ l) lineFocus)
        , templates =
            if sameRef then
                model.templates

            else
                { data = Loading, error = "", show = True }
      }
    , Cmd.batch
        [ getPipeline model org repo ref lineFocus False
        , getPipelineTemplates model org repo ref lineFocus False
        ]
    )


=======
>>>>>>> fd610e51
{-| isSameBuild : takes build identifier and current page and returns true if the build has not changed
-}
isSameBuild : RepoResourceIdentifier -> Page -> Bool
isSameBuild id currentPage =
    case currentPage of
        Pages.Build o r b _ ->
            not <| resourceChanged id ( o, r, b )

        Pages.BuildServices o r b _ ->
            not <| resourceChanged id ( o, r, b )

        Pages.BuildPipeline o r b _ _ ->
            not <| resourceChanged id ( o, r, b )

        _ ->
            False


<<<<<<< HEAD
=======
{-| isSamePipelineRef : takes pipeline ref identifier and current page and returns true if the pipeline ref has not changed
-}
isSamePipelineRef : RepoResourceIdentifier -> Page -> PipelineModel -> Bool
isSamePipelineRef id currentPage pipeline =
    case currentPage of
        Pages.Build o r _ _ ->
            not <| resourceChanged id ( o, r, pipeline.ref )

        Pages.BuildServices o r _ _ ->
            not <| resourceChanged id ( o, r, pipeline.ref )

        Pages.BuildPipeline o r _ ref _ _ ->
            not <| resourceChanged id ( o, r, ref )

        _ ->
            False


>>>>>>> fd610e51
{-| setBuild : takes new build information and sets the appropriate model state
-}
setBuild : Org -> Repo -> BuildNumber -> Bool -> Model -> Model
setBuild org repo buildNumber soft model =
    let
        rm =
            model.repo

        pipeline =
            model.pipeline
    in
    { model
        | pipeline =
            { pipeline
                | focusFragment = Nothing
                , config = ( NotAsked, "" )
                , expand = Nothing
                , expanding = False
                , expanded = False
<<<<<<< HEAD
=======
                , org = org
                , repo = repo
                , buildNumber = buildNumber
>>>>>>> fd610e51
            }
        , templates = { data = NotAsked, error = "", show = True }
        , repo =
            rm
                |> updateBuild
                    (if soft then
                        model.repo.build.build

                     else
                        Loading
                    )
                |> updateOrgRepo org repo
                |> updateBuildNumber buildNumber
                |> updateBuildSteps NotAsked
                |> updateBuildStepsFollowing 0
                |> updateBuildStepsLogs []
                |> updateBuildStepsFocusFragment Nothing
                |> updateBuildServices NotAsked
                |> updateBuildServicesFollowing 0
                |> updateBuildServicesLogs []
                |> updateBuildServicesFocusFragment Nothing
    }


{-| repoEnabledError : takes model repo and error and updates the source repos within the model

    repoEnabledError : consumes 409 conflicts that result from the repo already being enabled

-}
repoEnabledError : WebData SourceRepositories -> Repository -> Http.Detailed.Error String -> ( WebData SourceRepositories, Cmd Msg )
repoEnabledError sourceRepos repo error =
    let
        ( enabled, action ) =
            case error of
                Http.Detailed.BadStatus metadata _ ->
                    case metadata.statusCode of
                        409 ->
                            ( RemoteData.succeed True, Cmd.none )

                        _ ->
                            ( toFailure error, addError error )

                _ ->
                    ( toFailure error, addError error )
    in
    ( enableUpdate repo enabled sourceRepos
    , action
    )


{-| buildEnableRepositoryPayload : builds the payload for adding a repository via the api
-}
buildEnableRepositoryPayload : Repository -> EnableRepositoryPayload
buildEnableRepositoryPayload repo =
    { defaultEnableRepositoryPayload
        | org = repo.org
        , name = repo.name
        , full_name = repo.org ++ "/" ++ repo.name
        , link = repo.link
        , clone = repo.clone
    }


{-| addError : takes a detailed http error and produces a Cmd Msg that invokes an action in the Errors module
-}
addError : Http.Detailed.Error String -> Cmd Msg
addError error =
    Errors.addError error HandleError


{-| logIds : extracts Ids from list of logs and returns List Int
-}
logIds : Logs -> List Int
logIds logs =
    List.map (\log -> log.id) <| Util.successful logs


{-| updateStepLogs : takes model and incoming log and updates the list of step logs if necessary
-}
updateStepLogs : Model -> Log -> Model
updateStepLogs model incomingLog =
    let
        rm =
            model.repo

        build =
            rm.build

        logs =
            build.steps.logs

        logExists =
            List.member incomingLog.id <| logIds logs
    in
    if logExists then
        { model | repo = updateBuildStepsLogs (updateLog incomingLog logs model.velaLogBytesLimit) rm }

    else if incomingLog.id /= 0 then
        { model | repo = updateBuildStepsLogs (addLog incomingLog logs model.velaLogBytesLimit) rm }

    else
        model


{-| updateServiceLogs : takes model and incoming log and updates the list of service logs if necessary
-}
updateServiceLogs : Model -> Log -> Model
updateServiceLogs model incomingLog =
    let
        rm =
            model.repo

        build =
            rm.build

        logs =
            build.services.logs

        logExists =
            List.member incomingLog.id <| logIds logs
    in
    if logExists then
        { model | repo = updateBuildServicesLogs (updateLog incomingLog logs model.velaLogBytesLimit) rm }

    else if incomingLog.id /= 0 then
        { model | repo = updateBuildServicesLogs (addLog incomingLog logs model.velaLogBytesLimit) rm }

    else
        model


receiveSecrets : Model -> Result (Http.Detailed.Error String) ( Http.Metadata, Secrets ) -> SecretType -> ( Model, Cmd Msg )
receiveSecrets model response type_ =
    let
        secretsModel =
            model.secretsModel

        currentSecrets =
            case type_ of
                Vela.RepoSecret ->
                    secretsModel.repoSecrets

                Vela.OrgSecret ->
                    secretsModel.orgSecrets

                Vela.SharedSecret ->
                    secretsModel.sharedSecrets
    in
    case response of
        Ok ( meta, secrets ) ->
            let
                mergedSecrets =
                    RemoteData.succeed <|
                        List.reverse <|
                            List.sortBy .id <|
                                case currentSecrets of
                                    Success s ->
                                        Util.mergeListsById s secrets

                                    _ ->
                                        secrets

                pager =
                    Pagination.get meta.headers

                sm =
                    case type_ of
                        Vela.RepoSecret ->
                            { secretsModel
                                | repoSecrets = mergedSecrets
                                , repoSecretsPager = pager
                            }

                        Vela.OrgSecret ->
                            { secretsModel
                                | orgSecrets = mergedSecrets
                                , orgSecretsPager = pager
                            }

                        Vela.SharedSecret ->
                            { secretsModel
                                | sharedSecrets = mergedSecrets
                                , sharedSecretsPager = pager
                            }
            in
            ( { model
                | secretsModel =
                    sm
              }
            , Cmd.none
            )

        Err error ->
            let
                e =
                    toFailure error

                sm =
                    case type_ of
                        Vela.RepoSecret ->
                            { secretsModel | repoSecrets = e }

                        Vela.OrgSecret ->
                            { secretsModel | orgSecrets = e }

                        Vela.SharedSecret ->
                            { secretsModel | sharedSecrets = e }
            in
            ( { model | secretsModel = sm }, addError error )


{-| homeMsgs : prepares the input record required for the Home page to route Msgs back to Main.elm
-}
homeMsgs : Pages.Home.Msgs Msg
homeMsgs =
    Pages.Home.Msgs ToggleFavorite SearchFavorites


{-| navMsgs : prepares the input record required for the nav component to route Msgs back to Main.elm
-}
navMsgs : Nav.Msgs Msg
navMsgs =
    Nav.Msgs FetchSourceRepositories ToggleFavorite RefreshSettings RefreshHooks RefreshSecrets RestartBuild CancelBuild


{-| sourceReposMsgs : prepares the input record required for the SourceRepos page to route Msgs back to Main.elm
-}
sourceReposMsgs : Pages.SourceRepos.Msgs Msg
sourceReposMsgs =
    Pages.SourceRepos.Msgs SearchSourceRepos EnableRepo EnableRepos ToggleFavorite


{-| repoSettingsMsgs : prepares the input record required for the Settings page to route Msgs back to Main.elm
-}
repoSettingsMsgs : Pages.RepoSettings.Msgs Msg
repoSettingsMsgs =
    Pages.RepoSettings.Msgs UpdateRepoEvent UpdateRepoAccess UpdateRepoLimit ChangeRepoLimit UpdateRepoTimeout ChangeRepoTimeout UpdateRepoCounter ChangeRepoCounter DisableRepo EnableRepo Copy ChownRepo RepairRepo UpdateRepoPipelineType


{-| buildMsgs : prepares the input record required for the Build pages to route Msgs back to Main.elm
-}
buildMsgs : Pages.Build.Model.Msgs Msg
buildMsgs =
    { collapseAllSteps = CollapseAllSteps
    , expandAllSteps = ExpandAllSteps
    , expandStep = ExpandStep
    , collapseAllServices = CollapseAllServices
    , expandAllServices = ExpandAllServices
    , expandService = ExpandService
    , restartBuild = RestartBuild
    , cancelBuild = CancelBuild
    , toggle = ShowHideBuildMenu
    , logsMsgs =
        { focusLine = PushUrl
        , download = DownloadFile "text" Util.base64Decode
        , focusOn = FocusOn
        , followStep = FollowStep
        , followService = FollowService
        }
    }


{-| pipelineMsgs : prepares the input record required for the Pipeline pages to route Msgs back to Main.elm
-}
pipelineMsgs : Pages.Pipeline.Model.Msgs Msg
pipelineMsgs =
    { get = GetPipelineConfig
    , expand = ExpandPipelineConfig
    , focusLineNumber = FocusPipelineConfigLineNumber
    , showHideTemplates = ShowHideTemplates
    , download = DownloadFile "text" identity
    }


initSecretsModel : Pages.Secrets.Model.Model Msg
initSecretsModel =
    Pages.Secrets.Update.init Copy SecretResponse RepoSecretsResponse OrgSecretsResponse SharedSecretsResponse AddSecretResponse UpdateSecretResponse DeleteSecretResponse


initDeploymentsModel : Pages.Deployments.Model.Model Msg
initDeploymentsModel =
    Pages.Deployments.Update.init AddDeploymentResponse



-- API HELPERS


{-| getToken attempts to retrieve a new access token
-}
getToken : Model -> Cmd Msg
getToken model =
    Api.try TokenResponse <| Api.getToken model


getLogout : Model -> Cmd Msg
getLogout model =
    Api.try LogoutResponse <| Api.getLogout model


getCurrentUser : Model -> Cmd Msg
getCurrentUser model =
    case model.user of
        NotAsked ->
            Api.try CurrentUserResponse <| Api.getCurrentUser model

        _ ->
            Cmd.none


getHooks : Model -> Org -> Repo -> Maybe Pagination.Page -> Maybe Pagination.PerPage -> Cmd Msg
getHooks model org repo maybePage maybePerPage =
    Api.try HooksResponse <| Api.getHooks model maybePage maybePerPage org repo


getRepo : Model -> Org -> Repo -> Cmd Msg
getRepo model org repo =
    Api.try RepoResponse <| Api.getRepo model org repo


getOrgRepos : Model -> Org -> Maybe Pagination.Page -> Maybe Pagination.PerPage -> Cmd Msg
getOrgRepos model org maybePage maybePerPage =
    Api.try OrgRepositoriesResponse <| Api.getOrgRepositories model maybePage maybePerPage org


getOrgBuilds : Model -> Org -> Maybe Pagination.Page -> Maybe Pagination.PerPage -> Maybe Event -> Cmd Msg
getOrgBuilds model org maybePage maybePerPage maybeEvent =
    Api.try (OrgBuildsResponse org) <| Api.getOrgBuilds model maybePage maybePerPage maybeEvent org


getBuilds : Model -> Org -> Repo -> Maybe Pagination.Page -> Maybe Pagination.PerPage -> Maybe Event -> Cmd Msg
getBuilds model org repo maybePage maybePerPage maybeEvent =
    Api.try (BuildsResponse org repo) <| Api.getBuilds model maybePage maybePerPage maybeEvent org repo


getBuild : Model -> Org -> Repo -> BuildNumber -> Cmd Msg
getBuild model org repo buildNumber =
    Api.try (BuildResponse org repo) <| Api.getBuild model org repo buildNumber


getBuildAndPipeline : Model -> Org -> Repo -> BuildNumber -> Maybe ExpandTemplatesQuery -> Cmd Msg
getBuildAndPipeline model org repo buildNumber expand =
    Api.try (BuildAndPipelineResponse org repo expand) <| Api.getBuild model org repo buildNumber


getDeployment : Model -> Org -> Repo -> DeploymentId -> Cmd Msg
getDeployment model org repo deploymentNumber =
    Api.try DeploymentResponse <| Api.getDeployment model org repo <| Just deploymentNumber


getDeployments : Model -> Org -> Repo -> Maybe Pagination.Page -> Maybe Pagination.PerPage -> Cmd Msg
getDeployments model org repo maybePage maybePerPage =
    Api.try (DeploymentsResponse org repo) <| Api.getDeployments model maybePage maybePerPage org repo


getAllBuildSteps : Model -> Org -> Repo -> BuildNumber -> FocusFragment -> Bool -> Cmd Msg
getAllBuildSteps model org repo buildNumber logFocus refresh =
    Api.tryAll (StepsResponse org repo buildNumber logFocus refresh) <| Api.getAllSteps model org repo buildNumber


getBuildStepLogs : Model -> Org -> Repo -> BuildNumber -> StepNumber -> FocusFragment -> Bool -> Cmd Msg
getBuildStepLogs model org repo buildNumber stepNumber logFocus refresh =
    Api.try (StepLogResponse stepNumber logFocus refresh) <| Api.getStepLogs model org repo buildNumber stepNumber


getBuildStepsLogs : Model -> Org -> Repo -> BuildNumber -> Steps -> FocusFragment -> Bool -> Cmd Msg
getBuildStepsLogs model org repo buildNumber steps logFocus refresh =
    Cmd.batch <|
        List.map
            (\step ->
                if step.viewing then
                    getBuildStepLogs model org repo buildNumber (String.fromInt step.number) logFocus refresh

                else
                    Cmd.none
            )
            steps


getAllBuildServices : Model -> Org -> Repo -> BuildNumber -> FocusFragment -> Bool -> Cmd Msg
getAllBuildServices model org repo buildNumber logFocus refresh =
    Api.tryAll (ServicesResponse org repo buildNumber logFocus refresh) <| Api.getAllServices model org repo buildNumber


getBuildServiceLogs : Model -> Org -> Repo -> BuildNumber -> ServiceNumber -> FocusFragment -> Bool -> Cmd Msg
getBuildServiceLogs model org repo buildNumber serviceNumber logFocus refresh =
    Api.try (ServiceLogResponse serviceNumber logFocus refresh) <| Api.getServiceLogs model org repo buildNumber serviceNumber


getBuildServicesLogs : Model -> Org -> Repo -> BuildNumber -> Services -> FocusFragment -> Bool -> Cmd Msg
getBuildServicesLogs model org repo buildNumber services logFocus refresh =
    Cmd.batch <|
        List.map
            (\service ->
                if service.viewing then
                    getBuildServiceLogs model org repo buildNumber (String.fromInt service.number) logFocus refresh

                else
                    Cmd.none
            )
            services


restartBuild : Model -> Org -> Repo -> BuildNumber -> Cmd Msg
restartBuild model org repo buildNumber =
    Api.try (RestartedBuildResponse org repo buildNumber) <| Api.restartBuild model org repo buildNumber


cancelBuild : Model -> Org -> Repo -> BuildNumber -> Cmd Msg
cancelBuild model org repo buildNumber =
    Api.try (CancelBuildResponse org repo buildNumber) <| Api.cancelBuild model org repo buildNumber


getRepoSecrets :
    Model
    -> Maybe Pagination.Page
    -> Maybe Pagination.PerPage
    -> Engine
    -> Org
    -> Repo
    -> Cmd Msg
getRepoSecrets model maybePage maybePerPage engine org repo =
    Api.try RepoSecretsResponse <| Api.getSecrets model maybePage maybePerPage engine "repo" org repo


getAllRepoSecrets :
    Model
    -> Engine
    -> Org
    -> Repo
    -> Cmd Msg
getAllRepoSecrets model engine org repo =
    Api.tryAll RepoSecretsResponse <| Api.getAllSecrets model engine "repo" org repo


getOrgSecrets :
    Model
    -> Maybe Pagination.Page
    -> Maybe Pagination.PerPage
    -> Engine
    -> Org
    -> Cmd Msg
getOrgSecrets model maybePage maybePerPage engine org =
    Api.try OrgSecretsResponse <| Api.getSecrets model maybePage maybePerPage engine "org" org "*"


getAllOrgSecrets :
    Model
    -> Engine
    -> Org
    -> Cmd Msg
getAllOrgSecrets model engine org =
    Api.tryAll OrgSecretsResponse <| Api.getAllSecrets model engine "org" org "*"


getSharedSecrets :
    Model
    -> Maybe Pagination.Page
    -> Maybe Pagination.PerPage
    -> Engine
    -> Org
    -> Team
    -> Cmd Msg
getSharedSecrets model maybePage maybePerPage engine org team =
    Api.try SharedSecretsResponse <| Api.getSecrets model maybePage maybePerPage engine "shared" org team


getSecret : Model -> Engine -> Type -> Org -> Key -> Name -> Cmd Msg
getSecret model engine type_ org key name =
    Api.try SecretResponse <| Api.getSecret model engine type_ org key name


{-| getPipelineConfig : takes model, org, repo and ref and fetches a pipeline configuration from the API.
-}
getPipelineConfig : Model -> Org -> Repo -> Ref -> FocusFragment -> Bool -> Cmd Msg
getPipelineConfig model org repo ref lineFocus refresh =
    Api.try (GetPipelineConfigResponse lineFocus refresh) <| Api.getPipelineConfig model org repo ref


{-| expandPipelineConfig : takes model, org, repo and ref and expands a pipeline configuration via the API.
-}
expandPipelineConfig : Model -> Org -> Repo -> Ref -> FocusFragment -> Bool -> Cmd Msg
expandPipelineConfig model org repo ref lineFocus refresh =
    Api.tryString (ExpandPipelineConfigResponse lineFocus refresh) <| Api.expandPipelineConfig model org repo ref


{-| getPipelineTemplates : takes model, org, repo and ref and fetches templates used in a pipeline configuration from the API.
-}
getPipelineTemplates : Model -> Org -> Repo -> Ref -> FocusFragment -> Bool -> Cmd Msg
getPipelineTemplates model org repo ref lineFocus refresh =
    Api.try (GetPipelineTemplatesResponse lineFocus refresh) <| Api.getPipelineTemplates model org repo ref



-- MAIN


main : Program Flags Model Msg
main =
    Browser.application
        { init = init
        , view = view
        , update = update
        , subscriptions = subscriptions
        , onUrlRequest = ClickedLink
        , onUrlChange = Routes.match >> NewRoute
        }<|MERGE_RESOLUTION|>--- conflicted
+++ resolved
@@ -1144,11 +1144,7 @@
               }
             , Cmd.batch
                 [ getPipelineConfig model org repo ref lineFocus refresh
-<<<<<<< HEAD
                 , Navigation.replaceUrl model.navigationKey <| Routes.routeToUrl <| Routes.BuildPipeline org repo buildNumber Nothing lineFocus
-=======
-                , Navigation.replaceUrl model.navigationKey <| Routes.routeToUrl <| Routes.BuildPipeline org repo buildNumber ref Nothing lineFocus
->>>>>>> fd610e51
                 ]
             )
 
@@ -1161,11 +1157,7 @@
               }
             , Cmd.batch
                 [ expandPipelineConfig model org repo ref lineFocus refresh
-<<<<<<< HEAD
                 , Navigation.replaceUrl model.navigationKey <| Routes.routeToUrl <| Routes.BuildPipeline org repo buildNumber (Just "true") lineFocus
-=======
-                , Navigation.replaceUrl model.navigationKey <| Routes.routeToUrl <| Routes.BuildPipeline org repo buildNumber ref (Just "true") lineFocus
->>>>>>> fd610e51
                 ]
             )
 
@@ -1742,11 +1734,11 @@
                                 Cmd.none
                     in
                     ( { model
+                                , expanded = True
+                                , expanding = False
                         | pipeline =
                             { pipeline
                                 | config = ( RemoteData.succeed { rawData = config, decodedData = config }, "" )
-                                , expanded = True
-                                , expanding = False
                             }
                       }
                     , cmd
@@ -2622,16 +2614,6 @@
                     buildNumber
             )
 
-<<<<<<< HEAD
-        Pages.Pipeline org repo ref _ _ ->
-            ( "Pipeline " ++ String.join "/" [ org, repo ]
-            , Pages.Pipeline.View.viewPipeline
-                model
-                pipelineMsgs
-            )
-
-=======
->>>>>>> fd610e51
         Pages.Settings ->
             ( "Settings"
             , Pages.Settings.view model.session model.time (Pages.Settings.Msgs Copy)
@@ -3763,12 +3745,6 @@
                      else
                         ( Loading, "" )
                     )
-<<<<<<< HEAD
-=======
-                |> updateBuildPipelineOrgRepo org repo
-                |> updateBuildPipelineBuildNumber buildNumber
-                |> updateBuildPipelineRef ref
->>>>>>> fd610e51
                 |> updateBuildPipelineExpand expand
                 |> updateBuildPipelineLineFocus ( parsed.lineA, parsed.lineB )
                 |> updateBuildPipelineFocusFragment (Maybe.map (\l -> "#" ++ l) lineFocus)
@@ -3810,75 +3786,6 @@
             ]
     )
 
-
-<<<<<<< HEAD
-{-| loadPipelinePage : takes model org, repo, and ref and loads the appropriate pipeline configuration resources.
--}
-loadPipelinePage : Model -> Org -> Repo -> Ref -> Maybe ExpandTemplatesQuery -> Maybe Fragment -> ( Model, Cmd Msg )
-loadPipelinePage model org repo ref expand lineFocus =
-    let
-        -- get resource transition information
-        sameRef =
-            False
-
-        -- expected merge conflict: this entire function will be removed in https://github.com/go-vela/ui/pull/550
-        -- get or expand the pipeline depending on expand query parameter
-        getPipeline =
-            case expand of
-                Just e ->
-                    if e == "true" then
-                        expandPipelineConfig
-
-                    else
-                        getPipelineConfig
-
-                Nothing ->
-                    getPipelineConfig
-
-        parsed =
-            parseFocusFragment lineFocus
-
-        pipeline =
-            model.pipeline
-    in
-    -- load page depending on ref change
-    ( { model
-        | page = Pages.Pipeline org repo ref expand lineFocus
-
-        -- set pipeline fields
-        , pipeline =
-            pipeline
-                |> updateBuildPipelineConfig
-                    (if sameRef then
-                        case pipeline.config of
-                            ( Success _, _ ) ->
-                                pipeline.config
-
-                            _ ->
-                                ( Loading, "" )
-
-                     else
-                        ( Loading, "" )
-                    )
-                |> updateBuildPipelineExpand expand
-                |> updateBuildPipelineLineFocus ( parsed.lineA, parsed.lineB )
-                |> updateBuildPipelineFocusFragment (Maybe.map (\l -> "#" ++ l) lineFocus)
-        , templates =
-            if sameRef then
-                model.templates
-
-            else
-                { data = Loading, error = "", show = True }
-      }
-    , Cmd.batch
-        [ getPipeline model org repo ref lineFocus False
-        , getPipelineTemplates model org repo ref lineFocus False
-        ]
-    )
-
-
-=======
->>>>>>> fd610e51
 {-| isSameBuild : takes build identifier and current page and returns true if the build has not changed
 -}
 isSameBuild : RepoResourceIdentifier -> Page -> Bool
@@ -3896,28 +3803,6 @@
         _ ->
             False
 
-
-<<<<<<< HEAD
-=======
-{-| isSamePipelineRef : takes pipeline ref identifier and current page and returns true if the pipeline ref has not changed
--}
-isSamePipelineRef : RepoResourceIdentifier -> Page -> PipelineModel -> Bool
-isSamePipelineRef id currentPage pipeline =
-    case currentPage of
-        Pages.Build o r _ _ ->
-            not <| resourceChanged id ( o, r, pipeline.ref )
-
-        Pages.BuildServices o r _ _ ->
-            not <| resourceChanged id ( o, r, pipeline.ref )
-
-        Pages.BuildPipeline o r _ ref _ _ ->
-            not <| resourceChanged id ( o, r, ref )
-
-        _ ->
-            False
-
-
->>>>>>> fd610e51
 {-| setBuild : takes new build information and sets the appropriate model state
 -}
 setBuild : Org -> Repo -> BuildNumber -> Bool -> Model -> Model
@@ -3937,12 +3822,6 @@
                 , expand = Nothing
                 , expanding = False
                 , expanded = False
-<<<<<<< HEAD
-=======
-                , org = org
-                , repo = repo
-                , buildNumber = buildNumber
->>>>>>> fd610e51
             }
         , templates = { data = NotAsked, error = "", show = True }
         , repo =
