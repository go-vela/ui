--- conflicted
+++ resolved
@@ -1283,113 +1283,6 @@
         ]
 
 
-<<<<<<< HEAD
-{-| viewNav : uses current state to render navigation, such as breadcrumb
--}
-viewNav : Model -> Html Msg
-viewNav model =
-    nav [ class "navigation", attribute "aria-label" "Navigation" ]
-        [ Crumbs.view model.page
-        , navButton model
-        ]
-
-
-{-| navButton : uses current page to build the commonly used button on the right side of the nav
--}
-navButton : Model -> Html Msg
-navButton model =
-    case model.page of
-        Pages.Overview ->
-            a
-                [ class "button"
-                , class "-outline"
-                , Util.testAttribute "repo-enable"
-                , Routes.href <| Routes.AddRepositories
-                ]
-                [ text "Add Repositories" ]
-
-        Pages.AddRepositories ->
-            button
-                [ classList
-                    [ ( "button", True )
-                    , ( "-outline", True )
-                    ]
-                , onClick FetchSourceRepositories
-                , disabled (model.sourceRepos == Loading)
-                , Util.testAttribute "refresh-source-repos"
-                ]
-                [ case model.sourceRepos of
-                    Loading ->
-                        text "Loading…"
-
-                    _ ->
-                        text "Refresh List"
-                ]
-
-        Pages.RepositoryBuilds org repo maybePage maybePerPage ->
-            div [ class "buttons" ]
-                [ starToggle org repo ToggleFavorite <| isFavorited model.user <| org ++ "/" ++ repo
-                , a
-                    [ class "button"
-                    , class "-outline"
-                    , Util.testAttribute <| "goto-repo-hooks-" ++ org ++ "/" ++ repo
-                    , Routes.href <| Routes.Hooks org repo maybePage maybePerPage
-                    ]
-                    [ text "Hooks" ]
-                , a
-                    [ class "button"
-                    , class "-outline"
-                    , Util.testAttribute <| "goto-repo-settings-" ++ org ++ "/" ++ repo
-                    , Routes.href <| Routes.Settings org repo
-                    ]
-                    [ text "Repo Settings" ]
-                ]
-
-        Pages.Settings org repo ->
-            div [ class "buttons" ]
-                [ starToggle org repo ToggleFavorite <| isFavorited model.user <| org ++ "/" ++ repo
-                , button
-                    [ classList
-                        [ ( "button", True )
-                        , ( "-outline", True )
-                        ]
-                    , onClick <| RefreshSettings org repo
-                    , Util.testAttribute "refresh-repo-settings"
-                    ]
-                    [ text "Refresh Settings"
-                    ]
-                ]
-
-        Pages.Build org repo buildNumber _ ->
-            button
-                [ classList
-                    [ ( "button", True )
-                    , ( "-outline", True )
-                    ]
-                , onClick <| RestartBuild org repo buildNumber
-                , Util.testAttribute "restart-build"
-                ]
-                [ text "Restart Build"
-                ]
-
-        Pages.Hooks org repo _ _ ->
-            div [ class "buttons" ]
-                [ starToggle org repo ToggleFavorite <| isFavorited model.user <| org ++ "/" ++ repo
-                , button
-                    [ class "button"
-                    , class "-outline"
-                    , Util.testAttribute <| "goto-repo-settings-" ++ org ++ "/" ++ repo
-                    , Routes.href <| Routes.Settings org repo
-                    ]
-                    [ text "Repo Settings" ]
-                ]
-
-        _ ->
-            text ""
-
-
-=======
->>>>>>> 0c5956b5
 viewHeader : Maybe Session -> { feedbackLink : String, docsLink : String, theme : Theme } -> Html Msg
 viewHeader maybeSession { feedbackLink, docsLink, theme } =
     let
