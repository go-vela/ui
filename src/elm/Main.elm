{--
Copyright (c) 2019 Target Brands, Inc. All rights reserved.
Use of this source code is governed by the LICENSE file in this repository.
--}


module Main exposing (main)

import Alerts exposing (Alert)
import Api
<<<<<<< HEAD
import Array
=======
import Api.Pagination as Pagination
>>>>>>> 862b3f78
import Browser exposing (Document, UrlRequest)
import Browser.Navigation as Navigation
import Build
    exposing
        ( viewFullBuild
        , viewRepositoryBuilds
        )
import Crumbs
import Dict exposing (Dict)
import Errors exposing (detailedErrorToString)
import FeatherIcons
import Html
    exposing
        ( Html
        , a
        , br
        , button
        , code
        , details
        , div
        , h1
        , header
        , input
        , li
        , main_
        , nav
        , p
        , span
        , summary
        , text
        , ul
        )
import Html.Attributes
    exposing
        ( attribute
        , class
        , classList
        , disabled
        , href
        , placeholder
        , value
        )
import Html.Events exposing (onClick, onInput)
import Html.Lazy exposing (lazy2)
import Http exposing (Error(..))
import Http.Detailed
import Interop
import Json.Decode as Decode exposing (string)
import Json.Encode as Encode
import List.Extra exposing (setIf, updateIf)
<<<<<<< HEAD
=======
import Pager
>>>>>>> 862b3f78
import Pages exposing (Page(..))
import Pages.Hooks
import Pages.Settings
import RemoteData exposing (RemoteData(..), WebData)
import Routes exposing (Route(..))
import SvgBuilder exposing (velaLogo)
import Task exposing (perform, succeed)
import Time
    exposing
        ( Posix
        , Zone
        , every
        , here
        , millisToPosix
        , utc
        )
import Toasty as Alerting exposing (Stack)
import Url exposing (Url)
import Url.Builder as UB exposing (QueryParameter)
import Util
import Vela
    exposing
        ( AddRepositoryPayload
        , AuthParams
        , Build
        , BuildIdentifier
        , BuildNumber
        , Builds
        , BuildsModel
        , Field
        , HookBuilds
        , Hooks
        , HooksModel
        , Log
        , Logs
        , Org
        , Repo
        , Repositories
        , Repository
        , Session
        , SourceRepoUpdateFunction
        , SourceRepositories
        , Step
        , StepNumber
        , Steps
        , UpdateRepositoryPayload
        , User
        , Viewing
        , buildUpdateRepoBoolPayload
        , buildUpdateRepoIntPayload
        , buildUpdateRepoStringPayload
        , decodeSession
        , defaultAddRepositoryPayload
        , defaultBuilds
        , defaultHooks
        , defaultRepository
        , defaultSession
        , encodeAddRepository
        , encodeSession
        , encodeUpdateRepository
        )



-- TYPES


type alias Flags =
    { isDev : Bool
    , velaAPI : String
    , velaSourceBaseURL : String
    , velaSourceClient : String
    , velaFeedbackURL : String
    , velaDocsURL : String
    , velaSession : Maybe Session
    }


type alias Model =
    { page : Page
    , session : Maybe Session
    , currentRepos : WebData Repositories
    , toasties : Stack Alert
    , sourceRepos : WebData SourceRepositories
    , hooks : HooksModel
    , builds : BuildsModel
    , build : WebData Build
    , steps : WebData Steps
    , logs : Logs
    , velaAPI : String
    , velaSourceBaseURL : String
    , velaSourceOauthStartURL : String
    , velaFeedbackURL : String
    , velaDocsURL : String
    , navigationKey : Navigation.Key
    , zone : Zone
    , time : Posix
    , sourceSearchFilters : RepoSearchFilters
    , repo : WebData Repository
    , inTimeout : Maybe Int
    , entryURL : Url
    , hookBuilds : HookBuilds
    }


type alias RepoSearchFilters =
    Dict Org SearchFilter


type alias SearchFilter =
    String


type Interval
    = OneSecond
    | FiveSecond RefreshData


type alias RefreshData =
    { org : Org
    , repo : Repo
    , build_number : Maybe BuildNumber
    , steps : Maybe Steps
    }


init : Flags -> Url -> Navigation.Key -> ( Model, Cmd Msg )
init flags url navKey =
    let
        model : Model
        model =
            { page = Pages.Overview
            , session = flags.velaSession
            , currentRepos = NotAsked
            , sourceRepos = NotAsked
            , velaAPI = flags.velaAPI
            , hooks = defaultHooks
            , builds = defaultBuilds
            , build = NotAsked
            , steps = NotAsked
            , logs = []
            , velaSourceOauthStartURL =
                buildUrl flags.velaSourceBaseURL
                    [ "login"
                    , "oauth"
                    , "authorize"
                    ]
                    [ UB.string "scope" "user repo" -- access we need
                    , UB.string "state" "1234"
                    , UB.string "client_id" flags.velaSourceClient
                    ]
            , velaSourceBaseURL = flags.velaSourceBaseURL
            , velaFeedbackURL = flags.velaFeedbackURL
            , velaDocsURL = flags.velaDocsURL
            , navigationKey = navKey
            , toasties = Alerting.initialState
            , zone = utc
            , time = millisToPosix 0
            , sourceSearchFilters = Dict.empty
            , repo = RemoteData.succeed defaultRepository
            , inTimeout = Nothing
            , entryURL = url
            , hookBuilds = Dict.empty
            }

        ( newModel, newPage ) =
            setNewPage (Routes.match url) model

        setTimeZone =
            Task.perform AdjustTimeZone here

        setTime =
            Task.perform AdjustTime Time.now
    in
    ( newModel
    , Cmd.batch
        [ newPage
        , setTimeZone
        , setTime
        ]
    )



-- UPDATE


type Msg
    = NoOp
      -- User events
    | NewRoute Routes.Route
    | ClickedLink UrlRequest
    | SearchSourceRepos Org String
    | ChangeRepoTimeout String
    | RefreshSettings Org Repo
    | ClickHook Org Repo BuildNumber
<<<<<<< HEAD
    | ClickStep Org Repo (Maybe BuildNumber) (Maybe StepNumber)
    | ClickLogLine Org Repo BuildNumber StepNumber Int
=======
    | ClickStep Org Repo BuildNumber StepNumber
    | GotoPage Pagination.Page
>>>>>>> 862b3f78
      -- Outgoing HTTP requests
    | SignInRequested
    | FetchSourceRepositories
    | AddRepo Repository
    | UpdateRepoEvent Org Repo Field Bool
    | UpdateRepoAccess Org Repo Field String
    | UpdateRepoTimeout Org Repo Field Int
    | AddOrgRepos Repositories
    | RemoveRepo Repository
    | RestartBuild Org Repo BuildNumber
      -- Inbound HTTP responses
    | UserResponse (Result (Http.Detailed.Error String) ( Http.Metadata, User ))
    | RepositoriesResponse (Result (Http.Detailed.Error String) ( Http.Metadata, Repositories ))
    | RepoResponse (Result (Http.Detailed.Error String) ( Http.Metadata, Repository ))
    | SourceRepositoriesResponse (Result (Http.Detailed.Error String) ( Http.Metadata, SourceRepositories ))
    | HooksResponse Org Repo (Result (Http.Detailed.Error String) ( Http.Metadata, Hooks ))
    | HookBuildResponse Org Repo BuildNumber (Result (Http.Detailed.Error String) ( Http.Metadata, Build ))
    | RepoAddedResponse Repository (Result (Http.Detailed.Error String) ( Http.Metadata, Repository ))
    | RepoUpdatedResponse Field (Result (Http.Detailed.Error String) ( Http.Metadata, Repository ))
    | RepoRemovedResponse Repository (Result (Http.Detailed.Error String) ( Http.Metadata, String ))
    | RestartedBuildResponse Org Repo BuildNumber (Result (Http.Detailed.Error String) ( Http.Metadata, Build ))
    | BuildResponse Org Repo BuildNumber (Result (Http.Detailed.Error String) ( Http.Metadata, Build ))
    | BuildsResponse Org Repo (Result (Http.Detailed.Error String) ( Http.Metadata, Builds ))
    | StepsResponse Org Repo BuildNumber (Maybe String) (Result (Http.Detailed.Error String) ( Http.Metadata, Steps ))
    | StepResponse Org Repo BuildNumber StepNumber (Result (Http.Detailed.Error String) ( Http.Metadata, Step ))
    | StepLogResponse (Result (Http.Detailed.Error String) ( Http.Metadata, Log ))
      -- Other
    | Error String
    | AlertsUpdate (Alerting.Msg Alert)
    | SessionChanged (Maybe Session)
      -- Time
    | AdjustTimeZone Zone
    | AdjustTime Posix
    | Tick Interval Posix


update : Msg -> Model -> ( Model, Cmd Msg )
update msg model =
    case msg of
        NewRoute route ->
            setNewPage route model

        SignInRequested ->
            ( model, Navigation.load model.velaSourceOauthStartURL )

        SessionChanged newSession ->
            ( { model | session = newSession }, Cmd.none )

        UserResponse response ->
            case response of
                Ok ( _, user ) ->
                    let
                        currentSession : Session
                        currentSession =
                            Maybe.withDefault defaultSession model.session

                        session : Session
                        session =
                            { currentSession | username = user.username, token = user.token }

                        redirectTo : String
                        redirectTo =
                            case session.entrypoint of
                                "" ->
                                    Routes.routeToUrl Routes.Overview

                                _ ->
                                    session.entrypoint
                    in
                    ( { model | session = Just session }
                    , Cmd.batch
                        [ Interop.storeSession <| encodeSession session
                        , Navigation.pushUrl model.navigationKey redirectTo
                        ]
                    )

                Err error ->
                    ( { model | session = Nothing }
                    , Cmd.batch
                        [ addError error
                        , Navigation.pushUrl model.navigationKey <| Routes.routeToUrl Routes.Login
                        ]
                    )

        RepositoriesResponse response ->
            case response of
                Ok ( _, repositories ) ->
                    ( { model | currentRepos = RemoteData.succeed repositories }, Cmd.none )

                Err error ->
                    ( { model | currentRepos = toFailure error }, addError error )

        RepoResponse response ->
            case response of
                Ok ( _, repoResponse ) ->
                    ( { model | repo = RemoteData.succeed repoResponse }, Cmd.none )

                Err error ->
                    ( { model | repo = toFailure error }, addError error )

        FetchSourceRepositories ->
            ( { model | sourceRepos = Loading, sourceSearchFilters = Dict.empty }, Api.try SourceRepositoriesResponse <| Api.getSourceRepositories model )

        SourceRepositoriesResponse response ->
            case response of
                Ok ( _, repositories ) ->
                    ( { model | sourceRepos = RemoteData.succeed repositories }, Cmd.none )

                Err error ->
                    ( { model | sourceRepos = toFailure error }, addError error )

        RepoAddedResponse repo response ->
            case response of
                Ok ( _, addedRepo ) ->
                    ( { model | sourceRepos = updateSourceRepoStatus addedRepo (RemoteData.succeed True) model.sourceRepos updateSourceRepoListByRepoName }, Cmd.none )
                        |> Alerting.addToastIfUnique Alerts.config AlertsUpdate (Alerts.Success "Success" (addedRepo.full_name ++ " added.") Nothing)

                Err error ->
                    ( { model | sourceRepos = updateSourceRepoStatus repo (toFailure error) model.sourceRepos updateSourceRepoListByRepoName }, addError error )

        RepoUpdatedResponse field response ->
            case response of
                Ok ( _, updatedRepo ) ->
                    ( { model | repo = RemoteData.succeed updatedRepo }, Cmd.none )
                        |> Alerting.addToast Alerts.config AlertsUpdate (Alerts.Success "Success" (Pages.Settings.alert field updatedRepo) Nothing)

                Err error ->
                    ( { model | repo = toFailure error }, addError error )

        RemoveRepo repo ->
            ( model, Api.try (RepoRemovedResponse repo) <| Api.deleteRepo model repo )

        RepoRemovedResponse repo response ->
            case response of
                Ok _ ->
                    ( { model
                        | currentRepos = RemoteData.succeed (List.filter (\currentRepo -> currentRepo /= repo) (RemoteData.withDefault [] model.currentRepos))
                        , sourceRepos = updateSourceRepoStatus repo NotAsked model.sourceRepos updateSourceRepoListByRepoName
                      }
                    , Cmd.none
                    )
                        |> Alerting.addToastIfUnique Alerts.config AlertsUpdate (Alerts.Success "Success" (repo.full_name ++ " removed.") Nothing)

                Err error ->
                    ( model, addError error )

        RestartedBuildResponse org repo buildNumber response ->
            case response of
                Ok ( _, build ) ->
                    let
                        restartedBuild =
                            "Build " ++ String.join "/" [ org, repo, buildNumber ]

                        newBuildNumber =
                            String.fromInt <| build.number

                        newBuild =
                            String.join "/" [ "", org, repo, newBuildNumber ]
                    in
                    ( model
                    , getBuilds model org repo Nothing Nothing
                    )
                        |> Alerting.addToastIfUnique Alerts.config AlertsUpdate (Alerts.Success "Success" (restartedBuild ++ " restarted.") (Just ( "View Build #" ++ newBuildNumber, newBuild )))

                Err error ->
                    ( model, addError error )

        BuildResponse org repo _ response ->
            case response of
                Ok ( _, build ) ->
                    let
                        builds =
                            model.builds
                    in
                    ( { model | builds = { builds | org = org, repo = repo }, build = RemoteData.succeed build }, Cmd.none )

                Err error ->
                    ( model, addError error )

        BuildsResponse org repo response ->
            let
                currentBuilds =
                    model.builds
            in
            case response of
                Ok ( meta, builds ) ->
                    let
                        pager =
                            Pagination.get meta.headers
                    in
                    ( { model | builds = { currentBuilds | org = org, repo = repo, builds = RemoteData.succeed builds, pager = pager } }, Cmd.none )

                Err error ->
                    ( { model | builds = { currentBuilds | builds = toFailure error } }, addError error )

        StepResponse _ _ _ _ response ->
            case response of
                Ok ( _, step ) ->
                    ( updateStep model step, Cmd.none )

                Err error ->
                    ( model, addError error )

        StepsResponse org repo buildNumber frag response ->
            case response of
                Ok ( _, stepsResponse ) ->
                    let
                        sortedSteps =
                            List.sortBy (\step -> step.number) stepsResponse

                        steps =
                            RemoteData.succeed <| expandBuildFrag frag sortedSteps

                        cmd =
                            getBuildStepsLogs model org repo buildNumber steps
                    in
                    ( { model | steps = steps }, cmd )

                Err error ->
                    ( model, addError error )

        StepLogResponse response ->
            case response of
                Ok ( _, log ) ->
                    ( updateLogs model log, Cmd.none )

                Err error ->
                    ( model, addError error )

        AddRepo repo ->
            let
                payload : AddRepositoryPayload
                payload =
                    buildAddRepositoryPayload repo model.velaSourceBaseURL

                body : Http.Body
                body =
                    Http.jsonBody <| encodeAddRepository payload
            in
            ( { model | sourceRepos = updateSourceRepoStatus repo Loading model.sourceRepos updateSourceRepoListByRepoName }
            , Api.try (RepoAddedResponse repo) <| Api.addRepository model body
            )

        UpdateRepoEvent org repo field value ->
            let
                payload : UpdateRepositoryPayload
                payload =
                    buildUpdateRepoBoolPayload field value

                body : Http.Body
                body =
                    Http.jsonBody <| encodeUpdateRepository payload
            in
            ( model
            , Api.try (RepoUpdatedResponse field) (Api.updateRepository model org repo body)
            )

        UpdateRepoAccess org repo field value ->
            let
                payload : UpdateRepositoryPayload
                payload =
                    buildUpdateRepoStringPayload field value

                body : Http.Body
                body =
                    Http.jsonBody <| encodeUpdateRepository payload
            in
            ( model
            , Api.try (RepoUpdatedResponse field) (Api.updateRepository model org repo body)
            )

        UpdateRepoTimeout org repo field value ->
            let
                payload : UpdateRepositoryPayload
                payload =
                    buildUpdateRepoIntPayload field value

                body : Http.Body
                body =
                    Http.jsonBody <| encodeUpdateRepository payload
            in
            ( model
            , Api.try (RepoUpdatedResponse field) (Api.updateRepository model org repo body)
            )

        AddOrgRepos repos ->
            ( model
            , Cmd.batch <| List.map (Util.dispatch << AddRepo) repos
            )

        ClickHook org repo buildNumber ->
            let
                ( hookBuilds, action ) =
                    clickHook model org repo buildNumber
            in
            ( { model | hookBuilds = hookBuilds }
            , action
            )

        ClickStep org repo buildNumber stepNumber ->
            let
                ( steps, action ) =
                    clickStep model org repo buildNumber stepNumber
            in
            ( { model | steps = steps }
            , action
            )

<<<<<<< HEAD
        ClickLogLine org repo buildNumber stepNumber lineNumber ->
            let
                ( steps, action ) =
                    clickLogLine model org repo buildNumber stepNumber lineNumber
            in
            ( { model | steps = steps }
            , action
            )
=======
        GotoPage pageNumber ->
            case model.page of
                Pages.RepositoryBuilds org repo _ maybePerPage ->
                    let
                        currentBuilds =
                            model.builds

                        loadingBuilds =
                            { currentBuilds | builds = Loading }
                    in
                    ( { model | builds = loadingBuilds }, Navigation.pushUrl model.navigationKey <| Routes.routeToUrl <| Routes.RepositoryBuilds org repo (Just pageNumber) maybePerPage )

                Pages.Hooks org repo _ maybePerPage ->
                    let
                        currentHooks =
                            model.hooks

                        loadingHooks =
                            { currentHooks | hooks = Loading }
                    in
                    ( { model | hooks = loadingHooks }, Navigation.pushUrl model.navigationKey <| Routes.routeToUrl <| Routes.Hooks org repo (Just pageNumber) maybePerPage )

                _ ->
                    ( model, Cmd.none )
>>>>>>> 862b3f78

        RestartBuild org repo buildNumber ->
            ( model
            , restartBuild model org repo buildNumber
            )

        Error error ->
            ( model, Cmd.none )
                |> Alerting.addToastIfUnique Alerts.config AlertsUpdate (Alerts.Error "Error" error)

        HooksResponse _ _ response ->
            let
                currentHooks =
                    model.hooks
            in
            case response of
                Ok ( meta, hooks ) ->
                    let
                        pager =
                            Pagination.get meta.headers
                    in
                    ( { model | hooks = { currentHooks | hooks = RemoteData.succeed hooks, pager = pager } }, Cmd.none )

                Err error ->
                    ( { model | hooks = { currentHooks | hooks = toFailure error } }, addError error )

        HookBuildResponse org repo buildNumber response ->
            case response of
                Ok ( _, build ) ->
                    ( { model | hookBuilds = receiveHookBuild ( org, repo, buildNumber ) (RemoteData.succeed build) model.hookBuilds }, Cmd.none )

                Err error ->
                    ( { model | hookBuilds = receiveHookBuild ( org, repo, buildNumber ) (toFailure error) model.hookBuilds }, addError error )

        AlertsUpdate subMsg ->
            Alerting.update Alerts.config AlertsUpdate subMsg model

        ClickedLink urlRequest ->
            case urlRequest of
                Browser.Internal url ->
                    ( model, Navigation.pushUrl model.navigationKey <| Url.toString url )

                Browser.External url ->
                    ( model, Navigation.load url )

        SearchSourceRepos org searchBy ->
            let
                filters =
                    Dict.update org (\_ -> Just searchBy) model.sourceSearchFilters
            in
            ( { model | sourceSearchFilters = filters }, Cmd.none )

        ChangeRepoTimeout inTimeout ->
            let
                newTimeout =
                    case String.toInt inTimeout of
                        Just t ->
                            Just t

                        Nothing ->
                            Just 0
            in
            ( { model | inTimeout = newTimeout }, Cmd.none )

        RefreshSettings org repo ->
            ( { model | inTimeout = Nothing, repo = Loading }, Api.try RepoResponse <| Api.getRepo model org repo )

        AdjustTimeZone newZone ->
            ( { model | zone = newZone }
            , Cmd.none
            )

        AdjustTime newTime ->
            ( { model | time = newTime }
            , Cmd.none
            )

        Tick interval time ->
            case interval of
                OneSecond ->
                    ( { model | time = time }, Cmd.none )

                FiveSecond data ->
                    ( model, refreshPage model data )

        NoOp ->
            ( model, Cmd.none )


expandBuildFrag : Maybe String -> Steps -> Steps
expandBuildFrag frag steps =
    let
        ( target, number, line ) =
            parseLineFocusFrag frag
    in
    case target of
        "step" ->
            case number of
                Just n ->
                    updateIf (\step -> step.number == n) (\step -> { step | viewing = True, lineFocus = line }) steps

                Nothing ->
                    steps

        _ ->
            steps


parseLineFocusFrag : Maybe String -> ( String, Maybe Int, Maybe Int )
parseLineFocusFrag frag =
    let
        frags =
            Array.fromList <| String.split ":" (Maybe.withDefault "" frag)
    in
    ( focusTarget frags
    , focusTargetNumber frags
    , focusLineNumber frags
    )


focusTarget : Array.Array String -> String
focusTarget frags =
    Maybe.withDefault "" <| Array.get 0 frags


focusTargetNumber : Array.Array String -> Maybe Int
focusTargetNumber frags =
    String.toInt <| Maybe.withDefault "" <| Array.get 1 frags


focusLineNumber : Array.Array String -> Maybe Int
focusLineNumber frags =
    String.toInt <| Maybe.withDefault "" <| Array.get 2 frags



-- SUBSCRIPTIONS


subscriptions : Model -> Sub Msg
subscriptions model =
    Sub.batch
        [ Interop.onSessionChange decodeOnSessionChange
        , every Util.oneSecondMillis <| Tick OneSecond
        , every Util.fiveSecondsMillis <| Tick (FiveSecond <| refreshData model)
        ]


decodeOnSessionChange : Decode.Value -> Msg
decodeOnSessionChange sessionJson =
    case Decode.decodeValue decodeSession sessionJson of
        Ok session ->
            if String.isEmpty session.token then
                NewRoute Routes.Login

            else
                SessionChanged (Just session)

        Err _ ->
            -- typically you end up here when getting logged out where we return null
            SessionChanged Nothing


{-| refreshPage : refreshes Vela data based on current page and build status
-}
refreshPage : Model -> RefreshData -> Cmd Msg
refreshPage model _ =
    let
        page =
            model.page
    in
    case page of
        Pages.RepositoryBuilds org repo maybePage maybePerPage ->
            getBuilds model org repo maybePage maybePerPage

        Pages.Build org repo buildNumber _ ->
            Cmd.batch
                [ getBuilds model org repo Nothing Nothing
                , refreshBuild model org repo buildNumber
                , refreshBuildSteps model org repo buildNumber
                , refreshLogs model org repo buildNumber model.steps
                ]

        Pages.Hooks org repo maybePage maybePerPage ->
            Cmd.batch
                [ getHooks model org repo maybePage maybePerPage
                , refreshHookBuilds model
                ]

        _ ->
            Cmd.none


{-| refreshData : takes model and extracts data needed to refresh the page
-}
refreshData : Model -> RefreshData
refreshData model =
    let
        buildNumber =
            case model.build of
                Success build ->
                    Just <| String.fromInt build.number

                _ ->
                    Nothing
    in
    { org = model.builds.org, repo = model.builds.repo, build_number = buildNumber, steps = Nothing }


{-| refreshBuild : takes model org repo and build number and refreshes the build status
-}
refreshBuild : Model -> Org -> Repo -> BuildNumber -> Cmd Msg
refreshBuild model org repo buildNumber =
    let
        refresh =
            getBuild model org repo buildNumber
    in
    if shouldRefresh model.build then
        refresh

    else
        Cmd.none


{-| refreshBuildSteps : takes model org repo and build number and refreshes the build steps based on step status
-}
refreshBuildSteps : Model -> Org -> Repo -> BuildNumber -> Cmd Msg
refreshBuildSteps model org repo buildNumber =
    let
        refresh =
            case model.steps of
                Success steps ->
                    Cmd.batch <|
                        List.map
                            (\step -> getBuildStep model org repo buildNumber <| String.fromInt step.number)
                        <|
                            filterCompletedSteps steps

                _ ->
                    Cmd.none
    in
    if shouldRefresh model.build then
        refresh

    else
        Cmd.none


{-| refreshHookBuilds : takes model org and repo and refreshes the hook builds being viewed by the user
-}
refreshHookBuilds : Model -> Cmd Msg
refreshHookBuilds model =
    let
        builds =
            Dict.keys model.hookBuilds

        buildsToRefresh =
            List.filter
                (\build -> shouldRefreshHookBuild <| Maybe.withDefault ( NotAsked, False ) <| Dict.get build model.hookBuilds)
                builds

        refreshCmds =
            List.map (\( org, repo, buildNumber ) -> getHookBuild model org repo buildNumber) buildsToRefresh
    in
    Cmd.batch refreshCmds


{-| shouldRefresh : takes build and returns true if a refresh is required
-}
shouldRefresh : WebData Build -> Bool
shouldRefresh build =
    case build of
        Success bld ->
            case bld.status of
                -- Do not refresh a build in success or failure state
                Vela.Success ->
                    False

                Vela.Failure ->
                    False

                _ ->
                    True

        NotAsked ->
            True

        -- Do not refresh a Failed or Loading build
        Failure _ ->
            False

        Loading ->
            False


{-| shouldRefreshHookBuild : takes build and viewing state and returns true if a refresh is required
-}
shouldRefreshHookBuild : ( WebData Build, Viewing ) -> Bool
shouldRefreshHookBuild ( build, viewing ) =
    viewing && shouldRefresh build


{-| filterCompletedSteps : filters out completed steps based on success and failure
-}
filterCompletedSteps : Steps -> Steps
filterCompletedSteps steps =
    List.filter (\step -> step.status /= Vela.Success && step.status /= Vela.Failure) steps


{-| refreshLogs : takes model org repo and build number and steps and refreshes the build step logs depending on their status
-}
refreshLogs : Model -> Org -> Repo -> BuildNumber -> WebData Steps -> Cmd Msg
refreshLogs model org repo buildNumber inSteps =
    let
        stepsToRefresh =
            RemoteData.succeed <|
                case inSteps of
                    Success s ->
                        -- Do not refresh logs for a step in success or failure state
                        List.filter (\step -> step.status /= Vela.Success && step.status /= Vela.Failure) s

                    _ ->
                        []

        refresh =
            getBuildStepsLogs model org repo buildNumber stepsToRefresh
    in
    if shouldRefresh model.build then
        refresh

    else
        Cmd.none



-- VIEW


view : Model -> Document Msg
view model =
    let
        ( title, content ) =
            viewContent model
    in
    { title = "Vela - " ++ title
    , body =
        [ lazy2 viewHeader model.session { feedbackLink = model.velaFeedbackURL, docsLink = model.velaDocsURL }
        , viewNav model
        , div [ class "util" ] [ Build.viewBuildHistory model.time model.zone model.page model.builds.org model.builds.repo model.builds.builds ]
        , main_ []
            [ div [ class "content-wrap" ] [ content ] ]
        , div [ Util.testAttribute "alerts", class "alerts" ] [ Alerting.view Alerts.config Alerts.view AlertsUpdate model.toasties ]
        ]
    }


viewContent : Model -> ( String, Html Msg )
viewContent model =
    case model.page of
        Pages.Overview ->
            ( "Overview"
            , viewOverview model
            )

        Pages.AddRepositories ->
            ( "Add Repositories"
            , viewAddRepos model
            )

        Pages.Hooks org repo maybePage _ ->
            let
                page : String
                page =
                    case maybePage of
                        Nothing ->
                            ""

                        Just p ->
                            " (page " ++ String.fromInt p ++ ")"
            in
            ( String.join "/" [ org, repo ] ++ " hooks" ++ page
            , div []
                [ Pager.view model.hooks.pager GotoPage
                , Pages.Hooks.view model.hooks model.hookBuilds model.time org repo ClickHook
                , Pager.view model.hooks.pager GotoPage
                ]
            )

        Pages.Settings org repo ->
            ( String.join "/" [ org, repo ] ++ " settings"
            , Pages.Settings.view model.repo model.inTimeout UpdateRepoEvent UpdateRepoAccess UpdateRepoTimeout ChangeRepoTimeout
            )

        Pages.RepositoryBuilds org repo maybePage _ ->
            let
                page : String
                page =
                    case maybePage of
                        Nothing ->
                            ""

                        Just p ->
                            " (page " ++ String.fromInt p ++ ")"
            in
            ( String.join "/" [ org, repo ] ++ " builds" ++ page
            , div [] [ Pager.view model.builds.pager GotoPage, viewRepositoryBuilds model.builds model.time org repo, Pager.view model.builds.pager GotoPage ]
            )

<<<<<<< HEAD
        Pages.Build org repo buildNumber _ ->
            ( "Build #" ++ buildNumber ++ " - " ++ String.join "/" [ org, repo ]
            , viewFullBuild model.time org repo model.build model.steps model.logs ClickStep (ClickLogLine org repo buildNumber)
=======
        Pages.Build org repo num ->
            ( "Build #" ++ num ++ " - " ++ String.join "/" [ org, repo ]
            , viewFullBuild model.time org repo model.build model.steps model.logs ClickStep
>>>>>>> 862b3f78
            )

        Pages.Login ->
            ( "Login"
            , viewLogin
            )

        Pages.Logout ->
            ( "Logout"
            , h1 [] [ text "Logging out" ]
            )

        Pages.Authenticate _ ->
            ( "Authentication"
            , h1 [ Util.testAttribute "page-h1" ] [ text "Authenticating..." ]
            )

        Pages.NotFound ->
            -- TODO: make this page more helpful
            ( "404"
            , h1 [] [ text "Not Found" ]
            )


viewLogin : Html Msg
viewLogin =
    div []
        [ h1 [] [ text "Authorize Via" ]
        , button [ class "btn-login", class "-solid", onClick SignInRequested, Util.testAttribute "login-button" ]
            [ FeatherIcons.github
                |> FeatherIcons.withSize 20
                |> FeatherIcons.withClass "login-source-icon"
                |> FeatherIcons.toHtml [ attribute "aria-hidden" "true" ]
            , text "GitHub"
            ]
        , p [] [ text "You will be taken to Github to authenticate." ]
        ]


viewOverview : Model -> Html Msg
viewOverview model =
    let
        blankMessage : Html Msg
        blankMessage =
            div [ class "overview" ]
                [ h1 [] [ text "Let's get Started!" ]
                , p []
                    [ text "To have Vela start building your projects we need to get them added."
                    , br [] []
                    , text "Add repositories from your GitHub account to Vela now!"
                    ]
                , a [ class "-btn", class "-solid", class "-overview", Routes.href Routes.AddRepositories ] [ text "Add Repositories" ]
                ]
    in
    div []
        [ case model.currentRepos of
            Success repos ->
                let
                    activeRepos : Repositories
                    activeRepos =
                        List.filter .active repos
                in
                if List.length activeRepos > 0 then
                    activeRepos
                        |> recordsGroupBy .org
                        |> viewCurrentRepoListByOrg

                else
                    blankMessage

            Loading ->
                div []
                    [ h1 [] [ text "Loading your Repositories", span [ class "loading-ellipsis" ] [] ]
                    ]

            NotAsked ->
                blankMessage

            Failure _ ->
                text ""
        ]


viewSingleRepo : Repository -> Html Msg
viewSingleRepo repo =
    div [ class "-item", Util.testAttribute "repo-item" ]
        [ div [] [ text repo.name ]
        , div [ class "-actions" ]
            [ a
                [ class "-btn"
                , class "-inverted"
                , class "-view"
                , Routes.href <| Routes.Settings repo.org repo.name
                ]
                [ text "Settings" ]
            , button [ class "-inverted", Util.testAttribute "repo-remove", onClick <| RemoveRepo repo ] [ text "Remove" ]
            , a
                [ class "-btn"
                , class "-inverted"
                , class "-view"
                , Util.testAttribute "repo-hooks"
                , Routes.href <| Routes.Hooks repo.org repo.name Nothing Nothing
                ]
                [ text "Hooks" ]
            , a
                [ class "-btn"
                , class "-solid"
                , class "-view"
                , Util.testAttribute "repo-view"
                , Routes.href <| Routes.RepositoryBuilds repo.org repo.name Nothing Nothing
                ]
                [ text "View" ]
            ]
        ]


viewOrg : String -> Repositories -> Html Msg
viewOrg org repos =
    div [ class "repo-org", Util.testAttribute "repo-org" ]
        [ details [ class "details", class "repo-item", attribute "open" "open" ]
            (summary [ class "summary" ] [ text org ]
                :: List.map viewSingleRepo repos
            )
        ]


viewCurrentRepoListByOrg : Dict String Repositories -> Html Msg
viewCurrentRepoListByOrg repoList =
    repoList
        |> Dict.toList
        |> Util.filterEmptyLists
        |> List.map (\( org, repos ) -> viewOrg org repos)
        |> div [ class "repo-list" ]


{-| viewAddRepos : takes model and renders account page for adding repos to overview
-}
viewAddRepos : Model -> Html Msg
viewAddRepos model =
    let
        loading =
            div []
                [ h1 []
                    [ text "Loading your Repositories"
                    , span [ class "loading-ellipsis" ] []
                    ]
                , p []
                    [ text <|
                        "Hang tight while we grab the list of repositories that you have access to from Github. If you have access to "
                            ++ "a lot of organizations and repositories this might take a little while."
                    ]
                ]
    in
    case model.sourceRepos of
        Success sourceRepos ->
            div [ class "source-repos", Util.testAttribute "source-repos" ]
                [ repoSearchBarGlobal model
                , viewSourceRepos model sourceRepos
                ]

        Loading ->
            loading

        NotAsked ->
            loading

        Failure _ ->
            div []
                [ p []
                    [ text <|
                        "There was an error fetching your available repositories... Click Refresh or try again later!"
                    ]
                ]


{-| viewSourceRepos : takes model and source repos and renders them based on user search
-}
viewSourceRepos : Model -> SourceRepositories -> Html Msg
viewSourceRepos model sourceRepos =
    if shouldSearch <| searchFilterGlobal model.sourceSearchFilters then
        -- Search and render repos using the global filter
        searchReposGlobal model.sourceSearchFilters sourceRepos

    else
        -- Render repos normally
        sourceRepos
            |> Dict.toList
            |> Util.filterEmptyLists
            |> List.map (\( org, repos_ ) -> viewSourceOrg model org repos_)
            |> div [ class "repo-list" ]


{-| viewSourceOrg : renders the source repositories available to a user by org
-}
viewSourceOrg : Model -> Org -> Repositories -> Html Msg
viewSourceOrg model org repos =
    let
        ( repos_, filtered, content ) =
            if shouldSearch <| searchFilterLocal org model.sourceSearchFilters then
                -- Search and render repos using the global filter
                searchReposLocal org model.sourceSearchFilters repos

            else
                -- Render repos normally
                ( repos, False, List.map viewSourceRepo repos )
    in
    viewSourceOrgDetails model org repos_ filtered content


{-| viewSourceOrgDetails : renders the source repositories by org as an html details element
-}
viewSourceOrgDetails : Model -> Org -> Repositories -> Bool -> List (Html Msg) -> Html Msg
viewSourceOrgDetails model org repos filtered content =
    div [ class "org" ]
        [ details [ class "details", class "repo-item" ] <|
            viewSourceOrgSummary model org repos filtered content
        ]


{-| viewSourceOrgSummary : renders the source repositories details summary
-}
viewSourceOrgSummary : Model -> Org -> Repositories -> Bool -> List (Html Msg) -> List (Html Msg)
viewSourceOrgSummary model org repos filtered content =
    summary [ class "summary", Util.testAttribute <| "source-org-" ++ org ]
        [ div [ class "org-header" ]
            [ text org
            , viewRepoCount repos
            ]
        ]
        :: div [ class "source-actions" ]
            [ repoSearchBarLocal model org
            , addReposBtn org repos filtered
            ]
        :: content


{-| viewSourceRepo : renders single repo within a list of org repos

    viewSourceRepo uses model.SourceRepositories and buildAddRepoElement to determine the state of each specific 'Add' button

-}
viewSourceRepo : Repository -> Html Msg
viewSourceRepo repo =
    div [ class "-item", Util.testAttribute <| "source-repo-" ++ repo.name ]
        [ div [] [ text repo.name ]
        , buildAddRepoElement repo
        ]


{-| viewSearchedSourceRepo : renders single repo when searching across all repos
-}
viewSearchedSourceRepo : Repository -> Html Msg
viewSearchedSourceRepo repo =
    div [ class "-item", Util.testAttribute <| "source-repo-" ++ repo.name ]
        [ div [] [ text <| repo.org ++ "/" ++ repo.name ]
        , buildAddRepoElement repo
        ]


{-| viewRepoCount : renders the amount of repos available within an org
-}
viewRepoCount : List a -> Html Msg
viewRepoCount repos =
    span [ class "repo-count", Util.testAttribute "source-repo-count" ] [ code [] [ text <| (String.fromInt <| List.length repos) ++ " repos" ] ]


{-| addReposBtn : takes List of repos and renders a button to add them all at once, texts depends on user input filter
-}
addReposBtn : Org -> Repositories -> Bool -> Html Msg
addReposBtn org repos filtered =
    button [ class "-inverted", Util.testAttribute <| "add-org-" ++ org, onClick (AddOrgRepos repos) ]
        [ text <|
            if filtered then
                "Add Results"

            else
                "Add All"
        ]


{-| buildAddRepoElement : builds action element for adding single repos
-}
buildAddRepoElement : Repository -> Html Msg
buildAddRepoElement repo =
    case repo.added of
        NotAsked ->
            button [ class "-solid", onClick (AddRepo repo) ] [ text "Add" ]

        Loading ->
            div [ class "repo-add--adding" ] [ span [ class "repo-add--adding-text" ] [ text "Adding" ], span [ class "loading-ellipsis" ] [] ]

        Failure _ ->
            div [ class "repo-add--failed", onClick (AddRepo repo) ] [ FeatherIcons.refreshCw |> FeatherIcons.toHtml [ attribute "role" "img" ], text "Failed" ]

        Success addedStatus ->
            if addedStatus then
                div [ class "-added-container" ]
                    [ div [ class "repo-add--added" ] [ FeatherIcons.check |> FeatherIcons.toHtml [ attribute "role" "img" ], span [] [ text "Added" ] ]
                    , a [ class "-btn", class "-solid", class "-view", Routes.href <| Routes.RepositoryBuilds repo.org repo.name Nothing Nothing ] [ text "View" ]
                    ]

            else
                div [ class "repo-add--failed", onClick (AddRepo repo) ] [ FeatherIcons.refreshCw |> FeatherIcons.toHtml [ attribute "role" "img" ], text "Failed" ]


{-| repoSearchBarGlobal : renders a input bar for searching across all repos
-}
repoSearchBarGlobal : Model -> Html Msg
repoSearchBarGlobal model =
    div [ class "-filter", Util.testAttribute "global-search-bar" ]
        [ FeatherIcons.filter |> FeatherIcons.toHtml [ attribute "role" "img" ]
        , input
            [ Util.testAttribute "global-search-input"
            , placeholder "Type to filter all repositories..."
            , value <| searchFilterGlobal model.sourceSearchFilters
            , onInput <| SearchSourceRepos ""
            ]
            []
        ]


{-| repoSearchBarLocal : takes an org and placeholder text and renders a search bar for local repo filtering
-}
repoSearchBarLocal : Model -> Org -> Html Msg
repoSearchBarLocal model org =
    div [ class "-filter", Util.testAttribute "local-search-bar" ]
        [ FeatherIcons.filter |> FeatherIcons.toHtml [ attribute "role" "img" ]
        , input
            [ Util.testAttribute <| "local-search-input-" ++ org
            , placeholder <|
                "Type to filter repositories in "
                    ++ org
                    ++ "..."
            , value <| searchFilterLocal org model.sourceSearchFilters
            , onInput <| SearchSourceRepos org
            ]
            []
        ]


{-| viewNav : uses current state to render navigation, such as breadcrumb
-}
viewNav : Model -> Html Msg
viewNav model =
    nav [ class "navigation", attribute "aria-label" "Navigation" ]
        [ Crumbs.view model.page
        , navButton model
        ]


{-| navButton : uses current page to build the commonly used button on the right side of the nav
-}
navButton : Model -> Html Msg
navButton model =
    case model.page of
        Pages.Overview ->
            case model.currentRepos of
                Success repos ->
                    if (repos |> List.filter .active |> List.length) > 0 then
                        a
                            [ class "-btn"
                            , class "-inverted"
                            , Util.testAttribute "repo-add"
                            , Routes.href <| Routes.AddRepositories
                            ]
                            [ text "Add Repositories" ]

                    else
                        text ""

                _ ->
                    text ""

        Pages.AddRepositories ->
            button
                [ classList
                    [ ( "btn-refresh", True )
                    , ( "-inverted", True )
                    , ( "loading", model.sourceRepos == Loading )
                    ]
                , onClick FetchSourceRepositories
                , disabled (model.sourceRepos == Loading)
                , Util.testAttribute "refresh-source-repos"
                ]
                [ case model.sourceRepos of
                    Loading ->
                        text "Loading…"

                    _ ->
                        text "Refresh List"
                ]

        Pages.RepositoryBuilds org repo maybePage maybePerPage ->
            div [ class "nav-buttons" ]
                [ a
                    [ class "-btn"
                    , class "-inverted"
                    , class "-hooks"
                    , Util.testAttribute <| "goto-repo-hooks-" ++ org ++ "/" ++ repo
                    , Routes.href <| Routes.Hooks org repo maybePage maybePerPage
                    ]
                    [ text "Hooks" ]
                , a
                    [ class "-btn"
                    , class "-inverted"
                    , Util.testAttribute <| "goto-repo-settings-" ++ org ++ "/" ++ repo
                    , Routes.href <| Routes.Settings org repo
                    ]
                    [ text "Repo Settings" ]
                ]

        Pages.Settings org repo ->
            button
                [ classList
                    [ ( "btn-refresh", True )
                    , ( "-inverted", True )
                    ]
                , onClick <| RefreshSettings org repo
                , Util.testAttribute "refresh-repo-settings"
                ]
                [ text "Refresh Settings"
                ]

        Pages.Build org repo buildNumber frag ->
            button
                [ classList
                    [ ( "btn-restart-build", True )
                    , ( "-inverted", True )
                    ]
                , onClick <| RestartBuild org repo buildNumber
                , Util.testAttribute "restart-build"
                ]
                [ text "Restart Build"
                ]

        _ ->
            text ""


viewHeader : Maybe Session -> { feedbackLink : String, docsLink : String } -> Html Msg
viewHeader maybeSession { feedbackLink, docsLink } =
    let
        session : Session
        session =
            Maybe.withDefault defaultSession maybeSession
    in
    header []
        [ div [ class "identity", Util.testAttribute "identity" ]
            [ a [ Routes.href Routes.Overview, class "identity-logo-link", attribute "aria-label" "Home" ] [ velaLogo 24 ]
            , case session.username of
                "" ->
                    details [ class "details", class "identity-name", attribute "role" "navigation" ]
                        [ summary [ class "summary" ] [ text "Vela" ] ]

                _ ->
                    details [ class "details", class "identity-name", attribute "role" "navigation" ]
                        [ summary [ class "summary" ]
                            [ text session.username
                            , FeatherIcons.chevronDown |> FeatherIcons.withSize 20 |> FeatherIcons.withClass "details-icon-expand" |> FeatherIcons.toHtml []
                            ]
                        , ul [ attribute "aria-hidden" "true", attribute "role" "menu" ]
                            [ li [] [ a [ Routes.href Routes.Logout, Util.testAttribute "logout-link", attribute "role" "menuitem" ] [ text "Logout" ] ]
                            ]
                        ]
            ]
        , div [ class "help-links" ]
            [ a [ href feedbackLink, attribute "aria-label" "go to feedback" ] [ text "feedback" ]
            , a [ href docsLink, attribute "aria-label" "go to docs" ] [ text "docs" ]
            , FeatherIcons.terminal |> FeatherIcons.withSize 18 |> FeatherIcons.toHtml []
            ]
        ]



-- HELPERS


buildUrl : String -> List String -> List QueryParameter -> String
buildUrl base paths params =
    UB.crossOrigin base paths params


{-| recordsGroupBy takes a list of records and groups them by the provided key

    recordsGroupBy .lastname listOfFullNames

-}
recordsGroupBy : (a -> comparable) -> List a -> Dict comparable (List a)
recordsGroupBy key recordList =
    List.foldr (\x acc -> Dict.update (key x) (Maybe.map ((::) x) >> Maybe.withDefault [ x ] >> Just) acc) Dict.empty recordList


setNewPage : Routes.Route -> Model -> ( Model, Cmd Msg )
setNewPage route model =
    let
        sessionHasToken : Bool
        sessionHasToken =
            case model.session of
                Just session ->
                    String.length session.token > 0

                Nothing ->
                    False
    in
    case ( route, sessionHasToken ) of
        -- Logged in and on auth flow pages - what are you doing here?
        ( Routes.Login, True ) ->
            ( model, Navigation.pushUrl model.navigationKey <| Routes.routeToUrl Routes.Overview )

        ( Routes.Authenticate _, True ) ->
            ( model, Navigation.pushUrl model.navigationKey <| Routes.routeToUrl Routes.Overview )

        -- "Not logged in" (yet) and on auth flow pages, continue on..
        ( Routes.Authenticate { code, state }, False ) ->
            ( { model | page = Pages.Authenticate <| AuthParams code state }
            , Api.try UserResponse <| Api.getUser model <| AuthParams code state
            )

        -- On the login page but not logged in.. good place to be
        ( Routes.Login, False ) ->
            ( { model | page = Pages.Login }, Cmd.none )

        -- "Normal" page handling below
        ( Routes.Overview, True ) ->
            ( { model | page = Pages.Overview }, Api.tryAll RepositoriesResponse <| Api.getAllRepositories model )

        ( Routes.AddRepositories, True ) ->
            case model.sourceRepos of
                NotAsked ->
                    ( { model | page = Pages.AddRepositories, sourceRepos = Loading }
                    , Api.try SourceRepositoriesResponse <| Api.getSourceRepositories model
                    )

                Failure _ ->
                    ( { model | page = Pages.AddRepositories, sourceRepos = Loading }
                    , Api.try SourceRepositoriesResponse <| Api.getSourceRepositories model
                    )

                _ ->
                    ( { model | page = Pages.AddRepositories }, Cmd.none )

        ( Routes.Hooks org repo maybePage maybePerPage, True ) ->
            loadHooksPage model org repo maybePage maybePerPage

        ( Routes.Settings org repo, True ) ->
            loadSettingsPage model org repo

        ( Routes.RepositoryBuilds org repo maybePage maybePerPage, True ) ->
            loadRepoBuildsPage model org repo maybePage maybePerPage

        ( Routes.Build org repo buildNumber frag, True ) ->
            case model.page of
                Pages.Build _ _ _ _ ->
                    setLogLineFocus model org repo buildNumber frag

                _ ->
                    loadBuildPage model org repo buildNumber frag

        ( Routes.Logout, True ) ->
            ( { model | session = Nothing }
            , Cmd.batch
                [ Interop.storeSession Encode.null
                , Navigation.pushUrl model.navigationKey <| Routes.routeToUrl Routes.Login
                ]
            )

        -- Not found page handling
        ( Routes.NotFound, True ) ->
            ( { model | page = Pages.NotFound }, Cmd.none )

        -- Hitting any page and not being logged in will land you on the login page
        ( _, False ) ->
            ( model
            , Cmd.batch
                [ Interop.storeSession <| encodeSession <| Session "" "" <| Url.toString model.entryURL
                , Navigation.pushUrl model.navigationKey <| Routes.routeToUrl Routes.Login
                ]
            )


{-| loadHooksPage : takes model org and repo and loads the hooks page.
-}
loadHooksPage : Model -> Org -> Repo -> Maybe Pagination.Page -> Maybe Pagination.PerPage -> ( Model, Cmd Msg )
loadHooksPage model org repo maybePage maybePerPage =
    -- Fetch builds from Api
    let
        loadedHooks =
            model.hooks

        loadingHooks =
            { loadedHooks | hooks = Loading }
    in
    ( { model | page = Pages.Hooks org repo maybePage maybePerPage, hooks = loadingHooks, hookBuilds = Dict.empty }
    , Cmd.batch
        [ getHooks model org repo maybePage maybePerPage
        ]
    )


{-| loadSettingsPage : takes model org and repo and loads the page for updating repo configurations
-}
loadSettingsPage : Model -> Org -> Repo -> ( Model, Cmd Msg )
loadSettingsPage model org repo =
    -- Fetch repo from Api
    ( { model | page = Pages.Settings org repo, repo = Loading, inTimeout = Nothing }
    , getRepo model org repo
    )


{-| loadRepoBuildsPage : takes model org and repo and loads the appropriate builds.

    loadRepoBuildsPage   Checks if the builds have already been loaded from the repo view. If not, fetches the builds from the Api.

-}
loadRepoBuildsPage : Model -> Org -> Repo -> Maybe Pagination.Page -> Maybe Pagination.PerPage -> ( Model, Cmd Msg )
loadRepoBuildsPage model org repo maybePage maybePerPage =
    let
        -- Builds already loaded
        loadedBuilds =
            model.builds

        -- Set builds to Loading
        loadingBuilds =
            { loadedBuilds | org = org, repo = repo, builds = Loading }
    in
    -- Fetch builds from Api
    ( { model | page = Pages.RepositoryBuilds org repo maybePage maybePerPage, builds = loadingBuilds }
    , Cmd.batch
        [ getBuilds model org repo maybePage maybePerPage
        ]
    )


{-| loadBuildPage : takes model org, repo, and build number and loads the appropriate build.

    loadBuildPage   Checks if the build has already been loaded from the repo view. If not, fetches the build from the Api.

-}
loadBuildPage : Model -> Org -> Repo -> BuildNumber -> Maybe String -> ( Model, Cmd Msg )
loadBuildPage model org repo buildNumber frag =
    let
        modelBuilds =
            model.builds

        builds =
            if not <| Util.isSuccess model.builds.builds then
                { modelBuilds | builds = Loading }

            else
                model.builds
    in
    -- Fetch build from Api
    ( { model | page = Pages.Build org repo buildNumber frag, builds = builds, build = Loading, steps = NotAsked, logs = [] }
    , Cmd.batch
        [ getBuilds model org repo Nothing Nothing
        , getBuild model org repo buildNumber
        , getAllBuildSteps model org repo buildNumber frag
        ]
    )


{-| updateSourceRepoStatus : update the UI state for source repos, single or by org
-}
updateSourceRepoStatus : Repository -> WebData Bool -> WebData SourceRepositories -> SourceRepoUpdateFunction -> WebData SourceRepositories
updateSourceRepoStatus repo status sourceRepos updateFn =
    case sourceRepos of
        Success repos ->
            case Dict.get repo.org repos of
                Just orgRepos ->
                    RemoteData.succeed <| updateSourceRepoDict repo status repos orgRepos updateFn

                _ ->
                    sourceRepos

        _ ->
            sourceRepos


{-| updateSourceRepoDict : update the dictionary containing org source repo lists
-}
updateSourceRepoDict : Repository -> WebData Bool -> Dict String Repositories -> Repositories -> SourceRepoUpdateFunction -> Dict String Repositories
updateSourceRepoDict repo status repos orgRepos updateFn =
    Dict.update repo.org (\_ -> Just <| updateFn repo status orgRepos) repos


{-| updateSourceRepoListByRepoName : list map for updating single repo status by repo name
-}
updateSourceRepoListByRepoName : Repository -> WebData Bool -> Repositories -> Repositories
updateSourceRepoListByRepoName repo status orgRepos =
    List.map
        (\sourceRepo ->
            if sourceRepo.name == repo.name then
                { sourceRepo | added = status }

            else
                sourceRepo
        )
        orgRepos


{-| buildAddRepositoryPayload : builds the payload for adding a repository via the api
-}
buildAddRepositoryPayload : Repository -> String -> AddRepositoryPayload
buildAddRepositoryPayload repo velaSourceBaseURL =
    { defaultAddRepositoryPayload
        | org = repo.org
        , name = repo.name
        , full_name = repo.org ++ "/" ++ repo.name
        , link = String.join "/" [ velaSourceBaseURL, repo.org, repo.name ]
        , clone = String.join "/" [ velaSourceBaseURL, repo.org, repo.name ] ++ ".git"
    }


{-| addError : takes a detailed http error and produces a Cmd Msg that invokes an action in the Errors module
-}
addError : Http.Detailed.Error String -> Cmd Msg
addError error =
    succeed
        (Error <| detailedErrorToString error)
        |> perform identity


{-| toFailure : maps a detailed error into a WebData Failure value
-}
toFailure : Http.Detailed.Error String -> WebData a
toFailure error =
    Failure <| Errors.detailedErrorToError error


{-| stepsIDs : extracts IDs from list of steps and returns List Int
-}
stepsIDs : Steps -> List Int
stepsIDs steps =
    List.map (\step -> step.number) steps


{-| logIDs : extracts IDs from list of logs and returns List Int
-}
logIDs : Logs -> List Int
logIDs logs =
    List.map (\log -> log.id) <| successfulLogs logs


{-| logIDs : extracts successful logs from list of logs and returns List Log
-}
successfulLogs : Logs -> List Log
successfulLogs logs =
    List.filterMap
        (\log ->
            case log of
                Success log_ ->
                    Just log_

                _ ->
                    Nothing
        )
        logs


{-| updateStep : takes model and incoming step and updates the list of steps if necessary
-}
updateStep : Model -> Step -> Model
updateStep model incomingStep =
    let
        steps =
            case model.steps of
                Success s ->
                    s

                _ ->
                    []

        stepExists =
            List.member incomingStep.number <| stepsIDs steps
    in
    if stepExists then
        { model
            | steps =
                RemoteData.succeed <|
                    updateIf (\step -> incomingStep.number == step.number)
                        (\step -> { incomingStep | viewing = step.viewing })
                        steps
        }

    else
        { model | steps = RemoteData.succeed <| incomingStep :: steps }


{-| updateLogs : takes model and incoming log and updates the list of logs if necessary
-}
updateLogs : Model -> Log -> Model
updateLogs model incomingLog =
    let
        logs =
            model.logs

        logExists =
            List.member incomingLog.id <| logIDs logs
    in
    if logExists then
        { model | logs = updateLog incomingLog logs }

    else if incomingLog.id /= 0 then
        { model | logs = addLog incomingLog logs }

    else
        model


{-| updateLogs : takes incoming log and logs and updates the appropriate log data
-}
updateLog : Log -> Logs -> Logs
updateLog incomingLog logs =
    setIf
        (\log ->
            case log of
                Success log_ ->
                    incomingLog.id == log_.id && incomingLog.data /= log_.data

                _ ->
                    True
        )
        (RemoteData.succeed incomingLog)
        logs


{-| addLog : takes incoming log and logs and adds log when not present
-}
addLog : Log -> Logs -> Logs
addLog incomingLog logs =
    RemoteData.succeed incomingLog :: logs
<<<<<<< HEAD


{-| setLogLineFocus : takes model org, repo, build number and log line fragment and loads the appropriate build with focus set on the appropriate log line.
-}
setLogLineFocus : Model -> Org -> Repo -> BuildNumber -> Maybe String -> ( Model, Cmd Msg )
setLogLineFocus model org repo buildNumber frag =
    let
        ( steps, action ) =
            case model.steps of
                Success steps_ ->
                    let
                        focusedSteps =
                            RemoteData.succeed <| setLineFocus steps_ frag
                    in
                    ( focusedSteps
                    , getBuildStepsLogs model org repo buildNumber focusedSteps
                    )

                _ ->
                    ( model.steps
                    , Cmd.none
                    )
    in
    ( { model | page = Pages.Build org repo buildNumber frag, steps = steps }
    , action
    )
=======
>>>>>>> 862b3f78


{-| searchReposGlobal : takes source repositories and search filters and renders filtered repos
-}
searchReposGlobal : RepoSearchFilters -> SourceRepositories -> Html Msg
searchReposGlobal filters repos =
    let
        filteredRepos =
            repos
                |> Dict.toList
                |> Util.filterEmptyLists
                |> List.map (\( _, repos_ ) -> repos_)
                |> List.concat
                |> List.filter (\repo -> filterRepo filters Nothing <| repo.org ++ "/" ++ repo.name)
    in
    div [ class "filtered-repos" ] <|
        -- Render the found repositories
        if not <| List.isEmpty filteredRepos then
            filteredRepos |> List.map (\repo -> viewSearchedSourceRepo repo)

        else
            -- No repos matched the search
            [ div [ class "-no-repos" ] [ text "No results" ] ]


{-| searchReposLocal : takes repo search filters, the org, and repos and renders a list of repos based on user-entered text
-}
searchReposLocal : Org -> RepoSearchFilters -> Repositories -> ( Repositories, Bool, List (Html Msg) )
searchReposLocal org filters repos =
    -- Filter the repos if the user typed more than 2 characters
    let
        filteredRepos =
            List.filter (\repo -> filterRepo filters (Just org) repo.name) repos
    in
    ( filteredRepos
    , True
    , if not <| List.isEmpty filteredRepos then
        List.map viewSourceRepo filteredRepos

      else
        [ div [ class "-no-repos" ] [ text "No results" ] ]
    )


{-| filterRepo : takes org/repo display filters, the org and filters a single repo based on user-entered text
-}
filterRepo : RepoSearchFilters -> Maybe Org -> String -> Bool
filterRepo filters org filterOn =
    let
        org_ =
            Maybe.withDefault "" <| org

        filterBy =
            Maybe.withDefault "" <| Dict.get org_ filters

        by =
            String.toLower filterBy

        on =
            String.toLower filterOn
    in
    String.contains by on


{-| searchFilterGlobal : takes repo search filters and returns the global filter (org == "")
-}
searchFilterGlobal : RepoSearchFilters -> SearchFilter
searchFilterGlobal filters =
    Maybe.withDefault "" <| Dict.get "" filters


{-| searchFilterLocal : takes repo search filters and org and returns the local filter
-}
searchFilterLocal : Org -> RepoSearchFilters -> SearchFilter
searchFilterLocal org filters =
    Maybe.withDefault "" <| Dict.get org filters


{-| shouldSearch : takes repo search filter and returns if results should be filtered
-}
shouldSearch : SearchFilter -> Bool
shouldSearch filter =
    String.length filter > 2


{-| clickHook : takes model org repo and build number and fetches build information from the api
-}
clickHook : Model -> Org -> Repo -> BuildNumber -> ( HookBuilds, Cmd Msg )
clickHook model org repo buildNumber =
    if buildNumber == "0" then
        ( model.hookBuilds
        , Cmd.none
        )

    else
        let
            ( buildInfo, action ) =
                case Dict.get ( org, repo, buildNumber ) model.hookBuilds of
                    Just ( webdataBuild, viewing ) ->
                        case webdataBuild of
                            Success _ ->
                                ( ( webdataBuild, not viewing ), Cmd.none )

                            Failure err ->
                                ( ( Failure err, not viewing ), Cmd.none )

                            _ ->
                                ( ( Loading, not viewing ), Cmd.none )

                    _ ->
                        ( ( Loading, True ), getHookBuild model org repo buildNumber )
        in
        ( Dict.update ( org, repo, buildNumber ) (\_ -> Just buildInfo) model.hookBuilds
        , action
        )


{-| clickStep : takes model org repo and step number and fetches step information from the api
-}
<<<<<<< HEAD
clickStep : Model -> Org -> Repo -> Maybe BuildNumber -> Maybe StepNumber -> ( WebData Steps, Cmd Msg )
clickStep model org repo buildNumber stepNumber =
    case stepNumber of
        Nothing ->
            ( model.steps
            , Cmd.none
            )

        Just stepNum ->
            let
                ( steps, action ) =
                    case model.steps of
                        Success steps_ ->
                            ( RemoteData.succeed <| toggleStepView steps_ stepNum
                            , case buildNumber of
                                Just buildNum ->
                                    getBuildStepLogs model org repo buildNum stepNum

                                Nothing ->
                                    Cmd.none
                            )

                        _ ->
                            ( model.steps, Cmd.none )
            in
            ( steps
            , action
            )


{-| clickLogLine : takes model and line number and sets the focus on the log line
-}
clickLogLine : Model -> Org -> Repo -> BuildNumber -> StepNumber -> Int -> ( WebData Steps, Cmd Msg )
clickLogLine model org repo buildNumber stepNumber lineNumber =
    ( model.steps
    , Navigation.replaceUrl model.navigationKey <|
        Routes.routeToUrl
            (Routes.Build org repo buildNumber <|
                Just <|
                    "#step:"
                        ++ stepNumber
                        ++ ":"
                        ++ String.fromInt lineNumber
            )
    )
=======
clickStep : Model -> Org -> Repo -> BuildNumber -> StepNumber -> ( WebData Steps, Cmd Msg )
clickStep model org repo buildNumber stepNumber =
    if stepNumber == "0" then
        ( model.steps
        , Cmd.none
        )

    else
        let
            ( steps, action ) =
                case model.steps of
                    Success steps_ ->
                        ( RemoteData.succeed <| toggleStepView steps_ stepNumber
                        , getBuildStepLogs model org repo buildNumber stepNumber
                        )

                    _ ->
                        ( model.steps, Cmd.none )
        in
        ( steps
        , action
        )
>>>>>>> 862b3f78


toggleStepView : Steps -> String -> Steps
toggleStepView steps stepNumber =
    List.Extra.updateIf
        (\step -> String.fromInt step.number == stepNumber)
        (\step -> { step | viewing = not step.viewing })
        steps


<<<<<<< HEAD
setLineFocus : Steps -> Maybe String -> Steps
setLineFocus steps frag =
    let
        ( target, stepNumber, lineNumber ) =
            parseLineFocusFrag frag
    in
    case target of
        "step" ->
            case stepNumber of
                Just n ->
                    updateIf (\step -> step.number == n) (\step -> { step | viewing = True, lineFocus = lineNumber }) <| clearLineFocus steps

                Nothing ->
                    steps

        _ ->
            steps


clearLineFocus : Steps -> Steps
clearLineFocus steps =
    List.map (\step -> { step | lineFocus = Nothing }) steps


=======
>>>>>>> 862b3f78
{-| receiveHookBuild : takes org repo build and updates the appropriate build within hookbuilds
-}
receiveHookBuild : BuildIdentifier -> WebData Build -> HookBuilds -> HookBuilds
receiveHookBuild buildIdentifier build hookBuilds =
    Dict.update buildIdentifier (\_ -> Just ( build, viewingHook buildIdentifier hookBuilds )) hookBuilds


viewingHook : BuildIdentifier -> HookBuilds -> Bool
viewingHook buildIdentifier hookBuilds =
    case Dict.get buildIdentifier hookBuilds of
        Just ( _, viewing ) ->
            viewing

        Nothing ->
            False



-- API HELPERS


getHooks : Model -> Org -> Repo -> Maybe Pagination.Page -> Maybe Pagination.PerPage -> Cmd Msg
getHooks model org repo maybePage maybePerPage =
    Api.try (HooksResponse org repo) <| Api.getHooks model maybePage maybePerPage org repo


getHookBuild : Model -> Org -> Repo -> BuildNumber -> Cmd Msg
getHookBuild model org repo buildNumber =
    Api.try (HookBuildResponse org repo buildNumber) <| Api.getBuild model org repo buildNumber


getRepo : Model -> Org -> Repo -> Cmd Msg
getRepo model org repo =
    Api.try RepoResponse <| Api.getRepo model org repo


getBuilds : Model -> Org -> Repo -> Maybe Pagination.Page -> Maybe Pagination.PerPage -> Cmd Msg
getBuilds model org repo maybePage maybePerPage =
    Api.try (BuildsResponse org repo) <| Api.getBuilds model maybePage maybePerPage org repo


getBuild : Model -> Org -> Repo -> BuildNumber -> Cmd Msg
getBuild model org repo buildNumber =
    Api.try (BuildResponse org repo buildNumber) <| Api.getBuild model org repo buildNumber


getAllBuildSteps : Model -> Org -> Repo -> BuildNumber -> Maybe String -> Cmd Msg
getAllBuildSteps model org repo buildNumber frag =
    Api.try (StepsResponse org repo buildNumber frag) <| Api.getSteps model Nothing Nothing org repo buildNumber


getBuildStep : Model -> Org -> Repo -> BuildNumber -> StepNumber -> Cmd Msg
getBuildStep model org repo buildNumber stepNumber =
    Api.try (StepResponse org repo buildNumber stepNumber) <| Api.getStep model org repo buildNumber stepNumber


getBuildStepLogs : Model -> Org -> Repo -> BuildNumber -> StepNumber -> Cmd Msg
getBuildStepLogs model org repo buildNumber stepNumber =
    Api.try StepLogResponse <| Api.getStepLogs model org repo buildNumber stepNumber


getBuildStepsLogs : Model -> Org -> Repo -> BuildNumber -> WebData Steps -> Cmd Msg
getBuildStepsLogs model org repo buildNumber steps =
    let
        buildSteps =
            case steps of
                RemoteData.Success s ->
                    s

                _ ->
                    []
    in
    Cmd.batch <|
        List.map
            (\step ->
                if step.viewing then
                    getBuildStepLogs model org repo buildNumber <| String.fromInt step.number

                else
                    Cmd.none
            )
            buildSteps


restartBuild : Model -> Org -> Repo -> BuildNumber -> Cmd Msg
restartBuild model org repo buildNumber =
    Api.try (RestartedBuildResponse org repo buildNumber) <| Api.restartBuild model org repo buildNumber



-- MAIN


main : Program Flags Model Msg
main =
    Browser.application
        { init = init
        , view = view
        , update = update
        , subscriptions = subscriptions
        , onUrlRequest = ClickedLink
        , onUrlChange = Routes.match >> NewRoute
        }<|MERGE_RESOLUTION|>--- conflicted
+++ resolved
@@ -8,11 +8,8 @@
 
 import Alerts exposing (Alert)
 import Api
-<<<<<<< HEAD
+import Api.Pagination as Pagination
 import Array
-=======
-import Api.Pagination as Pagination
->>>>>>> 862b3f78
 import Browser exposing (Document, UrlRequest)
 import Browser.Navigation as Navigation
 import Build
@@ -63,10 +60,7 @@
 import Json.Decode as Decode exposing (string)
 import Json.Encode as Encode
 import List.Extra exposing (setIf, updateIf)
-<<<<<<< HEAD
-=======
 import Pager
->>>>>>> 862b3f78
 import Pages exposing (Page(..))
 import Pages.Hooks
 import Pages.Settings
@@ -263,13 +257,9 @@
     | ChangeRepoTimeout String
     | RefreshSettings Org Repo
     | ClickHook Org Repo BuildNumber
-<<<<<<< HEAD
+    | ClickLogLine Org Repo BuildNumber StepNumber Int
     | ClickStep Org Repo (Maybe BuildNumber) (Maybe StepNumber)
-    | ClickLogLine Org Repo BuildNumber StepNumber Int
-=======
-    | ClickStep Org Repo BuildNumber StepNumber
     | GotoPage Pagination.Page
->>>>>>> 862b3f78
       -- Outgoing HTTP requests
     | SignInRequested
     | FetchSourceRepositories
@@ -578,7 +568,6 @@
             , action
             )
 
-<<<<<<< HEAD
         ClickLogLine org repo buildNumber stepNumber lineNumber ->
             let
                 ( steps, action ) =
@@ -587,7 +576,7 @@
             ( { model | steps = steps }
             , action
             )
-=======
+
         GotoPage pageNumber ->
             case model.page of
                 Pages.RepositoryBuilds org repo _ maybePerPage ->
@@ -612,7 +601,6 @@
 
                 _ ->
                     ( model, Cmd.none )
->>>>>>> 862b3f78
 
         RestartBuild org repo buildNumber ->
             ( model
@@ -1021,15 +1009,9 @@
             , div [] [ Pager.view model.builds.pager GotoPage, viewRepositoryBuilds model.builds model.time org repo, Pager.view model.builds.pager GotoPage ]
             )
 
-<<<<<<< HEAD
         Pages.Build org repo buildNumber _ ->
             ( "Build #" ++ buildNumber ++ " - " ++ String.join "/" [ org, repo ]
             , viewFullBuild model.time org repo model.build model.steps model.logs ClickStep (ClickLogLine org repo buildNumber)
-=======
-        Pages.Build org repo num ->
-            ( "Build #" ++ num ++ " - " ++ String.join "/" [ org, repo ]
-            , viewFullBuild model.time org repo model.build model.steps model.logs ClickStep
->>>>>>> 862b3f78
             )
 
         Pages.Login ->
@@ -1861,7 +1843,6 @@
 addLog : Log -> Logs -> Logs
 addLog incomingLog logs =
     RemoteData.succeed incomingLog :: logs
-<<<<<<< HEAD
 
 
 {-| setLogLineFocus : takes model org, repo, build number and log line fragment and loads the appropriate build with focus set on the appropriate log line.
@@ -1888,8 +1869,6 @@
     ( { model | page = Pages.Build org repo buildNumber frag, steps = steps }
     , action
     )
-=======
->>>>>>> 862b3f78
 
 
 {-| searchReposGlobal : takes source repositories and search filters and renders filtered repos
@@ -2009,7 +1988,6 @@
 
 {-| clickStep : takes model org repo and step number and fetches step information from the api
 -}
-<<<<<<< HEAD
 clickStep : Model -> Org -> Repo -> Maybe BuildNumber -> Maybe StepNumber -> ( WebData Steps, Cmd Msg )
 clickStep model org repo buildNumber stepNumber =
     case stepNumber of
@@ -2055,30 +2033,6 @@
                         ++ String.fromInt lineNumber
             )
     )
-=======
-clickStep : Model -> Org -> Repo -> BuildNumber -> StepNumber -> ( WebData Steps, Cmd Msg )
-clickStep model org repo buildNumber stepNumber =
-    if stepNumber == "0" then
-        ( model.steps
-        , Cmd.none
-        )
-
-    else
-        let
-            ( steps, action ) =
-                case model.steps of
-                    Success steps_ ->
-                        ( RemoteData.succeed <| toggleStepView steps_ stepNumber
-                        , getBuildStepLogs model org repo buildNumber stepNumber
-                        )
-
-                    _ ->
-                        ( model.steps, Cmd.none )
-        in
-        ( steps
-        , action
-        )
->>>>>>> 862b3f78
 
 
 toggleStepView : Steps -> String -> Steps
@@ -2089,7 +2043,6 @@
         steps
 
 
-<<<<<<< HEAD
 setLineFocus : Steps -> Maybe String -> Steps
 setLineFocus steps frag =
     let
@@ -2114,8 +2067,6 @@
     List.map (\step -> { step | lineFocus = Nothing }) steps
 
 
-=======
->>>>>>> 862b3f78
 {-| receiveHookBuild : takes org repo build and updates the appropriate build within hookbuilds
 -}
 receiveHookBuild : BuildIdentifier -> WebData Build -> HookBuilds -> HookBuilds
