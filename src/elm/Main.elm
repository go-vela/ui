--- conflicted
+++ resolved
@@ -197,6 +197,7 @@
         , updateRepo
         , updateRepoEnabling
         , updateRepoInitialized
+        , updateRepoTimeout
         )
 
 
@@ -229,7 +230,6 @@
     , time : Posix
     , filters : RepoSearchFilters
     , favoritesFilter : String
-    , inTimeout : Maybe Int
     , entryURL : Url
     , theme : Theme
     , shift : Bool
@@ -277,7 +277,6 @@
             , filters = Dict.empty
             , favoritesFilter = ""
             , repo = defaultRepoModel
-            , inTimeout = Nothing
             , entryURL = url
             , theme = stringToTheme flags.velaTheme
             , shift = False
@@ -324,12 +323,8 @@
     | ChangeRepoTimeout String
     | RefreshSettings Org Repo
     | RefreshHooks Org Repo
-<<<<<<< HEAD
     | RefreshSecrets Engine SecretType Org Repo
-=======
-    | RefreshSecrets Engine Type Org Repo
     | FilterBuildEventBy (Maybe Event) Org Repo
->>>>>>> f8e8123a
     | SetTheme Theme
     | GotoPage Pagination.Page
     | ShowHideHelp (Maybe Bool)
@@ -369,13 +364,9 @@
     | SecretResponse (Result (Http.Detailed.Error String) ( Http.Metadata, Secret ))
     | AddSecretResponse (Result (Http.Detailed.Error String) ( Http.Metadata, Secret ))
     | UpdateSecretResponse (Result (Http.Detailed.Error String) ( Http.Metadata, Secret ))
-<<<<<<< HEAD
     | RepoSecretsResponse (Result (Http.Detailed.Error String) ( Http.Metadata, Secrets ))
     | OrgSecretsResponse (Result (Http.Detailed.Error String) ( Http.Metadata, Secrets ))
     | SharedSecretsResponse (Result (Http.Detailed.Error String) ( Http.Metadata, Secrets ))
-    | DeleteSecretResponse (Result (Http.Detailed.Error String) ( Http.Metadata, String ))
-=======
-    | SecretsResponse (Result (Http.Detailed.Error String) ( Http.Metadata, Secrets ))
     | DeleteSecretResponse (Result (Http.Detailed.Error String) ( Http.Metadata, String ))
       -- Time
     | AdjustTimeZone Zone
@@ -385,7 +376,6 @@
     | AddSecretUpdate Engine Pages.Secrets.Model.Msg
     | BuildUpdate Pages.Build.Model.Msg
     | PipelineUpdate Pages.Pipeline.Model.Msg
->>>>>>> f8e8123a
       -- Other
     | HandleError Error
     | AlertsUpdate (Alerting.Msg Alert)
@@ -429,39 +419,61 @@
         SearchFavorites searchBy ->
             ( { model | favoritesFilter = searchBy }, Cmd.none )
 
-        ChangeRepoTimeout inTimeout ->
+        ChangeRepoTimeout timeout ->
             let
                 newTimeout =
-                    case String.toInt inTimeout of
+                    case String.toInt timeout of
                         Just t ->
                             Just t
 
                         Nothing ->
                             Just 0
             in
-            ( { model | inTimeout = newTimeout }, Cmd.none )
+            ( { model | repo = updateRepoTimeout newTimeout rm }, Cmd.none )
 
         RefreshSettings org repo ->
-            ( { model | inTimeout = Nothing, repo = Loading }, Api.try RepoResponse <| Api.getRepo model org repo )
+            ( { model
+                | repo =
+                    rm
+                        |> updateRepoTimeout Nothing
+                        |> updateRepo Loading
+              }
+            , Api.try RepoResponse <| Api.getRepo model org repo
+            )
 
         RefreshHooks org repo ->
-            let
-                hooks =
-                    model.hooks
-            in
-            ( { model | hooks = { hooks | hooks = Loading } }, getHooks model org repo Nothing Nothing )
+            ( { model | repo = updateHooks Loading rm }, getHooks model org repo Nothing Nothing )
 
         RefreshSecrets engine type_ org key ->
             let
                 secretsModel =
                     model.secretsModel
             in
-            ( { model | secretsModel = { secretsModel | secrets = Loading } }
-            , getSecrets model Nothing Nothing engine type_ org key
-            )
+            case type_ of
+                Vela.RepoSecret ->
+                    ( { model | secretsModel = { secretsModel | repoSecrets = Loading } }
+                    , getRepoSecrets model Nothing Nothing engine org key
+                    )
+
+                Vela.OrgSecret ->
+                    ( { model | secretsModel = { secretsModel | orgSecrets = Loading } }
+                    , getOrgSecrets model Nothing Nothing engine org
+                    )
+
+                Vela.SharedSecret ->
+                    ( { model | secretsModel = { secretsModel | sharedSecrets = Loading } }
+                    , getSharedSecrets model Nothing Nothing engine org key
+                    )
 
         FilterBuildEventBy maybeEvent org repo ->
-            ( model, Navigation.pushUrl model.navigationKey <| Routes.routeToUrl <| Routes.RepositoryBuilds org repo Nothing Nothing maybeEvent )
+            ( { model
+                | repo =
+                    rm
+                        |> updateBuilds Loading
+                        |> updateBuildsPager []
+              }
+            , Navigation.pushUrl model.navigationKey <| Routes.routeToUrl <| Routes.RepositoryBuilds org repo Nothing Nothing maybeEvent
+            )
 
         SetTheme theme ->
             if theme == model.theme then
@@ -473,24 +485,26 @@
         GotoPage pageNumber ->
             case model.page of
                 Pages.RepositoryBuilds org repo _ maybePerPage maybeEvent ->
+                    ( { model | repo = updateBuilds Loading rm }
+                    , Navigation.pushUrl model.navigationKey <| Routes.routeToUrl <| Routes.RepositoryBuilds org repo (Just pageNumber) maybePerPage maybeEvent
+                    )
+
+                Pages.Hooks org repo _ maybePerPage ->
+                    ( { model | repo = updateHooks Loading rm }
+                    , Navigation.pushUrl model.navigationKey <| Routes.routeToUrl <| Routes.Hooks org repo (Just pageNumber) maybePerPage
+                    )
+
+                Pages.RepoSecrets engine org repo _ maybePerPage ->
                     let
-                        currentBuilds =
-                            model.builds
-
-                        loadingBuilds =
-                            { currentBuilds | builds = Loading }
+                        currentSecrets =
+                            model.secretsModel
+
+                        loadingSecrets =
+                            { currentSecrets | repoSecrets = Loading }
                     in
-                    ( { model | builds = loadingBuilds }, Navigation.pushUrl model.navigationKey <| Routes.routeToUrl <| Routes.RepositoryBuilds org repo (Just pageNumber) maybePerPage maybeEvent )
-
-                Pages.Hooks org repo _ maybePerPage ->
-                    let
-                        currentHooks =
-                            model.hooks
-
-                        loadingHooks =
-                            { currentHooks | hooks = Loading }
-                    in
-                    ( { model | hooks = loadingHooks }, Navigation.pushUrl model.navigationKey <| Routes.routeToUrl <| Routes.Hooks org repo (Just pageNumber) maybePerPage )
+                    ( { model | secretsModel = loadingSecrets }
+                    , Navigation.pushUrl model.navigationKey <| Routes.routeToUrl <| Routes.RepoSecrets engine org repo (Just pageNumber) maybePerPage
+                    )
 
                 Pages.OrgSecrets engine org _ maybePerPage ->
                     let
@@ -498,19 +512,11 @@
                             model.secretsModel
 
                         loadingSecrets =
-                            { currentSecrets | secrets = Loading }
+                            { currentSecrets | orgSecrets = Loading }
                     in
-                    ( { model | secretsModel = loadingSecrets }, Navigation.pushUrl model.navigationKey <| Routes.routeToUrl <| Routes.OrgSecrets engine org (Just pageNumber) maybePerPage )
-
-                Pages.RepoSecrets engine org repo _ maybePerPage ->
-                    let
-                        currentSecrets =
-                            model.secretsModel
-
-                        loadingSecrets =
-                            { currentSecrets | secrets = Loading }
-                    in
-                    ( { model | secretsModel = loadingSecrets }, Navigation.pushUrl model.navigationKey <| Routes.routeToUrl <| Routes.RepoSecrets engine org repo (Just pageNumber) maybePerPage )
+                    ( { model | secretsModel = loadingSecrets }
+                    , Navigation.pushUrl model.navigationKey <| Routes.routeToUrl <| Routes.OrgSecrets engine org (Just pageNumber) maybePerPage
+                    )
 
                 Pages.SharedSecrets engine org team _ maybePerPage ->
                     let
@@ -518,9 +524,11 @@
                             model.secretsModel
 
                         loadingSecrets =
-                            { currentSecrets | secrets = Loading }
+                            { currentSecrets | sharedSecrets = Loading }
                     in
-                    ( { model | secretsModel = loadingSecrets }, Navigation.pushUrl model.navigationKey <| Routes.routeToUrl <| Routes.SharedSecrets engine org team (Just pageNumber) maybePerPage )
+                    ( { model | secretsModel = loadingSecrets }
+                    , Navigation.pushUrl model.navigationKey <| Routes.routeToUrl <| Routes.SharedSecrets engine org team (Just pageNumber) maybePerPage
+                    )
 
                 _ ->
                     ( model, Cmd.none )
@@ -611,9 +619,6 @@
 
         DisableRepo repo ->
             let
-                currentRepo =
-                    RemoteData.withDefault defaultRepository model.repo
-
                 ( status, action ) =
                     case repo.enabling of
                         Vela.Enabled ->
@@ -626,7 +631,7 @@
                             ( repo.enabling, Cmd.none )
             in
             ( { model
-                | repo = RemoteData.succeed <| { currentRepo | enabling = status }
+                | repo = updateRepoEnabling status rm
               }
             , action
             )
@@ -648,7 +653,7 @@
                     Http.jsonBody <| encodeUpdateRepository payload
 
                 cmd =
-                    if Pages.RepoSettings.validEventsUpdate model.repo payload then
+                    if Pages.RepoSettings.validEventsUpdate model.repo.repo payload then
                         Api.try (RepoUpdatedResponse field) (Api.updateRepository model org repo body)
 
                     else
@@ -669,7 +674,7 @@
                     Http.jsonBody <| encodeUpdateRepository payload
 
                 cmd =
-                    if Pages.RepoSettings.validAccessUpdate model.repo payload then
+                    if Pages.RepoSettings.validAccessUpdate model.repo.repo payload then
                         Api.try (RepoUpdatedResponse field) (Api.updateRepository model org repo body)
 
                     else
@@ -701,13 +706,6 @@
         -- Inbound HTTP responses
         UserResponse response ->
             case response of
-<<<<<<< HEAD
-                Ok ( _, repoResponse ) ->
-                    ( { model | repo = updateRepo (RemoteData.succeed repoResponse) rm }, Cmd.none )
-
-                Err error ->
-                    ( { model | repo = updateRepo (toFailure error) rm }, addError error )
-=======
                 Ok ( _, user ) ->
                     let
                         currentSession : Session
@@ -741,7 +739,6 @@
                         , Navigation.pushUrl model.navigationKey <| Routes.routeToUrl Routes.Login
                         ]
                     )
->>>>>>> f8e8123a
 
         CurrentUserResponse response ->
             case response of
@@ -753,7 +750,38 @@
                 Err error ->
                     ( { model | user = toFailure error }, addError error )
 
-<<<<<<< HEAD
+        SourceRepositoriesResponse response ->
+            case response of
+                Ok ( _, repositories ) ->
+                    ( { model | sourceRepos = RemoteData.succeed repositories }, Util.dispatch <| FocusOn "global-search-input" )
+
+                Err error ->
+                    ( { model | sourceRepos = toFailure error }, addError error )
+
+        RepoFavoritedResponse favorite favorited response ->
+            case response of
+                Ok ( _, user ) ->
+                    ( { model | user = RemoteData.succeed user }
+                    , Cmd.none
+                    )
+                        |> (if favorited then
+                                Alerting.addToast Alerts.successConfig AlertsUpdate (Alerts.Success "Success" (favorite ++ " added to favorites.") Nothing)
+
+                            else
+                                Alerting.addToast Alerts.successConfig AlertsUpdate (Alerts.Success "Success" (favorite ++ " removed from favorites.") Nothing)
+                           )
+
+                Err error ->
+                    ( { model | user = toFailure error }, addError error )
+
+        RepoResponse response ->
+            case response of
+                Ok ( _, repoResponse ) ->
+                    ( { model | repo = updateRepo (RemoteData.succeed repoResponse) rm }, Cmd.none )
+
+                Err error ->
+                    ( { model | repo = updateRepo (toFailure error) rm }, addError error )
+
         RepoEnabledResponse repo response ->
             case response of
                 Ok ( _, enabledRepo ) ->
@@ -764,78 +792,6 @@
                     , Util.dispatch <| ToggleFavorite repo.org <| Just repo.name
                     )
                         |> Alerting.addToastIfUnique Alerts.successConfig AlertsUpdate (Alerts.Success "Success" (enabledRepo.full_name ++ " enabled.") Nothing)
-=======
-        SourceRepositoriesResponse response ->
-            case response of
-                Ok ( _, repositories ) ->
-                    ( { model | sourceRepos = RemoteData.succeed repositories }, Util.dispatch <| FocusOn "global-search-input" )
->>>>>>> f8e8123a
-
-                Err error ->
-                    ( { model | sourceRepos = toFailure error }, addError error )
-
-        RepoFavoritedResponse favorite favorited response ->
-            case response of
-                Ok ( _, user ) ->
-                    ( { model | user = RemoteData.succeed user }
-                    , Cmd.none
-                    )
-                        |> (if favorited then
-                                Alerting.addToast Alerts.successConfig AlertsUpdate (Alerts.Success "Success" (favorite ++ " added to favorites.") Nothing)
-
-                            else
-                                Alerting.addToast Alerts.successConfig AlertsUpdate (Alerts.Success "Success" (favorite ++ " removed from favorites.") Nothing)
-                           )
-
-                Err error ->
-                    ( { model | user = toFailure error }, addError error )
-
-        RepoResponse response ->
-            case response of
-<<<<<<< HEAD
-                Ok ( _, updatedRepo ) ->
-                    ( { model | repo = updateRepo (RemoteData.succeed updatedRepo) rm }, Cmd.none )
-                        |> Alerting.addToast Alerts.successConfig AlertsUpdate (Alerts.Success "Success" (Pages.RepoSettings.alert field updatedRepo) Nothing)
-=======
-                Ok ( _, repoResponse ) ->
-                    ( { model | repo = RemoteData.succeed repoResponse }, Cmd.none )
->>>>>>> f8e8123a
-
-                Err error ->
-                    ( { model | repo = updateRepo (toFailure error) rm }, addError error )
-
-        RepoEnabledResponse repo response ->
-            let
-<<<<<<< HEAD
-                ( status, action ) =
-                    case repo.enabling of
-                        Vela.Enabled ->
-                            ( Vela.ConfirmDisable, Cmd.none )
-
-                        Vela.ConfirmDisable ->
-                            ( Vela.Disabling, Api.try (RepoDisabledResponse repo) <| Api.deleteRepo model repo )
-
-                        _ ->
-                            ( repo.enabling, Cmd.none )
-            in
-            ( { model
-                | repo = updateRepoEnabling status rm
-              }
-            , action
-            )
-=======
-                currentRepo =
-                    RemoteData.withDefault defaultRepository model.repo
-            in
-            case response of
-                Ok ( _, enabledRepo ) ->
-                    ( { model
-                        | sourceRepos = enableUpdate enabledRepo (RemoteData.succeed True) model.sourceRepos
-                        , repo = RemoteData.succeed <| { currentRepo | enabling = Vela.Enabled }
-                      }
-                    , Util.dispatch <| ToggleFavorite repo.org <| Just repo.name
-                    )
-                        |> Alerting.addToastIfUnique Alerts.successConfig AlertsUpdate (Alerts.Success "Success" (enabledRepo.full_name ++ " enabled.") Nothing)
 
                 Err error ->
                     let
@@ -843,7 +799,6 @@
                             repoEnabledError model.sourceRepos repo error
                     in
                     ( { model | sourceRepos = sourceRepos }, action )
->>>>>>> f8e8123a
 
         RepoDisabledResponse repo response ->
             case response of
@@ -862,11 +817,11 @@
         RepoUpdatedResponse field response ->
             case response of
                 Ok ( _, updatedRepo ) ->
-                    ( { model | repo = RemoteData.succeed updatedRepo }, Cmd.none )
+                    ( { model | repo = updateRepo (RemoteData.succeed updatedRepo) rm }, Cmd.none )
                         |> Alerting.addToast Alerts.successConfig AlertsUpdate (Alerts.Success "Success" (Pages.RepoSettings.alert field updatedRepo) Nothing)
 
                 Err error ->
-                    ( { model | repo = toFailure error }, addError error )
+                    ( { model | repo = updateRepo (toFailure error) rm }, addError error )
 
         RepoChownedResponse repo response ->
             case response of
@@ -913,7 +868,37 @@
                 Err error ->
                     ( model, addError error )
 
-<<<<<<< HEAD
+        BuildsResponse org repo response ->
+            case response of
+                Ok ( meta, builds ) ->
+                    ( { model
+                        | repo =
+                            rm
+                                |> updateOrgRepo org repo
+                                |> updateBuilds (RemoteData.succeed builds)
+                                |> updateBuildsPager (Pagination.get meta.headers)
+                      }
+                    , Cmd.none
+                    )
+
+                Err error ->
+                    ( { model | repo = updateBuilds (toFailure error) rm }, addError error )
+
+        HooksResponse _ _ response ->
+            case response of
+                Ok ( meta, hooks ) ->
+                    ( { model
+                        | repo =
+                            rm
+                                |> updateHooks (RemoteData.succeed hooks)
+                                |> updateHooksPager (Pagination.get meta.headers)
+                      }
+                    , Cmd.none
+                    )
+
+                Err error ->
+                    ( { model | repo = updateHooks (toFailure error) rm }, addError error )
+
         BuildResponse org repo _ response ->
             case response of
                 Ok ( _, build ) ->
@@ -930,62 +915,6 @@
                 Err error ->
                     ( { model | repo = updateBuild (toFailure error) rm }, addError error )
 
-=======
->>>>>>> f8e8123a
-        BuildsResponse org repo response ->
-            case response of
-                Ok ( meta, builds ) ->
-                    ( { model
-                        | repo =
-                            rm
-                                |> updateOrgRepo org repo
-                                |> updateBuilds (RemoteData.succeed builds)
-                                |> updateBuildsPager (Pagination.get meta.headers)
-                      }
-                    , Cmd.none
-                    )
-
-                Err error ->
-                    ( { model | repo = updateBuilds (toFailure error) rm }, addError error )
-
-        HooksResponse _ _ response ->
-            let
-                currentHooks =
-                    model.hooks
-            in
-            case response of
-                Ok ( meta, hooks ) ->
-                    let
-                        pager =
-                            Pagination.get meta.headers
-                    in
-                    ( { model | hooks = { currentHooks | hooks = RemoteData.succeed hooks, pager = pager } }, Cmd.none )
-
-                Err error ->
-                    ( { model | hooks = { currentHooks | hooks = toFailure error } }, addError error )
-
-        BuildResponse org repo _ response ->
-            case response of
-                Ok ( _, build ) ->
-                    let
-                        builds =
-                            model.builds
-                    in
-                    ( { model
-                        | builds =
-                            { builds
-                                | org = org
-                                , repo = repo
-                            }
-                        , build = RemoteData.succeed build
-                        , favicon = statusToFavicon build.status
-                      }
-                    , Interop.setFavicon <| Encode.string <| statusToFavicon build.status
-                    )
-
-                Err error ->
-                    ( { model | repo = toFailure error }, addError error )
-
         StepsResponse org repo buildNumber logFocus refresh response ->
             case response of
                 Ok ( _, steps ) ->
@@ -1105,9 +1034,14 @@
                 Err error ->
                     ( model, addError error )
 
-<<<<<<< HEAD
         RepoSecretsResponse response ->
             receiveSecrets model response Vela.RepoSecret
+
+        OrgSecretsResponse response ->
+            receiveSecrets model response Vela.OrgSecret
+
+        SharedSecretsResponse response ->
+            receiveSecrets model response Vela.SharedSecret
 
         DeleteSecretResponse response ->
             case response of
@@ -1130,285 +1064,6 @@
 
                 Err error ->
                     ( model, addError error )
-
-        OrgSecretsResponse response ->
-            receiveSecrets model response Vela.OrgSecret
-=======
-        SecretsResponse response ->
-            let
-                secretsModel =
-                    model.secretsModel
-            in
-            case response of
-                Ok ( meta, secrets ) ->
-                    let
-                        mergedSecrets =
-                            case secretsModel.secrets of
-                                Success s ->
-                                    RemoteData.succeed <| Util.mergeListsById s secrets
-
-                                _ ->
-                                    RemoteData.succeed secrets
-
-                        pager =
-                            Pagination.get meta.headers
-                    in
-                    ( { model | secretsModel = { secretsModel | secrets = mergedSecrets, pager = pager } }, Cmd.none )
->>>>>>> f8e8123a
-
-        SharedSecretsResponse response ->
-            receiveSecrets model response Vela.SharedSecret
-
-<<<<<<< HEAD
-        UpdateRepoEvent org repo field value ->
-            let
-                payload : UpdateRepositoryPayload
-                payload =
-                    buildUpdateRepoBoolPayload field value
-
-                body : Http.Body
-                body =
-                    Http.jsonBody <| encodeUpdateRepository payload
-
-                cmd =
-                    if Pages.RepoSettings.validEventsUpdate rm.repo payload then
-                        Api.try (RepoUpdatedResponse field) (Api.updateRepository model org repo body)
-
-                    else
-                        addErrorString "Could not disable webhook event. At least one event must be active." HandleError
-            in
-            ( model
-            , cmd
-            )
-
-        UpdateRepoAccess org repo field value ->
-            let
-                payload : UpdateRepositoryPayload
-                payload =
-                    buildUpdateRepoStringPayload field value
-
-                body : Http.Body
-                body =
-                    Http.jsonBody <| encodeUpdateRepository payload
-
-                cmd =
-                    if Pages.RepoSettings.validAccessUpdate rm.repo payload then
-                        Api.try (RepoUpdatedResponse field) (Api.updateRepository model org repo body)
-
-                    else
-                        Cmd.none
-            in
-            ( model
-            , cmd
-            )
-
-        UpdateRepoTimeout org repo field value ->
-            let
-                payload : UpdateRepositoryPayload
-                payload =
-                    buildUpdateRepoIntPayload field value
-
-                body : Http.Body
-                body =
-                    Http.jsonBody <| encodeUpdateRepository payload
-            in
-            ( model
-            , Api.try (RepoUpdatedResponse field) (Api.updateRepository model org repo body)
-            )
-
-        EnableRepos repos ->
-            ( model
-            , Cmd.batch <| List.map (Util.dispatch << EnableRepo) repos
-            )
-
-        SetTheme theme ->
-            if theme == model.theme then
-                ( model, Cmd.none )
-
-            else
-                ( { model | theme = theme }, Interop.setTheme <| encodeTheme theme )
-
-        GotoPage pageNumber ->
-            case model.page of
-                Pages.RepositoryBuilds org repo _ maybePerPage maybeEvent ->
-                    ( { model | repo = updateBuilds Loading rm }
-                    , Navigation.pushUrl model.navigationKey <| Routes.routeToUrl <| Routes.RepositoryBuilds org repo (Just pageNumber) maybePerPage maybeEvent
-                    )
-
-                Pages.Hooks org repo _ maybePerPage ->
-                    ( { model | repo = updateHooks Loading rm }
-                    , Navigation.pushUrl model.navigationKey <| Routes.routeToUrl <| Routes.Hooks org repo (Just pageNumber) maybePerPage
-                    )
-
-                Pages.RepoSecrets engine org repo _ maybePerPage ->
-                    let
-                        currentSecrets =
-                            model.secretsModel
-
-                        loadingSecrets =
-                            { currentSecrets | repoSecrets = Loading }
-                    in
-                    ( { model | secretsModel = loadingSecrets }
-                    , Navigation.pushUrl model.navigationKey <| Routes.routeToUrl <| Routes.RepoSecrets engine org repo (Just pageNumber) maybePerPage
-                    )
-
-                Pages.OrgSecrets engine org _ maybePerPage ->
-                    let
-                        currentSecrets =
-                            model.secretsModel
-
-                        loadingSecrets =
-                            { currentSecrets | orgSecrets = Loading }
-                    in
-                    ( { model | secretsModel = loadingSecrets }
-                    , Navigation.pushUrl model.navigationKey <| Routes.routeToUrl <| Routes.OrgSecrets engine org (Just pageNumber) maybePerPage
-                    )
-
-                Pages.SharedSecrets engine org team _ maybePerPage ->
-=======
-        DeleteSecretResponse response ->
-            case response of
-                Ok ( _, r_string ) ->
->>>>>>> f8e8123a
-                    let
-                        secretsModel =
-                            model.secretsModel
-
-<<<<<<< HEAD
-                        loadingSecrets =
-                            { currentSecrets | sharedSecrets = Loading }
-                    in
-                    ( { model | secretsModel = loadingSecrets }
-                    , Navigation.pushUrl model.navigationKey <| Routes.routeToUrl <| Routes.SharedSecrets engine org team (Just pageNumber) maybePerPage
-                    )
-
-                _ ->
-                    ( model, Cmd.none )
-
-        RestartBuild org repo buildNumber ->
-            ( model
-            , restartBuild model org repo buildNumber
-            )
-=======
-                        secretsType =
-                            secretTypeToString secretsModel.type_
->>>>>>> f8e8123a
-
-                        alertMessage =
-                            secretsModel.form.name ++ " removed from " ++ secretsType ++ " secrets."
-
-<<<<<<< HEAD
-        HooksResponse _ _ response ->
-            case response of
-                Ok ( meta, hooks ) ->
-                    ( { model
-                        | repo =
-                            rm
-                                |> updateHooks (RemoteData.succeed hooks)
-                                |> updateHooksPager (Pagination.get meta.headers)
-                      }
-                    , Cmd.none
-                    )
-
-                Err error ->
-                    ( { model | repo = updateHooks (toFailure error) rm }, addError error )
-
-        AlertsUpdate subMsg ->
-            Alerting.update Alerts.successConfig AlertsUpdate subMsg model
-
-        ClickedLink urlRequest ->
-            case urlRequest of
-                Browser.Internal url ->
-                    ( model, Navigation.pushUrl model.navigationKey <| Url.toString url )
-
-                Browser.External url ->
-                    ( model, Navigation.load url )
-
-        SearchSourceRepos org searchBy ->
-            let
-                filters =
-                    Dict.update org (\_ -> Just searchBy) model.filters
-            in
-            ( { model | filters = filters }, Cmd.none )
-
-        SearchFavorites searchBy ->
-            ( { model | favoritesFilter = searchBy }, Cmd.none )
-
-        ChangeRepoTimeout inTimeout ->
-            let
-                newTimeout =
-                    case String.toInt inTimeout of
-                        Just t ->
-                            Just t
-
-                        Nothing ->
-                            Just 0
-            in
-            ( { model | inTimeout = newTimeout }, Cmd.none )
-
-        RefreshSettings org repo ->
-            ( { model | inTimeout = Nothing, repo = updateRepo Loading rm }, Api.try RepoResponse <| Api.getRepo model org repo )
-
-        RefreshHooks org repo ->
-            ( { model | repo = updateHooks Loading rm }, getHooks model org repo Nothing Nothing )
-
-        RefreshSecrets engine type_ org key ->
-            let
-                secretsModel =
-                    model.secretsModel
-            in
-            case type_ of
-                Vela.RepoSecret ->
-                    ( { model | secretsModel = { secretsModel | repoSecrets = Loading } }
-                    , getRepoSecrets model Nothing Nothing engine org key
-                    )
-
-                Vela.OrgSecret ->
-                    ( { model | secretsModel = { secretsModel | orgSecrets = Loading } }
-                    , getOrgSecrets model Nothing Nothing engine org
-                    )
-
-                Vela.SharedSecret ->
-                    ( { model | secretsModel = { secretsModel | sharedSecrets = Loading } }
-                    , getSharedSecrets model Nothing Nothing engine org key
-                    )
-
-        BuildUpdate m ->
-            let
-                ( newModel, action ) =
-                    Pages.Build.Update.update model m ( getBuildStepLogs, getBuildStepsLogs ) FocusResult
-            in
-            ( newModel
-            , action
-            )
-
-        PipelineUpdate m ->
-            let
-                ( newModel, action ) =
-                    Pages.Pipeline.Update.update model m
-            in
-            ( newModel
-            , Cmd.map (\ms -> PipelineUpdate ms) action
-            )
-
-        AddSecretUpdate engine m ->
-            let
-                ( newModel, action ) =
-                    Pages.Secrets.Update.update model m
-            in
-            ( newModel
-            , action
-            )
-=======
-                        redirectTo =
-                            Pages.Secrets.Update.deleteSecretRedirect secretsModel
-                    in
-                    ( model, Navigation.pushUrl model.navigationKey redirectTo )
-                        |> Alerting.addToastIfUnique Alerts.successConfig AlertsUpdate (Alerts.Success "Success" alertMessage Nothing)
-
-                Err error ->
-                    ( model, addError error )
->>>>>>> f8e8123a
 
         -- Time
         AdjustTimeZone newZone ->
@@ -1443,17 +1098,6 @@
                 FiveSecondHidden data ->
                     ( model, refreshPageHidden model data )
 
-<<<<<<< HEAD
-        FilterBuildEventBy maybeEvent org repo ->
-            ( { model
-                | repo =
-                    rm
-                        |> updateBuilds Loading
-                        |> updateBuildsPager []
-              }
-            , Navigation.pushUrl model.navigationKey <| Routes.routeToUrl <| Routes.RepositoryBuilds org repo Nothing Nothing maybeEvent
-            )
-=======
         -- Components
         AddSecretUpdate engine m ->
             let
@@ -1492,7 +1136,6 @@
 
         SessionChanged newSession ->
             ( { model | session = newSession }, Cmd.none )
->>>>>>> f8e8123a
 
         FocusOn id ->
             ( model, Dom.focus id |> Task.attempt FocusResult )
@@ -1947,7 +1590,7 @@
 
         Pages.RepoSettings org repo ->
             ( String.join "/" [ org, repo ] ++ " settings"
-            , lazy5 Pages.RepoSettings.view model.repo.repo model.inTimeout repoSettingsMsgs model.velaAPI (Url.toString model.entryURL)
+            , lazy4 Pages.RepoSettings.view model.repo.repo repoSettingsMsgs model.velaAPI (Url.toString model.entryURL)
             )
 
         Pages.RepoSecrets engine org repo _ _ ->
