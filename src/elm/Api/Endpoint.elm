{--
SPDX-License-Identifier: Apache-2.0
--}


module Api.Endpoint exposing (Endpoint(..), toUrl)

import Api.Pagination as Pagination
import Auth.Session
import Url.Builder as UB exposing (QueryParameter)
import Vela


{-| apiBase : the versioned base of all API paths.
-}
apiBase : String
apiBase =
    "api/v1"


{-| Endpoint : represents any one unique API endpoint.
-}
type Endpoint
    = Authenticate Auth.Session.AuthParams
    | Login
    | Logout
    | CurrentUser
    | Dashboard String
    | Deployment Vela.Org Vela.Repo (Maybe String)
    | Deployments (Maybe Pagination.Page) (Maybe Pagination.PerPage) Vela.Org Vela.Repo
    | Token
    | Repositories (Maybe Pagination.Page) (Maybe Pagination.PerPage)
    | Repository Vela.Org Vela.Repo
    | OrgRepositories (Maybe Pagination.Page) (Maybe Pagination.PerPage) Vela.Org
    | RepositoryChown Vela.Org Vela.Repo
    | RepositoryRepair Vela.Org Vela.Repo
    | UserSourceRepositories
    | Hooks (Maybe Pagination.Page) (Maybe Pagination.PerPage) Vela.Org Vela.Repo
    | Hook Vela.Org Vela.Repo Vela.HookNumber
    | OrgBuilds (Maybe Pagination.Page) (Maybe Pagination.PerPage) (Maybe Vela.Event) Vela.Org
    | Builds (Maybe Pagination.Page) (Maybe Pagination.PerPage) (Maybe Vela.Event) Vela.Org Vela.Repo
    | Build Vela.Org Vela.Repo Vela.BuildNumber
    | CancelBuild Vela.Org Vela.Repo Vela.BuildNumber
    | ApproveBuild Vela.Org Vela.Repo Vela.BuildNumber
    | Services (Maybe Pagination.Page) (Maybe Pagination.PerPage) Vela.Org Vela.Repo Vela.BuildNumber
    | ServiceLogs Vela.Org Vela.Repo Vela.BuildNumber Vela.ServiceNumber
    | Steps (Maybe Pagination.Page) (Maybe Pagination.PerPage) Vela.Org Vela.Repo Vela.BuildNumber
    | StepLogs Vela.Org Vela.Repo Vela.BuildNumber Vela.StepNumber
    | BuildGraph Vela.Org Vela.Repo Vela.BuildNumber
    | Schedule Vela.Org Vela.Repo String
    | Schedules (Maybe Pagination.Page) (Maybe Pagination.PerPage) Vela.Org Vela.Repo
    | Secrets (Maybe Pagination.Page) (Maybe Pagination.PerPage) Vela.Engine Vela.Type Vela.Org Vela.Name
    | Secret Vela.Engine Vela.Type Vela.Org String Vela.Name
    | PipelineConfig Vela.Org Vela.Repo Vela.Ref
    | ExpandPipelineConfig Vela.Org Vela.Repo Vela.Ref
    | PipelineTemplates Vela.Org Vela.Repo Vela.Ref
    | Workers (Maybe Pagination.Page) (Maybe Pagination.PerPage)
    | Settings


{-| toUrl : turns and Endpoint into a URL string.
-}
toUrl : String -> Endpoint -> String
toUrl api endpoint =
    case endpoint of
        Authenticate { code, state } ->
            url api [ "authenticate" ] [ UB.string "code" <| Maybe.withDefault "" code, UB.string "state" <| Maybe.withDefault "" state ]

        Login ->
            url api [ "login" ] [ UB.string "type" "web" ]

        Logout ->
            url api [ "logout" ] []

        Token ->
            url api [ "token-refresh" ] []

        Repositories maybePage maybePerPage ->
            url api [ "repos" ] <| Pagination.toQueryParams maybePage maybePerPage

        Repository org repo ->
            url api [ "repos", org, repo ] []

        OrgRepositories maybePage maybePerPage org ->
            url api [ "repos", org ] <| Pagination.toQueryParams maybePage maybePerPage

        RepositoryChown org repo ->
            url api [ "repos", org, repo, "chown" ] []

        RepositoryRepair org repo ->
            url api [ "repos", org, repo, "repair" ] []

        CurrentUser ->
            url api [ "user" ] []

        UserSourceRepositories ->
            url api [ "user", "source", "repos" ] []

        Hooks maybePage maybePerPage org repo ->
            url api [ "hooks", org, repo ] <| Pagination.toQueryParams maybePage maybePerPage

        Hook org repo hookNumber ->
            url api [ "hooks", org, repo, hookNumber, "redeliver" ] []

        OrgBuilds maybePage maybePerPage maybeEvent org ->
            url api [ "repos", org, "builds" ] <| Pagination.toQueryParams maybePage maybePerPage ++ [ UB.string "event" <| Maybe.withDefault "" maybeEvent ]

        Builds maybePage maybePerPage maybeEvent org repo ->
            url api [ "repos", org, repo, "builds" ] <| Pagination.toQueryParams maybePage maybePerPage ++ [ UB.string "event" <| Maybe.withDefault "" maybeEvent ]

        Build org repo build ->
            url api [ "repos", org, repo, "builds", build ] []

        CancelBuild org repo build ->
            url api [ "repos", org, repo, "builds", build, "cancel" ] []

        ApproveBuild org repo build ->
            url api [ "repos", org, repo, "builds", build, "approve" ] []

        Services maybePage maybePerPage org repo build ->
            url api [ "repos", org, repo, "builds", build, "services" ] <| Pagination.toQueryParams maybePage maybePerPage

        ServiceLogs org repo build serviceNumber ->
            url api [ "repos", org, repo, "builds", build, "services", serviceNumber, "logs" ] []

        Steps maybePage maybePerPage org repo build ->
            url api [ "repos", org, repo, "builds", build, "steps" ] <| Pagination.toQueryParams maybePage maybePerPage

        StepLogs org repo build stepNumber ->
            url api [ "repos", org, repo, "builds", build, "steps", stepNumber, "logs" ] []

        BuildGraph org repo build ->
            url api [ "repos", org, repo, "builds", build, "graph" ] []

        Secrets maybePage maybePerPage engine type_ org key ->
            url api [ "secrets", engine, type_, org, key ] <| Pagination.toQueryParams maybePage maybePerPage

        Schedules maybePage maybePerPage org repo ->
            url api [ "schedules", org, repo ] <| Pagination.toQueryParams maybePage maybePerPage

        Schedule org repo name ->
            url api [ "schedules", org, repo, name ] []

        Secret engine type_ org key name ->
            url api [ "secrets", engine, type_, org, key, name ] []

        PipelineConfig org repo ref ->
            url api [ "pipelines", org, repo, ref ] []

        ExpandPipelineConfig org repo ref ->
            url api [ "pipelines", org, repo, ref, "expand" ] []

        PipelineTemplates org repo ref ->
            url api [ "pipelines", org, repo, ref, "templates" ] [ UB.string "output" "json" ]

        Deployment org repo deploymentNumber ->
            case deploymentNumber of
                Just id ->
                    url api [ "deployments", org, repo, id ] []

                Nothing ->
                    url api [ "deployments", org, repo ] []

        Deployments maybePage maybePerPage org repo ->
            url api [ "deployments", org, repo ] <| Pagination.toQueryParams maybePage maybePerPage

<<<<<<< HEAD
        Dashboard dashboardId ->
            url api [ "dashboards", dashboardId ] []
=======
        Workers maybePage maybePerPage ->
            url api [ "workers" ] <| Pagination.toQueryParams maybePage maybePerPage

        Settings ->
            url api [ "admin", "settings" ] []
>>>>>>> 530d8967


{-| url : creates a URL string with the given path segments and query parameters.
-}
url : String -> List String -> List QueryParameter -> String
url api segments params =
    -- these endpoints don't live at the api base path
    case List.head segments of
        Just "authenticate" ->
            UB.crossOrigin api segments params

        Just "login" ->
            UB.crossOrigin api segments params

        Just "logout" ->
            UB.crossOrigin api segments params

        Just "token-refresh" ->
            UB.crossOrigin api segments params

        _ ->
            UB.crossOrigin api (apiBase :: List.filter (\s -> not <| String.isEmpty s) segments) params<|MERGE_RESOLUTION|>--- conflicted
+++ resolved
@@ -164,16 +164,14 @@
         Deployments maybePage maybePerPage org repo ->
             url api [ "deployments", org, repo ] <| Pagination.toQueryParams maybePage maybePerPage
 
-<<<<<<< HEAD
-        Dashboard dashboardId ->
-            url api [ "dashboards", dashboardId ] []
-=======
+        Dashboard dashboard ->
+            url api [ "dashboards", dashboard ] []
+
         Workers maybePage maybePerPage ->
             url api [ "workers" ] <| Pagination.toQueryParams maybePage maybePerPage
 
         Settings ->
             url api [ "admin", "settings" ] []
->>>>>>> 530d8967
 
 
 {-| url : creates a URL string with the given path segments and query parameters.
