--- conflicted
+++ resolved
@@ -7,13 +7,8 @@
 module Api.Endpoint exposing (Endpoint(..), toUrl)
 
 import Api.Pagination as Pagination
-<<<<<<< HEAD
-import Url.Builder as UB exposing (QueryParameter)
-import Vela exposing (AuthParams, BuildNumber, Engine, Event, Name, Org, Repo, StepNumber, Type)
-=======
 import Url.Builder as UB exposing (QueryParameter, string)
 import Vela exposing (AuthParams, BuildNumber, Engine, Event, Name, Org, Ref, Repo, StepNumber, Type)
->>>>>>> 7a9b792d
 
 
 {-| apiBase : is the versioned base of all API paths
