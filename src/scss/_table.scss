// Copyright (c) 2020 Target Brands, Inc. All rights reserved.
//
// Use of this source code is governed by the LICENSE file in this repository.

.table-base {
    width: 100%;
    margin: 0;
    margin-bottom: 1rem;
    padding: 0;

<<<<<<< HEAD
    background-color: var(--color-bg-dark);
    border-collapse: collapse;
=======
  background-color: var(--color-bg-dark);
  border-collapse: collapse;
>>>>>>> 95ba723a
}

.table-base thead {
    border-bottom: 2px solid var(--color-lavender);
}

.table-base tr .-icon {
    width: 3rem;

    padding-left: 1.25rem;
}

.table-base tr {
    padding: 0.35em;

    border-bottom: 1px solid var(--color-bg-light);
}

.table-base tr:last-child {
    border-bottom: none;
}

.table-base caption {
    margin: 0.5em 0 0.75em;

    font-size: 1.5em;

    div {
        display: flex;
        justify-content: space-between;
        padding-left: 1rem;
    }
}

.table-base th {
    padding: 0.625em;

    font-weight: bold;

<<<<<<< HEAD
    text-align: left;
=======
  text-align: left;

  white-space: nowrap;
>>>>>>> 95ba723a
}

.table-base td {
    padding: 0.625em;

    font-weight: lighter;
}

.table-base .-line-break {
    word-wrap: break-word;
}

.table-base .-line-no-break {
    white-space: nowrap;
}

.table-base .source-id {
    background-color: var(--color-bg);
    padding: 0.2rem 1rem;
    word-wrap: break-word;
    font-weight: 300;
}

/* responsive style applied when screen width is reduced to < 600px */
@media screen and (max-width: 600px) {
    .table-base {
        border: 0;
    }

    .table-base caption {
        font-size: 1.3em;
    }

    .table-base thead {
        position: absolute;

        width: 1px;
        height: 1px;
        margin: -1px;
        padding: 0;
        overflow: hidden;

        border: none;

        clip: rect(0 0 0 0);
    }

    .table-base tr {
        display: block;
        margin-bottom: 0.625em;

        border-bottom: 3px solid var(--color-lavender);
    }

    .table-base tr .-icon {
        width: inherit;

        padding-left: 0.6rem;
    }

    .table-base td {
        display: block;

        font-size: 0.8em;
        text-align: right;

        border-bottom: 1px solid var(--color-bg-light);
    }

    .table-base td::before {
        float: left;

        font-weight: bold;

        content: attr(data-label);
    }

    .table-base td:last-child {
        border-bottom: 0;
    }
}

// end table-base

// style below this should be removed when integrating new table with the rest of the application
.table {
    width: 100%;
    margin: 1rem 0;
    padding-bottom: 0.5rem;

    font-size: 1rem;

    background: var(--color-bg-dark);
}

.table .loading {
    display: flex;

    margin-top: 0.5em;
    margin-left: 0.4em;
}

.table .row.preview {
    display: flex;
    flex-direction: row;
    align-items: center;
}

.table .headers {
    position: relative;

    display: flex;
    flex-direction: row;
    align-items: center;

    margin-top: 0.3em;
    padding: 0.3em 1rem;
    padding-left: 1rem;

    border-bottom: 1px solid var(--color-bg-light);
}

.table .header {
    flex: 1;

    font-size: 1.2rem;
}

.hooks.table .headers {
    padding-left: 4.25rem;
}

.hook-status {
    fill: none;
}

.hook-status.-success {
    stroke: var(--color-green);
}

.hook-status.-failure {
    stroke: var(--color-red);
}

.table .row .cell {
    flex: 1;
    align-items: center;
    justify-content: center;
    width: 300px;

    font-weight: lighter;
    text-align: center;
    word-wrap: break-word;
}

.table .headers .header.-last {
    display: flex;
    justify-content: flex-end;
    padding-right: 1rem;
}

.table .cell.-last {
    display: flex;
    justify-content: flex-end;
    padding-right: 1rem;

    button {
        margin: 0.25rem 0;
    }
}

.table .source-id {
    min-width: 330px;
}

.table .headers .first-cell {
    width: 2rem;
}

.filler-cell {
    width: 6ch;
}

.table .headers .-label {
    color: var(--color-primary);
    font-size: 1.5rem;
}

.table .cell.source-id {
    display: flex;
    flex-direction: row;
    justify-content: center;
}

.table .text {
    flex: 1;
    padding: 3px 12px;

    text-align: center;

    background: var(--color-bg);
}

.table .details {
    margin: 1rem;
}

.preview .status.success {
    color: var(--color-green);
}

.preview .status.failure {
    color: var(--color-red-light);
}

.table .info {
    display: flex;
    display: inline-block;
    flex-direction: row;

    width: 100%;
    padding: 0.4em 1em;

    font-size: 14px;

    border-bottom: 1px solid var(--color-bg-light);
    border-left: 2px solid var(--color-bg-light);
}

.table .info:last-child {
    border-bottom: none;
}

.table .info.-pending {
    border-left-color: var(--color-bg-light);
}

.table .info.-running {
    border-left-color: var(--color-yellow);
}

.table .info.-success {
    border-left-color: var(--color-green);
}

.table .info.-failure,
.table .info.-error {
    border-left-color: var(--color-red);
}

.table .element span.-m-r,
.hook-build .-m-r {
    margin-right: 0.4em;
}

.table .error-label {
    color: var(--color-red-light);
}

.table .hook-build-status.-pending {
    color: var(--color-offwhite);
}

.table .hook-build-status.-running {
    color: var(--color-yellow);
}

.table .hook-build-status.-success {
    color: var(--color-green);
}

.table .hook-build-status.-failure,
.table .hook-build-status.-error {
    color: var(--color-red-light);
}

.table-label {
    display: flex;
    flex-direction: row;
    justify-content: space-between;
    padding: 0.6rem 0 0 1rem;

    color: var(--color-primary);
    font-size: 1.25rem;
}

.table-label .add-secret {
    margin-right: 1em;
}<|MERGE_RESOLUTION|>--- conflicted
+++ resolved
@@ -8,13 +8,8 @@
     margin-bottom: 1rem;
     padding: 0;
 
-<<<<<<< HEAD
     background-color: var(--color-bg-dark);
     border-collapse: collapse;
-=======
-  background-color: var(--color-bg-dark);
-  border-collapse: collapse;
->>>>>>> 95ba723a
 }
 
 .table-base thead {
@@ -54,13 +49,9 @@
 
     font-weight: bold;
 
-<<<<<<< HEAD
     text-align: left;
-=======
-  text-align: left;
-
-  white-space: nowrap;
->>>>>>> 95ba723a
+
+    white-space: nowrap;
 }
 
 .table-base td {
@@ -84,6 +75,37 @@
     font-weight: 300;
 }
 
+.table-base tr.-success {
+    border-left: 2px solid var(--color-green);
+}
+
+.table-base tr.-error {
+    border-left: 2px solid var(--color-red);
+
+    border-bottom: none;
+}
+
+.table-base tr.error-data {
+    border-left: 2px solid var(--color-red);
+
+    border-bottom: 1px solid var(--color-bg-light);
+
+    color: var(--color-red-light);
+
+    td {
+        padding-top: 0;
+    }
+}
+
+.table-base tr.-error {
+    border-left: 2px solid var(--color-red);
+
+    border-bottom: none;
+    .error-content {
+        color: var(--color-red-light);
+    }
+}
+
 /* responsive style applied when screen width is reduced to < 600px */
 @media screen and (max-width: 600px) {
     .table-base {
