--- conflicted
+++ resolved
@@ -582,18 +582,10 @@
 }
 
 .build-history {
-<<<<<<< HEAD
-  align-items: center;
-  display: flex;
-  flex-direction: row;
-
-  &.-no-pad {
-=======
   .previews {
     display: flex;
     flex-direction: row;
     align-items: center;
->>>>>>> 58347c71
     margin: 0;
     padding: 0;
   }
