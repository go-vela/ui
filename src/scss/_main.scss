// Copyright (c) 2020 Target Brands, Inc. All rights reserved.
//
// Use of this source code is governed by the LICENSE file in this repository.

html {
  font-family: var(--font-family);
}

body {
  color: var(--color-text);

  font-size: 18px;

  background-color: var(--color-bg);

  transition-duration: 0.2s;

  transition-property: background-color, color;
}

a {
  color: var(--color-primary);

  &:focus,
  &:active {
    text-decoration: none;

    outline: var(--color-secondary) dotted var(--line-width);
    outline-offset: var(--line-width);
  }

  &:hover {
    text-decoration: none;
  }
}

header {
  display: flex;
  align-items: center;
  justify-content: space-between;

  padding: 1em var(--horizontal-pad);

  background: radial-gradient(circle at 50% -200%, var(--color-bg-light) -7%, transparent 50%);

  border-top-width: 0;
  border-bottom: var(--line-width) solid;
  border-left-width: 0;
  border-image-source: linear-gradient(
    to right,
    var(--color-primary) 55%,
    transparent 55%,
    transparent 58%,
    var(--color-primary) 58%,
    var(--color-primary) 69%,
    transparent 69%,
    transparent 75%,
    var(--color-secondary) 75%,
    var(--color-secondary) 76%,
    transparent 76%
  );
  border-image-slice: 1;
}

.identity {
  display: flex;
  align-items: center;
}

.identity-logo-link {
  margin-right: 1em;

  text-decoration: none;
  // override global `vertical-align: middle` for SVGs
  svg {
    vertical-align: text-bottom;
  }
}

// Vela logo
.vela-logo {
  &-star {
    fill: var(--color-lavender);
  }

  &-outer {
    fill: var(--color-cyan);
  }

  &-inner {
    fill: var(--color-text);
  }
}

.help-links {
  font-size: 80%;
}

.identity-name {
  z-index: 9999;
}

.identity-menu {
  position: absolute;
  top: 1rem;
  left: 0;

  width: max-content;
  min-width: 100%;
  padding: 0;

  font-size: 80%;

  list-style: none;
  background-color: var(--color-bg-dark);

  border: 1px solid var(--color-bg-light);
  box-shadow: 0 0 2px var(--color-black);

  .identity-menu-item a {
    padding: 0.5rem 1rem;
    display: block;
  }

  .identity-menu-item:not(:first-child) a {
    padding-top: 0;
  }

  @supports (clip-path: inset(50%)) {
    &::after {
      position: absolute;
      top: -5px;
      left: calc(50% - 6px);

      display: block;

      width: 10px;
      height: 10px;

      background-color: inherit;

      border: inherit;
      border-radius: 0 0 0 0.25em;
      transform: rotate(135deg);

      content: "";

      clip-path: polygon(0% 0%, 100% 100%, 0% 100%);
    }
  }
}

.content-wrap {
  margin: 0 var(--horizontal-pad) var(--horizontal-pad);
}

nav {
  display: flex;
  align-items: center;
  justify-content: space-between;

  ul {
    margin: 0;
    padding: 0;
  }

  li {
    position: relative;

    display: inline-block;

    &:not(:last-child) {
      margin-right: 1em;
    }

    &:not(:last-child)::after {
      @include slashes;
    }

    &:last-child {
      font-weight: bold;
      text-decoration: none;
    }
  }
}

.navigation {
  padding: 0 var(--horizontal-pad);

  border-top-width: 0;
  border-bottom: var(--line-width) solid;
  border-left-width: 0;
  border-image-source: linear-gradient(
    to right,
    var(--color-bg-light) 15%,
    transparent 15%,
    transparent 18%,
    var(--color-bg-light) 18%,
    var(--color-bg-light) 18.8%,
    transparent 18.8%
  );
  border-image-slice: 1;
}

.item {
  display: flex;
  align-items: center;
  justify-content: space-between;
  margin: 0.5rem 0 0 0;
  padding: 1rem;

  background-color: var(--color-bg-dark);
}

.actions-divider {
  width: 2px;
  height: 1.75em;
  margin: 0 0.75em;

  background: var(--color-bg-light);
}

// loading ellipsis
.loading-ellipsis::after {
  display: inline-block;

  width: 0;
  overflow: hidden;

  vertical-align: bottom;
  /* ellipsis character */
  animation: ellipsis steps(4, end) 900ms infinite;

  content: "\2026";
}

.util {
  display: flex;

  height: 3em;
}

.filtered-repos {
  margin-top: 2em;
}

.org-header {
  display: flex;
  flex: 1;
  align-items: center;
}

.repo-count {
  margin-left: 0.8rem;

  &::before {
    margin-right: 0.3em;

    content: "[";
  }

  &::after {
    margin-left: 0.3em;

    content: "]";
  }
}

// breadcrumb styles
.crumb {
  font-weight: 300;
}

// builds styles for /:org/:repo/:build_number
.builds {
  display: flex;
  flex-direction: column;
}

.large-loader {
  display: flex;
  flex-direction: row;
  justify-content: flex-start;
}

.large-loader .-spinner {
  width: 40px;
  height: 40px;

  border: 2px solid var(--color-text);
  border-top: 2px solid var(--color-bg);
  border-radius: 50%;

  animation: spin 3s linear infinite;
}

.small-loader {
  display: flex;
  flex-direction: row;
  justify-content: flex-start;
}

.small-loader .-spinner {
  width: 20px;
  height: 20px;

  border: 2px solid var(--color-offwhite);
  border-top: 2px solid var(--color-bg);
  border-radius: 50%;

  animation: spin 3s linear infinite;
}

.small-loader .-label {
  margin-left: 0.8em;

  font-weight: 300;

  font-size: 14px;
}

.build-container {
  width: 100%;
  margin: 12px 0;
  overflow: hidden;
}

.build {
  position: relative;

  display: flex;
  flex-direction: row;
  justify-content: space-between;

  font-weight: 300;
  font-size: 18px;

  border: 2px solid var(--color-bg-dark);
  border-right: 0;
  border-left: 0;
}

.build .status {
  position: relative;

  display: flex;
  flex-direction: column;
  justify-content: space-around;

  margin-top: -2px;
  margin-bottom: -2px;
}

.build-icon {
  margin: 36px;

  stroke: var(--color-bg);

  * {
    fill: none;
  }
}

.build-icon.-pending {
  padding: 8px;

  border: 2px solid var(--color-bg-dark);
  border-radius: 7px;

  fill: var(--color-bg);
}

.build-icon.-pending .bg-fill {
  fill: var(--color-bg);
}

.build .status.-pending {
  background: var(--color-bg-light);
}

.build .status.-running {
  background: var(--color-yellow);
}

.build .status.-success {
  background: var(--color-green);
}

.build .status.-failure,
.build .status.-error {
  background: var(--color-red);
}

.build .info {
  position: relative;

  display: flex;
  flex: 1;
  flex-direction: column;
  justify-content: center;

  padding: 12px 0;

  background: var(--color-bg-dark);
}

.build .row {
  display: flex;
  flex-direction: row;
  justify-content: space-between;

  padding: 0 24px;
}

.build .error {
  color: var(--color-red-light);

  font-size: 16px;
}

.build .error .message {
  margin-left: 0.2em;
}

.git-info {
  display: flex;
  flex-direction: row;
}

.git-info .commit {
  margin: 0 8px 0 0;
}

.git-info .branch {
  margin: 0 8px 0 8px;
}

.git-info .sender {
  margin: 0 8px 0 8px;
}

.time-info {
  display: flex;
  flex-direction: row;

  font-weight: 300;
}

.time-info .age {
  margin: 0 4px 0 4px;
}

.time-info .delimiter {
  margin: 0 8px;

  color: var(--color-secondary);
}

.time-info .duration {
  margin: 0 0 0 4px;

  font-family: var(--font-code);
}

.build-animation {
  position: absolute;

  width: 100%;
}

.-running-start {
  stroke: none;
}

.-running-particles {
  stroke: var(--color-yellow);
}

.build-animation.-bottom {
  bottom: -2px;
}

.build-animation.-top {
  top: -2px;
}

.build-animation.-bottom.-running {
  animation: build-status-parallax-running 26s linear 26s infinite, build-status-parallax-start 26s linear none;
}

.build-animation.-top.-running {
  animation: build-status-parallax-running 22s linear 22s infinite, build-status-parallax-start 22s linear none;
}

.build-animation.-bottom.-start {
  animation: build-status-parallax-start 26s linear none;
}

.build-animation.-top.-start {
  animation: build-status-parallax-start 22s linear none;
}

.build-animation.-top.-cover {
  width: 12vw;

  animation: build-particles-source 5s ease-in-out infinite;
  animation-direction: alternate;
}

.build-animation.-bottom.-cover {
  width: 16vw;

  animation: build-particles-source 5s ease-in-out infinite;
  animation-direction: alternate-reverse;
}

.build-animation.-running.-frame-0 {
  left: 0%;
}

.build-animation.-running.-frame-1 {
  left: -100%;
}

.build-animation.-running.-frame-2 {
  left: -200%;
}

.build.-success {
  border-top: 2px solid var(--color-green);
  border-bottom: 2px solid var(--color-green);
}

.build.-failure {
  border-top: 2px solid var(--color-red);
  border-bottom: 2px solid var(--color-red);
}

.-animation-dashes-1 {
  stroke-dasharray: 20 220 5 360;
}

.-animation-dashes-2 {
  stroke-dasharray: 70 270 8 300;
}

.-animation-dashes-3 {
  stroke-dasharray: 1 240 8 220 12 400 10 180;
}

.build-history {
  display: flex;
  flex-direction: row;
  align-items: center;

  &.-no-pad {
    margin: 0;
    padding: 0;
  }
}

.recent-build {
  position: relative;

  display: flex;
  /* stop container from blocking child links */
  pointer-events: none;
}

.recent-build-link {
  /*
    maintain link functionality when
    using pointer-events: none; on the container
  */
  pointer-events: initial;
}

.recent-build-link.-current {
  transform: translateX(5px);

  transition: transform 0.1s;

  will-change: transform;
}

.recent-build-link.-older {
  transform: translateX(10px);

  transition: transform 0.1s;

  will-change: transform;
}

.build-history .recent-build-link .-icon {
  fill: none;
  stroke: var(--color-bg);

  &.-running {
    background-color: var(--color-yellow);
  }

  &.-failure,
  &.-error {
    background-color: var(--color-red);
  }

  &.-success {
    background-color: var(--color-green);
  }

  &.-pending {
    background-color: var(--color-bg-light);

    fill: var(--color-bg);
    stroke: var(--color-bg);
  }
}

.recent-build-tooltip {
  position: absolute;
  top: calc(100% + 10px);

  z-index: 9999;

  display: flex;
  flex-direction: column;

  width: 300px;
  padding: 0.2em 0;

  color: var(--color-text);

  font-weight: 300;

  text-align: center;

  background-color: var(--color-bg-dark);
  border: solid 1px var(--color-bg-light);
  border-radius: 3px;
  visibility: hidden;
}

.recent-build:hover .recent-build-tooltip,
.recent-build:focus .recent-build-tooltip {
  visibility: visible;
}

.recent-build:hover .recent-build-tooltip::after,
.recent-build-link:focus .recent-build-tooltip::after {
  position: absolute;
  bottom: 100%;

  margin-left: 0.5em;

  border-color: transparent transparent var(--color-bg-light) transparent;
  border-style: solid;

  border-width: 5px;

  content: " ";
}

.recent-build-tooltip .line {
  display: flex;
  flex-direction: row;
  justify-content: space-between;
}

.recent-build-tooltip .number {
  margin-right: 0.5em;

  &:before {
    content: "#";
  }
}

.recent-build-tooltip .info {
  padding: 0.2em 0.6em;

  font-size: 0.9rem;
}

.steps {
  position: relative;

  .details {
    margin-bottom: 0;
  }
}

.step {
  display: flex;
}

.step.-line {
  background: linear-gradient(
    90deg,
    hsla(0, 0, 0, 0) calc(3.25em - 1px),
    hsla(0, 0%, 75%, 1) calc(3.25em),
    hsla(0, 0, 0, 0) calc(3.25em + 1px)
  );
}

.step.-line.-last {
  background-repeat: no-repeat;
  background-size: 100% 2em;
}

.step .-status {
  margin-top: 2rem;
  margin-right: 1rem;
  margin-left: 2.6rem;
}

.step .-icon-container {
  padding-top: 12px;
  padding-bottom: 12px;

  background: var(--color-bg);
}

.step-status-icon {
  margin-top: 18px;
  margin-right: 36px;
  margin-left: 36px;
}

.step .-icon.-pending {
  padding: 8px;

  border: 2px solid var(--color-bg-light);
  border-radius: 7px;

  fill: var(--color-bg-light);
}

.step .-view.-running {
  border-color: var(--color-yellow);
}

.step .-info {
  display: flex;
  flex-direction: row;
  justify-content: space-between;
}

.step .-info .-duration {
  font-family: var(--font-code);
}

.loading-logs {
  margin-top: 0.3em;
  margin-left: 0.3em;
  padding: 0.5em 0;
}

.logs-container {
  margin-right: -1rem;
  margin-left: -1rem;
  padding: 0.5em 0;

  background-color: var(--color-bg-dark);
}

.logs {
  font-weight: 300;
  font-size: 14px;
}

.logs .line {
  display: flex;
  align-items: flex-start;
  margin: 0 0.5em;
}

.line .wrapper {
  display: flex;
  flex: 1;
  flex-direction: row;

  > code {
    flex: 1;
    margin-left: 1em;
  }
}

.line-number {
  padding: 0;
  position: relative;
  color: var(--color-primary);
  font-size: 14px;
  font-family: var(--font-code);

  background: none;
  border: none;

  user-select: none;

  width: 6ch;

  > span {
    position: absolute;
    top: 0.2rem;
    right: 0.1rem;
    width: 5ch;
    text-align: right;
    overflow: hidden;
    text-overflow: ellipsis;
  }
}

.logs .wrapper.-focus {
  background: var(--color-focus);
}

.line a {
  text-decoration: none;

  &:hover,
  &:focus {
    text-decoration: underline;
  }
}

.no-logs {
  margin-left: 1.5em;
}

.step-error {
  margin-left: 1.5em;

  color: var(--color-red-light);
  font-size: 14px;
}

.step-error .message {
  margin-left: 0.2em;
}

.animated {
  animation-duration: 1s;

  animation-fill-mode: both;
}

// used by pablen/toasty Elm package
// stylelint-disable-next-line
.bounceInRight {
  animation-name: bounceInRight;
}

// used by pablen/toasty Elm package
// stylelint-disable-next-line
.fadeOutRightBig {
  animation-name: fadeOutRightBig;
}

.alerts {
  ol {
    display: flex;
    flex-direction: column-reverse;
  }

  li {
    flex: 0 0 auto;
  }
}

.alert-container-attributes {
  position: fixed;
  right: 0;
  bottom: 10px;

  width: 100%;
  max-width: 530px;
  margin: 0;
  padding: 0;

  list-style-type: none;
}

.alert-item-attributes {
  max-height: 100px;
  margin: 1em 1em 0 1em;

  // stylelint-disable-next-line
  transition: max-height 1.2s, margin-top 1.2s;
}

.alert-container {
  width: 500px;
  padding: 1em;

  color: var(--color-text);

  font-size: 14px;

  background-color: var(--color-bg-dark);
  border-radius: 5px;
  border-radius: 0;
  box-shadow: 0 5px 5px -5px hsla(0, 0%, 0%, 0.5);

  cursor: pointer;
}

.alert-container .-title {
  display: flex;

  justify-content: space-between;
  margin: 0;

  font-size: 1em;
}

.alert-container .-message {
  display: flex;
  flex-direction: row;
  justify-content: space-between;

  max-height: 3.25em;
  margin-top: 0.25em;
  margin-bottom: 0;
  overflow-y: auto;

  font-size: 0.9em;
}

.alert-container.-success {
  border: 1px solid var(--color-green);
}

.alert-container.-warning {
  border: 1px solid var(--color-yellow);
}

.alert-container.-error {
  border: 1px solid var(--color-red);
}

.table {
  width: 100%;
  margin: 1rem 0;
  padding-bottom: 0.5rem;

  font-size: 1rem;

  background: var(--color-bg-dark);
}

.table .loading {
  display: flex;

  margin-top: 0.5em;
  margin-left: 0.4em;
}

.table .row.preview {
  display: flex;
  flex-direction: row;
  align-items: center;
}

.table .headers {
  display: flex;
  flex-direction: row;
  align-items: center;

  margin-top: 0.3em;
  padding: 0.3em 1rem;

  border-bottom: 1px solid var(--color-bg-light);
}

.table .header {
  flex: 1;

  font-size: 1.2rem;

  text-align: center;
}

.hook-status {
  fill: none;
}

.hook-status.-success {
  stroke: var(--color-green);
}

.hook-status.-failure {
  stroke: var(--color-red);
}

.table .row .cell {
  flex: 1;
  align-items: center;
  justify-content: center;

  font-weight: 300;

  text-align: center;
}

.table .source-id {
  min-width: 330px;
}

.table .first-cell {
  width: 44px;
}

.table .headers .first-cell {
  width: calc(2rem + 44px);
}

.table .cell.source-id {
  display: flex;
  flex-direction: row;
  justify-content: center;
}

.table .text {
  flex: 1;
  padding: 3px 12px;

  text-align: center;

  background: var(--color-bg);
}

.table .details {
  margin: 1rem;
}

.preview .status.success {
  color: var(--color-green);
}

.preview .status.failure {
  color: var(--color-red-light);
}

.table .info {
  display: flex;
  display: inline-block;
  flex-direction: row;

  width: 100%;
  padding: 0.4em 1em;

  font-size: 14px;

  border-bottom: 1px solid var(--color-bg-light);
  border-left: 2px solid var(--color-bg-light);
}

.table .info:last-child {
  border-bottom: none;
}

.table .info.-pending {
  border-left-color: var(--color-bg-light);
}

.table .info.-running {
  border-left-color: var(--color-yellow);
}

.table .info.-success {
  border-left-color: var(--color-green);
}

.table .info.-failure,
.table .info.-error {
  border-left-color: var(--color-red);
}

.table .element span.-m-r,
.hook-build .-m-r {
  margin-right: 0.4em;
}

.table .error-label {
  color: var(--color-red-light);
}

.table .hook-build-status.-pending {
  color: var(--color-offwhite);
}

.table .hook-build-status.-running {
  color: var(--color-yellow);
}

.table .hook-build-status.-success {
  color: var(--color-green);
}

.table .hook-build-status.-failure,
.table .hook-build-status.-error {
  color: var(--color-red-light);
}

.-icon {
  fill: none;
  stroke: var(--color-primary);

  &.-check {
    background-color: var(--color-primary);

    stroke: var(--color-bg);
  }

  &.-check,
  &.-radio {
    fill: none;
  }

  &.-success {
    stroke: var(--color-green);
  }

  &.-running {
    stroke: var(--color-yellow);
  }

  &.-failure,
  &.-error {
    stroke: var(--color-red);
  }

  &.-pending {
    fill: var(--color-bg-light);
    stroke: var(--color-bg-light);
  }

  .-inner {
    fill: var(--color-primary);
  }
}

.pager-actions {
  display: flex;
  justify-content: space-between;
}

.pager-icon-next svg {
  margin-right: 0; // override global margin on svgs in buttons
  margin-left: 0.5em;
}

.icon.favorite-star {
  fill: none;
  stroke: var(--color-yellow);
  stroke-width: var(--line-width);
}

.icon.favorite-star.favorited {
  fill: var(--color-yellow);
}

.builds-favorite {
  display: flex;
  align-items: center;
}

// general utility class for callouts
.notice {
  padding: 1rem;

  font-size: 1rem;

  background: var(--color-bg-light);
}

// style for contextual help dropdown
.help {
  position: relative;
}

.tooltip {
  position: absolute;
  top: 1.8rem;
  right: 0;
  z-index: 999999;

  min-width: 400px;
  padding: 1rem;

  font-weight: normal;
  font-size: 0.8rem;

  background: var(--color-bg-dark);
  border: solid var(--line-width) var(--color-bg-light);

  // triangle tip
  &::after {
    display: block;
    position: absolute;
    content: "";
    top: -0.5rem;
    right: 0;
    border-color: transparent;
    border-style: solid;
    border-width: 0 0.5rem 0.5rem 0.5rem;
    border-bottom-color: var(--color-bg-light);
  }
}

.cmd {
  display: flex;
  justify-content: space-between;
}

.cmd-text {
  border: none;
  padding: 0.5rem;
  margin: 0.2rem 0;
  color: var(--color-text);
  background-color: var(--color-bg);
  flex: 1;

  + .button {
    margin-left: 0.5rem;
  }
}

.help.details .summary {
  overflow: initial;
}

/* stylelint-disable selector-max-specificity */
.help.details[open] .summary + *:first-of-type {
  margin-top: 0.25rem;
}
/* stylelint-enable selector-max-specificity */

.help-footer {
  display: flex;
  justify-content: flex-end;
  margin: 1rem 0.5rem 0 1rem;

  > a {
    margin-left: 1rem;
  }
}

.help-footer div {
  display: flex;
  flex-direction: column;
  justify-content: flex-end;
  margin-top: 8px;
  margin-right: 8px;

  > a {
    margin-left: 6px;

    text-align: right;
  }
}

.copy-display {
  padding: 0.5rem;

  color: var(--color-text);

  background-color: var(--color-bg-dark);

  border: none;
}

// class for basic list styling
.list {
  font-size: 1rem;

  li {
    margin-bottom: 1rem;
  }
}

// build filters
.build-filters {
  justify-content: flex-start;
  margin: 1rem 0;
  padding: 1rem;

  font-size: 1rem;

  background-color: var(--color-bg-dark);

  .form-control {
    margin-left: 1rem;
  }

  // TODO: revisit the following
  .form-control .form-label::before,
  .form-control .form-label::after {
    top: 2px;
  }

  @media only screen and (max-width: 40em) {
    flex-flow: wrap column;

    .form-control {
      margin: 0.5rem 1rem;
    }
  }
}

<<<<<<< HEAD
.-m-r {
  margin-right: 0.25rem;
}

.-m-l {
  margin-left: 0.25rem;
}

.add-secret {
  padding: 1rem;
  background: var(--color-bg-dark);
}

.add-secret .label {
  border-bottom: 2px solid var(--color-secondary);
}
.add-secret input {
  margin-top: 1rem;
}
.add-secret input,
.add-secret textarea,
.update-secret textarea {
  width: 70%;
  border: 1px solid gray;
  box-shadow: none;
  background: var(--color-bg);
  color: var(--color-text);
  font-size: 1rem;
  font-weight: 300;
  margin-bottom: 0.5rem;
  padding: 0.5rem;
}

.add-secret input {
  width: 25%;
}

.add-secret textarea {
  width: 70%;
}
.update-secret textarea {
  width: 70%;
}

.update-secret {
  padding-bottom: 0.5rem;
  border-bottom: 1px solid gray;
}

.table-label {
  font-size: 1.25rem;
  color: var(--color-primary);
=======
// visually hide, but keep accessible by screen readers
.visually-hidden {
  @include visually-hidden();
>>>>>>> f2ca16df
}<|MERGE_RESOLUTION|>--- conflicted
+++ resolved
@@ -1307,7 +1307,6 @@
   }
 }
 
-<<<<<<< HEAD
 .-m-r {
   margin-right: 0.25rem;
 }
@@ -1360,9 +1359,9 @@
 .table-label {
   font-size: 1.25rem;
   color: var(--color-primary);
-=======
+}
+
 // visually hide, but keep accessible by screen readers
 .visually-hidden {
   @include visually-hidden();
->>>>>>> f2ca16df
 }