// Copyright (c) 2020 Target Brands, Inc. All rights reserved.
//
// Use of this source code is governed by the LICENSE file in this repository.

html {
  font-family: var(--font-family);
}

body {
  color: var(--color-text);

  font-size: 18px;

  background-color: var(--color-bg);

  transition-duration: 0.2s;

  transition-property: background-color, color;
}

a {
  color: var(--color-primary);

  &:focus,
  &:active {
    text-decoration: none;

    outline: var(--color-secondary) dotted var(--line-width);
    outline-offset: var(--line-width);
  }

  &:hover {
    text-decoration: none;
  }
}

header {
  display: flex;
  align-items: center;
  justify-content: space-between;

  padding: 1em var(--horizontal-pad);

  background: radial-gradient(
    circle at 50% -200%,
    var(--color-bg-light) -7%,
    transparent 50%
  );

  border-top-width: 0;
  border-bottom: var(--line-width) solid;
  border-left-width: 0;
  border-image-source: linear-gradient(
    to right,
    var(--color-primary) 55%,
    transparent 55%,
    transparent 58%,
    var(--color-primary) 58%,
    var(--color-primary) 69%,
    transparent 69%,
    transparent 75%,
    var(--color-secondary) 75%,
    var(--color-secondary) 76%,
    transparent 76%
  );
  border-image-slice: 1;
}

.identity {
  display: flex;
  align-items: center;
}

.identity-logo-link {
  margin-right: 1em;

  text-decoration: none;
  // override global `vertical-align: middle` for SVGs
  svg {
    vertical-align: text-bottom;
  }
}

// Vela logo
.vela-logo {
  &-star {
    fill: var(--color-lavender);
  }

  &-outer {
    fill: var(--color-cyan);
  }

  &-inner {
    fill: var(--color-text);
  }
}

.help-links {
  font-size: 80%;
}

.identity-name {
  z-index: 9999;
}

.identity-menu {
  position: absolute;
  top: 1rem;
  left: 0;

  width: max-content;
  min-width: 100%;
  padding: 0;

  font-size: 80%;

  list-style: none;
  background-color: var(--color-bg-dark);

  border: 1px solid var(--color-bg-light);
  box-shadow: 0 0 2px var(--color-black);

  .identity-menu-item {
    padding: 0.5em 1em;
  }

  @supports (clip-path: inset(50%)) {
    &::after {
      position: absolute;
      top: -5px;
      left: calc(50% - 6px);

      display: block;

      width: 10px;
      height: 10px;

      background-color: inherit;

      border: inherit;
      border-radius: 0 0 0 0.25em;
      transform: rotate(135deg);

      content: '';

      clip-path: polygon(0% 0%, 100% 100%, 0% 100%);
    }
  }
}

.content-wrap {
  margin: 0 var(--horizontal-pad) var(--horizontal-pad);
}

nav {
  display: flex;
  align-items: center;
  justify-content: space-between;

  ul {
    margin: 0;
    padding: 0;
  }

  li {
    position: relative;

    display: inline-block;

    &:not(:last-child) {
      margin-right: 1em;
    }

    &:not(:last-child)::after {
      @include slashes;
    }

    &:last-child {
      font-weight: bold;
      text-decoration: none;
    }
  }
}

.navigation {
  padding: 0 var(--horizontal-pad);

  border-top-width: 0;
  border-bottom: var(--line-width) solid;
  border-left-width: 0;
  border-image-source: linear-gradient(
    to right,
    var(--color-bg-light) 15%,
    transparent 15%,
    transparent 18%,
    var(--color-bg-light) 18%,
    var(--color-bg-light) 18.8%,
    transparent 18.8%
  );
  border-image-slice: 1;
}

<<<<<<< HEAD
.-item {
=======
.repo-item {
  position: relative;

  display: flex;
  justify-content: space-between;

  margin: 2em 0;
  padding: 0.5em;

  border-top: var(--line-width) solid;
  border-left: var(--line-width) solid;
  border-image-source: linear-gradient(
    to right,
    var(--color-bg-light) 75%,
    transparent 75%,
    transparent 77%,
    var(--color-bg-light) 77%,
    var(--color-bg-light) 84%,
    transparent 84%
  );
  border-image-slice: 1;

  > summary {
    margin: 0.5em 0 0 1em;

    text-indent: 0;
  }
}

.item {
>>>>>>> 0c5956b5
  display: flex;
  align-items: center;
  justify-content: space-between;
  margin: 0.5rem 0 0 0;
  padding: 1rem;

  background-color: var(--color-bg-dark);
}

.actions-divider {
  width: 2px;
  height: 1.75em;
  margin: 0 0.75em;

  background: var(--color-bg-light);
}

// loading ellipsis
.loading-ellipsis::after {
  display: inline-block;

  width: 0;
  overflow: hidden;

  vertical-align: bottom;
  /* ellipsis character */
  animation: ellipsis steps(4, end) 900ms infinite;

  content: '\2026';
}

.util {
  display: flex;

  height: 3em;
}

<<<<<<< HEAD
=======
.source-actions {
  display: flex;
  align-items: center;
  justify-content: space-between;
}

.search-bar {
  display: flex;
  flex: 1;
  flex-direction: row;
  align-items: center;

  margin: 0 1em;

  border-bottom: 2px solid var(--color-primary);
}

.search-bar input {
  width: 100%;
  padding: 0.5em 0.8em;

  color: var(--color-text);

  font-size: 18px;

  background: var(--color-bg);
  border: none;

  &::placeholder {
    color: var(--color-bg-light);
  }
}

.org .summary {
  display: flex;
  flex-direction: row;
  align-items: center;

  &::-webkit-details-marker {
    display: flex;

    margin-right: 16px;
  }
}

>>>>>>> 0c5956b5
.filtered-repos {
  margin-top: 2em;
}

<<<<<<< HEAD
=======
.no-results {
  width: 100%;
  margin: 0.5em 0 0 1em;
  padding: 1.2em 1em;

  background-color: var(--color-bg-dark);
}

>>>>>>> 0c5956b5
.org-header {
  display: flex;
  flex: 1;
  align-items: center;
}

.repo-count {
  margin-left: 0.8rem;

  &::before {
    margin-right: 0.3em;

    content: '[';
  }

  &::after {
    margin-left: 0.3em;

    content: ']';
  }
}

// breadcrumb styles
.crumb {
  font-weight: 300;
}

// builds styles for /:org/:repo/:build_number
.builds {
  display: flex;
  flex-direction: column;
}

.large-loader {
  display: flex;
  flex-direction: row;
  justify-content: flex-start;
}

.large-loader .-spinner {
  width: 40px;
  height: 40px;

  border: 2px solid var(--color-text);
  border-top: 2px solid var(--color-bg);
  border-radius: 50%;

  animation: spin 3s linear infinite;
}

.small-loader {
  display: flex;
  flex-direction: row;
  justify-content: flex-start;
}

.small-loader .-spinner {
  width: 20px;
  height: 20px;

  border: 2px solid var(--color-offwhite);
  border-top: 2px solid var(--color-bg);
  border-radius: 50%;

  animation: spin 3s linear infinite;
}

.small-loader .-label {
  margin-left: 0.8em;

  font-weight: 300;

  font-size: 14px;
}

.build-container {
  width: 100%;
  margin: 12px 0;
  overflow: hidden;
}

.build {
  position: relative;

  display: flex;
  flex-direction: row;
  justify-content: space-between;

  font-weight: 300;
  font-size: 18px;

  border: 2px solid var(--color-bg-dark);
  border-right: 0;
  border-left: 0;
}

.build .status {
  position: relative;

  display: flex;
  flex-direction: column;
  justify-content: space-around;

  margin-top: -2px;
  margin-bottom: -2px;
}

.build-icon {
  margin: 36px;

  stroke: var(--color-bg);

  * {
    fill: none;
  }
}

.build-icon.-pending {
  padding: 8px;

  border: 2px solid var(--color-bg-dark);
  border-radius: 7px;

  fill: var(--color-bg);
}

.build-icon.-pending .bg-fill {
  fill: var(--color-bg);
}

.build .status.-pending {
  background: var(--color-bg-light);
}

.build .status.-running {
  background: var(--color-yellow);
}

.build .status.-success {
  background: var(--color-green);
}

.build .status.-failure,
.build .status.-error {
  background: var(--color-red);
}

.build .info {
  position: relative;

  display: flex;
  flex: 1;
  flex-direction: column;
  justify-content: center;

  padding: 12px 0;

  background: var(--color-bg-dark);
}

.build .row {
  display: flex;
  flex-direction: row;
  justify-content: space-between;

  padding: 0 24px;
}

.build .error {
  color: var(--color-red-light);

  font-size: 16px;
}

.build .error .message {
  margin-left: 0.2em;
}

.git-info {
  display: flex;
  flex-direction: row;
}

.git-info .commit {
  margin: 0 8px 0 0;
}

.git-info .branch {
  margin: 0 8px 0 8px;
}

.git-info .sender {
  margin: 0 8px 0 8px;
}

.time-info {
  display: flex;
  flex-direction: row;

  font-weight: 300;
}

.time-info .age {
  margin: 0 4px 0 4px;
}

.time-info .delimiter {
  margin: 0 8px;

  color: var(--color-secondary);
}

.time-info .duration {
  margin: 0 0 0 4px;

  font-family: var(--font-code);
}

.build-animation {
  position: absolute;

  width: 100%;
}

.-running-start {
  stroke: none;
}

.-running-particles {
  stroke: var(--color-yellow);
}

.build-animation.-bottom {
  bottom: -2px;
}

.build-animation.-top {
  top: -2px;
}

.build-animation.-bottom.-running {
  animation: build-status-parallax-running 26s linear 26s infinite,
    build-status-parallax-start 26s linear none;
}

.build-animation.-top.-running {
  animation: build-status-parallax-running 22s linear 22s infinite,
    build-status-parallax-start 22s linear none;
}

.build-animation.-bottom.-start {
  animation: build-status-parallax-start 26s linear none;
}

.build-animation.-top.-start {
  animation: build-status-parallax-start 22s linear none;
}

.build-animation.-top.-cover {
  width: 12vw;

  animation: build-particles-source 5s ease-in-out infinite;
  animation-direction: alternate;
}

.build-animation.-bottom.-cover {
  width: 16vw;

  animation: build-particles-source 5s ease-in-out infinite;
  animation-direction: alternate-reverse;
}

.build-animation.-running.-frame-0 {
  left: 0%;
}

.build-animation.-running.-frame-1 {
  left: -100%;
}

.build-animation.-running.-frame-2 {
  left: -200%;
}

.build.-success {
  border-top: 2px solid var(--color-green);
  border-bottom: 2px solid var(--color-green);
}

.build.-failure {
  border-top: 2px solid var(--color-red);
  border-bottom: 2px solid var(--color-red);
}

.-animation-dashes-1 {
  stroke-dasharray: 20 220 5 360;
}

.-animation-dashes-2 {
  stroke-dasharray: 70 270 8 300;
}

.-animation-dashes-3 {
  stroke-dasharray: 1 240 8 220 12 400 10 180;
}

.build-history {
  display: flex;
  flex-direction: row;
  align-items: center;

  margin-left: 3em;
}

.recent-build {
  position: relative;
}

.recent-build.-current > svg {
  transform: translateX(5px);

  transition: transform 0.1s;

  will-change: transform;
}

.recent-build.-older > svg {
  transform: translateX(10px);

  transition: transform 0.1s;

  will-change: transform;
}

.build-history .recent-build .-icon {
  fill: none;
  stroke: var(--color-bg);

  &.-running {
    background-color: var(--color-yellow);
  }

  &.-failure,
  &.-error {
    background-color: var(--color-red);
  }

  &.-success {
    background-color: var(--color-green);
  }

  &.-pending {
    background-color: var(--color-bg-light);

    fill: var(--color-bg);
    stroke: var(--color-bg);
  }
}

.recent-build .tooltip {
  position: absolute;
  top: 125%;
  // not sure what to here to display the tooltip on top!
  z-index: 9999;

  display: flex;
  flex-direction: column;

  width: 300px;
  padding: 0.2em 0;

  color: var(--color-text);

  font-weight: 300;

  text-align: center;

  background-color: var(--color-bg-dark);
  border: solid 1px var(--color-bg-light);
  border-radius: 3px;
  visibility: hidden;
}

.recent-build:hover .tooltip,
.recent-build:focus .tooltip {
  visibility: visible;
}

.recent-build:hover .tooltip::after,
.recent-build:focus .tooltip::after {
  position: absolute;
  bottom: 100%; /* At the top of the tooltip */

  margin-left: 0.5em;

  border-color: transparent transparent var(--color-bg-light) transparent;
  border-style: solid;

  border-width: 5px;

  content: ' ';
}

.build-history .recent-build .-info {
  padding: 0.2em 0.6em;

  font-size: 14px;
}

.build-history .recent-build .-line {
  display: flex;
  flex-direction: row;
  justify-content: space-between;
}

.build-history .-line.-header {
  display: flex;
  flex-direction: row;
  justify-content: space-between;
}

.build-history .-label {
  display: flex;
  flex-direction: row;
  justify-content: flex-start;
}

.build-history .recent-build .-number {
  margin-right: 0.5em;

  &:before {
    content: '#';
  }
}

.build-history .recent-build .-event {
  font-style: italic;
}

.steps {
  position: relative;

  .details {
    margin-bottom: 0;
  }
}

.step {
  display: flex;
}

.step.-line {
  background: linear-gradient(
    90deg,
    hsla(0, 0, 0, 0) calc(3.25em - 1px),
    hsla(0, 0%, 75%, 1) calc(3.25em),
    hsla(0, 0, 0, 0) calc(3.25em + 1px)
  );
}

.step.-line.-last {
  background-repeat: no-repeat;
  background-size: 100% 2em;
}

.step .-status {
  margin-top: 2rem;
  margin-right: 1rem;
  margin-left: 2.6rem;
}

.step .-icon-container {
  padding-top: 12px;
  padding-bottom: 12px;

  background: var(--color-bg);
}

.step-status-icon {
  margin-top: 18px;
  margin-right: 36px;
  margin-left: 36px;
}

.step .-icon.-pending {
  padding: 8px;

  border: 2px solid var(--color-bg-light);
  border-radius: 7px;

  fill: var(--color-bg-light);
}

.step .-view.-running {
  border-color: var(--color-yellow);
}

.step .-info {
  display: flex;
  flex-direction: row;
  justify-content: space-between;
}

.step .-info .-duration {
  font-family: var(--font-code);
}

.loading-logs {
  margin-top: 0.3em;
  margin-left: 0.3em;
  padding: 0.5em 0;
}

.logs-container {
  margin-right: -1rem;
  margin-left: -1rem;
  padding: 0.5em 0;

  background-color: var(--color-bg-dark);
}

.logs {
  font-weight: 300;
  font-size: 14px;
}

.logs .line {
  display: flex;
  align-items: flex-start;
  margin: 0 0.5em;
}

.line .wrapper {
  display: flex;
  flex: 1;
  flex-direction: row;

  > code {
    flex: 1;
    margin-left: 1em;
  }
}

.focus-log {
  padding: 0 1em;

  color: var(--color-offwhite);
  font-size: 14px;
  font-family: var(--font-code);

  background: none;
  border: none;
}

.logs .wrapper.-focus {
  background: var(--color-focus);
}

.logs .line .-line-num {
  display: flex;

  color: var(--color-offwhite);

  font-family: var(--font-code);

  user-select: none;
}

.line a {
  text-decoration: none;

  &:hover,
  &:focus {
    text-decoration: underline;
  }
}

.no-logs {
  margin-left: 1.5em;
}

.step-error {
  margin-left: 1.5em;

  color: var(--color-red-light);
  font-size: 14px;
}

.step-error .message {
  margin-left: 0.2em;
}

.animated {
  animation-duration: 1s;

  animation-fill-mode: both;
}

// used by pablen/toasty Elm package
// stylelint-disable-next-line
.bounceInRight {
  animation-name: bounceInRight;
}

// used by pablen/toasty Elm package
// stylelint-disable-next-line
.fadeOutRightBig {
  animation-name: fadeOutRightBig;
}

.alerts {
  ol {
    display: flex;
    flex-direction: column-reverse;
  }

  li {
    flex: 0 0 auto;
  }
}

.alert-container-attributes {
  position: fixed;
  right: 0;
  bottom: 10px;

  width: 100%;
  max-width: 530px;
  margin: 0;
  padding: 0;

  list-style-type: none;
}

.alert-item-attributes {
  max-height: 100px;
  margin: 1em 1em 0 1em;

  // stylelint-disable-next-line
  transition: max-height 1.2s, margin-top 1.2s;
}

.alert-container {
  width: 500px;
  padding: 1em;

  color: var(--color-text);

  font-size: 14px;

  background-color: var(--color-bg-dark);
  border-radius: 5px;
  border-radius: 0;
  box-shadow: 0 5px 5px -5px hsla(0, 0%, 0%, 0.5);

  cursor: pointer;
}

.alert-container .-title {
  margin: 0;

  font-size: 1em;
}

.alert-container .-message {
  display: flex;
  flex-direction: row;
  justify-content: space-between;

  max-height: 3.25em;
  margin-top: 0.25em;
  margin-bottom: 0;
  overflow-y: auto;

  font-size: 0.9em;
}

.alert-container.-success {
  border: 1px solid var(--color-green);
}

.alert-container.-warning {
  border: 1px solid var(--color-yellow);
}

.alert-container.-error {
  border: 1px solid var(--color-red);
}

.hooks {
  width: 100%;
  margin: 1rem 0;
  padding-bottom: 0.5rem;

  font-size: 1rem;

  background: var(--color-bg-dark);
}

.hooks .loading {
  display: flex;

  margin-top: 0.5em;
  margin-left: 0.4em;
}

.hooks .row.preview {
  display: flex;
  flex-direction: row;
  align-items: center;
}

.hooks .headers {
  display: flex;
  flex-direction: row;
  align-items: center;

  margin-top: 0.3em;
  padding: 0.3em 1rem;

  border-bottom: 1px solid var(--color-bg-light);
}

.hooks .header {
  flex: 1;

  font-size: 1.2rem;

  text-align: center;
}

.hook-status {
  fill: none;
}

.hook-status.-success {
  stroke: var(--color-green);
}

.hook-status.-failure {
  stroke: var(--color-red);
}

.hooks .row .cell {
  flex: 1;
  align-items: center;
  justify-content: center;

  font-weight: 300;

  text-align: center;
}

.hooks .source-id {
  min-width: 330px;
}

.hooks .first-cell {
  width: 44px;
}

.hooks .headers .first-cell {
  width: calc(2rem + 44px);
}

.hooks .cell.source-id {
  display: flex;
  flex-direction: row;
  justify-content: center;
}

.hooks .text {
  flex: 1;
  padding: 3px 12px;

  text-align: center;

  background: var(--color-bg);
}

.hooks .details {
  margin: 1rem;
}

.preview .status.success {
  color: var(--color-green);
}

.preview .status.failure {
  color: var(--color-red-light);
}

.hooks .info {
  display: flex;
  display: inline-block;
  flex-direction: row;

  width: 100%;
  padding: 0.4em 1em;

  font-size: 14px;

  border-bottom: 1px solid var(--color-bg-light);
  border-left: 2px solid var(--color-bg-light);
}

.hooks .info:last-child {
  border-bottom: none;
}

.hooks .info.-pending {
  border-left-color: var(--color-bg-light);
}

.hooks .info.-running {
  border-left-color: var(--color-yellow);
}

.hooks .info.-success {
  border-left-color: var(--color-green);
}

.hooks .info.-failure,
.hooks .info.-error {
  border-left-color: var(--color-red);
}

.hooks .element span.-m-r,
.hook-build .-m-r {
  margin-right: 0.4em;
}

.hooks .error-label {
  color: var(--color-red-light);
}

.hooks .hook-build-status.-pending {
  color: var(--color-offwhite);
}

.hooks .hook-build-status.-running {
  color: var(--color-yellow);
}

.hooks .hook-build-status.-success {
  color: var(--color-green);
}

.hooks .hook-build-status.-failure,
.hooks .hook-build-status.-error {
  color: var(--color-red-light);
}

.-icon {
  fill: none;
  stroke: var(--color-primary);

  &.-check {
    background-color: var(--color-primary);

    stroke: var(--color-bg);
  }

  &.-check,
  &.-radio {
    fill: none;
  }

  &.-success {
    stroke: var(--color-green);
  }

  &.-running {
    stroke: var(--color-yellow);
  }

  &.-failure,
  &.-error {
    stroke: var(--color-red);
  }

  &.-pending {
    fill: var(--color-bg-light);
    stroke: var(--color-bg-light);
  }

  .-inner {
    fill: var(--color-primary);
  }
}

.pager-actions {
  display: flex;
  justify-content: space-between;
}

.pager-icon-next svg {
  margin-right: 0; // override global margin on svgs in buttons
  margin-left: 0.5em;
}

.icon.favorite-star {
  fill: none;
  stroke: var(--color-yellow);
}

.icon.favorite-star.favorited {
  fill: var(--color-yellow);
}

.builds-favorite {
  display: flex;
  align-items: center;
}

// general utility class for callouts
.notice {
  padding: 1rem;

  font-size: 1rem;

  background: var(--color-bg-light);
}<|MERGE_RESOLUTION|>--- conflicted
+++ resolved
@@ -201,40 +201,7 @@
   border-image-slice: 1;
 }
 
-<<<<<<< HEAD
-.-item {
-=======
-.repo-item {
-  position: relative;
-
-  display: flex;
-  justify-content: space-between;
-
-  margin: 2em 0;
-  padding: 0.5em;
-
-  border-top: var(--line-width) solid;
-  border-left: var(--line-width) solid;
-  border-image-source: linear-gradient(
-    to right,
-    var(--color-bg-light) 75%,
-    transparent 75%,
-    transparent 77%,
-    var(--color-bg-light) 77%,
-    var(--color-bg-light) 84%,
-    transparent 84%
-  );
-  border-image-slice: 1;
-
-  > summary {
-    margin: 0.5em 0 0 1em;
-
-    text-indent: 0;
-  }
-}
-
 .item {
->>>>>>> 0c5956b5
   display: flex;
   align-items: center;
   justify-content: space-between;
@@ -272,69 +239,10 @@
   height: 3em;
 }
 
-<<<<<<< HEAD
-=======
-.source-actions {
-  display: flex;
-  align-items: center;
-  justify-content: space-between;
-}
-
-.search-bar {
-  display: flex;
-  flex: 1;
-  flex-direction: row;
-  align-items: center;
-
-  margin: 0 1em;
-
-  border-bottom: 2px solid var(--color-primary);
-}
-
-.search-bar input {
-  width: 100%;
-  padding: 0.5em 0.8em;
-
-  color: var(--color-text);
-
-  font-size: 18px;
-
-  background: var(--color-bg);
-  border: none;
-
-  &::placeholder {
-    color: var(--color-bg-light);
-  }
-}
-
-.org .summary {
-  display: flex;
-  flex-direction: row;
-  align-items: center;
-
-  &::-webkit-details-marker {
-    display: flex;
-
-    margin-right: 16px;
-  }
-}
-
->>>>>>> 0c5956b5
 .filtered-repos {
   margin-top: 2em;
 }
 
-<<<<<<< HEAD
-=======
-.no-results {
-  width: 100%;
-  margin: 0.5em 0 0 1em;
-  padding: 1.2em 1em;
-
-  background-color: var(--color-bg-dark);
-}
-
->>>>>>> 0c5956b5
 .org-header {
   display: flex;
   flex: 1;
