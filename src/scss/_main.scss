--- conflicted
+++ resolved
@@ -1574,19 +1574,14 @@
   margin-left: 1rem;
 }
 
-<<<<<<< HEAD
-.added-image {
-  position: relative;
-
-=======
 .parameter-input {
   margin: 0 1rem 1rem 0;
 }
 
 .added-image,
 .added-parameter {
-  margin: 0.2rem 1rem;
->>>>>>> 45b11cfb
+  position: relative;
+
   display: flex;
   align-items: center;
   margin: 0.2rem 1rem;
@@ -1614,16 +1609,8 @@
   margin-left: 2rem;
 }
 
-<<<<<<< HEAD
-.added-image.chevron:before {
-=======
 .added-image.chevron:before,
 .added-parameter.chevron:before {
-  content: '';
-  border-style: solid;
-  border-width: 0.1rem 1rem 0.1rem 0.2rem;
-  border-color: var(--color-primary);
->>>>>>> 45b11cfb
   position: absolute;
   left: -1.5rem;
 
@@ -1638,13 +1625,9 @@
   padding: 1rem;
 }
 
-<<<<<<< HEAD
-.manage-secret .subheader {
-  width: 80%;
-=======
 .manage-secret .subheader,
 .manage-deployment .subheader {
->>>>>>> 45b11cfb
+  width: 80%;
   margin-top: 1rem;
 
   border-bottom: 2px solid var(--color-primary);
