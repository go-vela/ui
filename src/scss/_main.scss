--- conflicted
+++ resolved
@@ -401,10 +401,6 @@
 }
 
 .-actions .-view > a {
-<<<<<<< HEAD
-  text-decoration: none;
-=======
->>>>>>> 2450dc6f
   color: var(--color-bg);
   text-decoration: none;
 }
@@ -584,15 +580,13 @@
   }
 }
 
-<<<<<<< HEAD
 .add-repos-actions .add-repo-view {
   min-width: 120px;
   margin-right: 0.5em;
+
   text-align: center;
 }
 
-=======
->>>>>>> 2450dc6f
 a.-btn {
   margin: 0.5em 0;
   padding: 0.3em 2em;
@@ -1864,9 +1858,10 @@
 }
 
 .icon.favorite-star {
+  margin: 0 0.5em;
+
   fill: none;
   stroke: var(--color-yellow);
-  margin: 0 0.5em;
 }
 
 .icon.favorite-star.-cursor {
@@ -1880,7 +1875,4 @@
 .builds-favorite {
   display: flex;
   align-items: center;
-}
-.toggle-favorite {
-
 }