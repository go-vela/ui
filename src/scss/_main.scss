--- conflicted
+++ resolved
@@ -1616,10 +1616,7 @@
   display: flex;
   flex-direction: column;
   align-items: flex-start;
-}
-
-.parameters {
-  margin: 1rem 0;
+  margin-bottom: 2rem;
 }
 
 .set-parameter {
@@ -1792,69 +1789,6 @@
 
     content: '$';
   }
-<<<<<<< HEAD
-}
-
-.config-parameters-inputs {
-  flex-direction: column;
-  align-items: flex-start;
-  margin-top: 0.2rem;
-}
-
-select {
-  color: var(--color-text);
-
-  background-color: var(--color-bg-dark);
-}
-
-.custom-select-container {
-  flex: 1;
-  margin-right: 1rem;
-}
-
-.custom-select-selected {
-  display: flex;
-  align-items: center;
-  justify-content: space-between;
-  padding: 10px;
-
-  background-color: var(--color-bg-dark);
-  border: 1px solid var(--color-bg-light);
-  cursor: pointer;
-}
-
-.custom-select-selected .arrow {
-  margin-left: 10px;
-}
-
-.custom-select-options {
-  position: absolute;
-  z-index: 1;
-
-  display: none;
-  width: 75%;
-
-  background-color: var(--color-bg-dark);
-  border: 1px solid var(--color-bg-light);
-}
-
-.custom-select-options .custom-select-option {
-  padding: 10px;
-
-  cursor: pointer;
-}
-
-.custom-select-options .custom-select-option:hover,
-.custom-select-options .custom-select-option:focus {
-  background-color: var(--color-bg-light);
-}
-
-.custom-select-options.hidden {
-  display: none;
-}
-
-.custom-select-container .custom-select-options:not(.hidden) {
-  display: block;
 }
 
 .small.no-wrap {
@@ -1869,7 +1803,6 @@
   margin-right: 5px;
   margin-left: 5px;
 
-  font-weight: bold;
   font-family: monospace;
 
   background-color: var(--color-bg-dark);
@@ -1886,7 +1819,4 @@
 
 .copy-icon {
   font-size: 0.8em;
-  /* Add additional styling for the icon if needed */
-=======
->>>>>>> bad7d38f
 }