--- conflicted
+++ resolved
@@ -576,11 +576,7 @@
   pointer-events: initial;
 }
 
-<<<<<<< HEAD
-.recent-build.-current {
-=======
 .recent-build-link.-current {
->>>>>>> 322f07c2
   transform: translateX(5px);
 
   transition: transform 0.1s;
@@ -588,11 +584,7 @@
   will-change: transform;
 }
 
-<<<<<<< HEAD
-.recent-build.-older {
-=======
 .recent-build-link.-older {
->>>>>>> 322f07c2
   transform: translateX(10px);
 
   transition: transform 0.1s;
@@ -1177,52 +1169,6 @@
 
 .contextual-help {
   position: relative;
-}
-
-.contextual-help-tooltip .-header {
-  margin: 0px 0px 0px 8px;
-}
-
-.contextual-help-tooltip .-command {
-  background: var(--color-focus);
-  padding: 4px 8px;
-  margin: 0px 4px;
-}
-
-.contextual-help .contextual-help-tooltip .-arrow {
-  top: calc((.5rem + 1px) * -1);
-}
-.contextual-help .contextual-help-tooltip .-arrow {
-  position: absolute;
-  display: block;
-  width: 1rem;
-  height: .5rem;
-  margin: 0 .3rem;
-  right: 0;
-}
-
-.contextual-help .contextual-help-tooltip .-arrow::after,
-.contextual-help .contextual-help-tooltip .-arrow::before {
-  border-width: 0 .5rem .5rem .5rem;
-}
-
-.contextual-help .contextual-help-tooltip .-arrow::after,
-.contextual-help .contextual-help-tooltip .-arrow::before {
-  position: absolute;
-  display: block;
-  content: "";
-  border-color: transparent;
-  border-style: solid;
-}
-
-.contextual-help-tooltip .-arrow::before {
-  top: 0;
-  border-bottom-color: rgba(0,0,0,.25);
-}
-
-.contextual-help .contextual-help-tooltip .-arrow::after {
-  top: 1px;
-  border-bottom-color: var(--color-bg-light);
 }
 
 .contextual-help .contextual-help-tooltip {
@@ -1233,10 +1179,146 @@
   top: calc((100% + .5rem));
   z-index: 999999;
   right:0;
-  width: 800px;
-  padding: 8px 4px;
-}
+  min-width: 400px;
+  padding: 8px 12px;
+  font-size: 0.8rem;
+  font-weight: normal;
+}
+.contextual-help .docs-button {
+  // color: white;
+  margin-left: 4px;
+}
+.contextual-help .copy-button {
+  margin-left: 6px;
+}
+.contextual-help .contextual-help-tooltip .-header {
+  margin-bottom: 6px;
+}
+
+.contextual-help-tooltip div {
+  // margin: 0px 0px 0px 8px;
+}
+
+.contextual-help-tooltip .commands-wrapper {
+  display: flex;
+  justify-content: flex-start;
+}
+.contextual-help-tooltip .commands {
+    display: flex;
+  flex-direction: row;
+}
+.min-height-pls {
+  min-height: 30px;
+  display: flex;
+  align-items: center;
+  white-space: nowrap;
+}
+.vertical-pls {
+  vertical-align: middle;
+}
+.command-names {
+  display: flex;
+  flex-direction: column;
+  flex-grow: 2;
+  // margin-left: 10px;
+}
+.justify-right {
+  justify-content: flex-end;
+}
+.command-contents {
+  display: flex;
+  flex-direction: column;
+  flex-grow: 1;
+}
+
+.contextual-help-tooltip .-command {
+  color: var(--color-offwhite);
+  background: var(--color-focus);
+  font-family: var(--font-code);
+  border: none;
+  // padding-left: 8px;
+  padding: 4px 8px;
+  // margin: 0px 4px;
+  // resize: none;
+  // width: 400px;
+  // height: 32px;
+  // overflow: hidden;
+}
+.pls-0 {
+  margin-left: 8px;
+  margin-bottom: 8px;
+}
+.pls-1 {
+  margin-bottom: 4px;
+}
+.pls-2 {
+  display: flex;
+  flex-direction: row;
+  align-items: center;
+}
+.contextual-help .contextual-help-tooltip .-arrow {
+  top: calc((.5rem + 1px) * -1);
+}
+.contextual-help .contextual-help-tooltip .-arrow {
+  position: absolute;
+  display: block;
+  width: 1rem;
+  height: .5rem;
+  margin: 0;
+  right: 0;
+}
+
+.contextual-help .contextual-help-tooltip .-arrow::after,
+.contextual-help .contextual-help-tooltip .-arrow::before {
+  border-width: 0 .5rem .5rem .5rem;
+}
+
+.contextual-help .contextual-help-tooltip .-arrow::after,
+.contextual-help .contextual-help-tooltip .-arrow::before {
+  position: absolute;
+  display: block;
+  content: "";
+  border-color: transparent;
+  border-style: solid;
+}
+
+.contextual-help-tooltip .-arrow::before {
+  top: 0;
+  border-bottom-color: rgba(0,0,0,.25);
+}
+
+.contextual-help .contextual-help-tooltip .-arrow::after {
+  top: 1px;
+  border-bottom-color: var(--color-bg-light);
+}
+
+
 
 .contextual-help.details .summary {
   overflow: initial;
+}
+.contextual-help.details[open] .summary + *:first-of-type {
+  margin-top: 0.25rem;
+}
+
+.contextual-help-tooltip .footer {
+  display: flex;
+  justify-content: flex-end;
+  margin-right: 8px;
+  margin-top: 8px;
+  > a {
+    margin-left: 6px;
+  }
+}
+
+.contextual-help-tooltip .footer div {
+  display: flex;
+  flex-direction: column;
+  justify-content: flex-end;
+  margin-right: 8px;
+  margin-top: 8px;
+  > a {
+    text-align: right;
+    margin-left: 6px;
+  }
 }