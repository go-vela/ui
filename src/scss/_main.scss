// Copyright (c) 2020 Target Brands, Inc. All rights reserved.
//
// Use of this source code is governed by the LICENSE file in this repository.

html {
  font-family: var(--font-family);
}

body {
  color: var(--color-text);

  font-size: 18px;

  background-color: var(--color-bg);

  transition-duration: 0.2s;

  transition-property: background-color, color;
}

a {
  color: var(--color-primary);

  &:focus,
  &:active {
    text-decoration: none;

    outline: var(--color-secondary) dotted var(--line-width);
    outline-offset: var(--line-width);
  }

  &:hover {
    text-decoration: none;
  }
}

header {
  display: flex;
  align-items: center;
  justify-content: space-between;

  padding: 1em var(--horizontal-pad);

  background: radial-gradient(
    circle at 50% -200%,
    var(--color-bg-light) -7%,
    transparent 50%
  );

  border-top-width: 0;
  border-bottom: var(--line-width) solid;
  border-left-width: 0;
  border-image-source: linear-gradient(
    to right,
    var(--color-primary) 55%,
    transparent 55%,
    transparent 58%,
    var(--color-primary) 58%,
    var(--color-primary) 69%,
    transparent 69%,
    transparent 75%,
    var(--color-secondary) 75%,
    var(--color-secondary) 76%,
    transparent 76%
  );
  border-image-slice: 1;
}

.identity {
  display: flex;
  align-items: center;
}

.identity-logo-link {
  margin-right: 1em;

  text-decoration: none;
  // override global `vertical-align: middle` for SVGs
  svg {
    vertical-align: text-bottom;
  }
}

// Vela logo
.vela-logo {
  &-star {
    fill: var(--color-lavender);
  }

  &-outer {
    fill: var(--color-cyan);
  }

  &-inner {
    fill: var(--color-text);
  }
}

.help-links {
  font-size: 80%;
}

.identity-name {
  z-index: 9999;
}

.identity-menu {
  position: absolute;
  top: 1rem;
  left: 0;

  width: max-content;
  min-width: 100%;
  padding: 0;

  font-size: 80%;

  list-style: none;
  background-color: var(--color-bg-dark);

  border: 1px solid var(--color-bg-light);
  box-shadow: 0 0 2px var(--color-black);

  .identity-menu-item {
    padding: 0.5em 1em;
  }

  @supports (clip-path: inset(50%)) {
    &::after {
      position: absolute;
      top: -5px;
      left: calc(50% - 6px);

      display: block;

      width: 10px;
      height: 10px;

      background-color: inherit;

      border: inherit;
      border-radius: 0 0 0 0.25em;
      transform: rotate(135deg);

      content: '';

      clip-path: polygon(0% 0%, 100% 100%, 0% 100%);
    }
  }
}

.content-wrap {
  margin: 0 var(--horizontal-pad) var(--horizontal-pad);
}

nav {
  display: flex;
  align-items: center;
  justify-content: space-between;

  ul {
    margin: 0;
    padding: 0;
  }

  li {
    position: relative;

    display: inline-block;

    &:not(:last-child) {
      margin-right: 1em;
    }

    &:not(:last-child)::after {
      @include slashes;
    }

    &:last-child {
      font-weight: bold;
      text-decoration: none;
    }
  }
}

.navigation {
  padding: 0 var(--horizontal-pad);

  border-top-width: 0;
  border-bottom: var(--line-width) solid;
  border-left-width: 0;
  border-image-source: linear-gradient(
    to right,
    var(--color-bg-light) 15%,
    transparent 15%,
    transparent 18%,
    var(--color-bg-light) 18%,
    var(--color-bg-light) 18.8%,
    transparent 18.8%
  );
  border-image-slice: 1;
}

.item {
  display: flex;
  align-items: center;
  justify-content: space-between;
  margin: 0.5rem 0 0 0;
  padding: 1rem;

  background-color: var(--color-bg-dark);
}

.actions-divider {
  width: 2px;
  height: 1.75em;
  margin: 0 0.75em;

  background: var(--color-bg-light);
}

// loading ellipsis
.loading-ellipsis::after {
  display: inline-block;

  width: 0;
  overflow: hidden;

  vertical-align: bottom;
  /* ellipsis character */
  animation: ellipsis steps(4, end) 900ms infinite;

  content: '\2026';
}

.util {
  display: flex;

  height: 3em;
}

.filtered-repos {
  margin-top: 2em;
}

.org-header {
  display: flex;
  flex: 1;
  align-items: center;
}

.repo-count {
  margin-left: 0.8rem;

  &::before {
    margin-right: 0.3em;

    content: '[';
  }

  &::after {
    margin-left: 0.3em;

    content: ']';
  }
}

// breadcrumb styles
.crumb {
  font-weight: 300;
}

// builds styles for /:org/:repo/:build_number
.builds {
  display: flex;
  flex-direction: column;
}

.large-loader {
  display: flex;
  flex-direction: row;
  justify-content: flex-start;
}

.large-loader .-spinner {
  width: 40px;
  height: 40px;

  border: 2px solid var(--color-text);
  border-top: 2px solid var(--color-bg);
  border-radius: 50%;

  animation: spin 3s linear infinite;
}

.small-loader {
  display: flex;
  flex-direction: row;
  justify-content: flex-start;
}

.small-loader .-spinner {
  width: 20px;
  height: 20px;

  border: 2px solid var(--color-offwhite);
  border-top: 2px solid var(--color-bg);
  border-radius: 50%;

  animation: spin 3s linear infinite;
}

.small-loader .-label {
  margin-left: 0.8em;

  font-weight: 300;

  font-size: 14px;
}

.build-container {
  width: 100%;
  margin: 12px 0;
  overflow: hidden;
}

.build {
  position: relative;

  display: flex;
  flex-direction: row;
  justify-content: space-between;

  font-weight: 300;
  font-size: 18px;

  border: 2px solid var(--color-bg-dark);
  border-right: 0;
  border-left: 0;
}

.build .status {
  position: relative;

  display: flex;
  flex-direction: column;
  justify-content: space-around;

  margin-top: -2px;
  margin-bottom: -2px;
}

.build-icon {
  margin: 36px;

  stroke: var(--color-bg);

  * {
    fill: none;
  }
}

.build-icon.-pending {
  padding: 8px;

  border: 2px solid var(--color-bg-dark);
  border-radius: 7px;

  fill: var(--color-bg);
}

.build-icon.-pending .bg-fill {
  fill: var(--color-bg);
}

.build .status.-pending {
  background: var(--color-bg-light);
}

.build .status.-running {
  background: var(--color-yellow);
}

.build .status.-success {
  background: var(--color-green);
}

.build .status.-failure,
.build .status.-error {
  background: var(--color-red);
}

.build .info {
  position: relative;

  display: flex;
  flex: 1;
  flex-direction: column;
  justify-content: center;

  padding: 12px 0;

  background: var(--color-bg-dark);
}

.build .row {
  display: flex;
  flex-direction: row;
  justify-content: space-between;

  padding: 0 24px;
}

.build .error {
  color: var(--color-red-light);

  font-size: 16px;
}

.build .error .message {
  margin-left: 0.2em;
}

.git-info {
  display: flex;
  flex-direction: row;
}

.git-info .commit {
  margin: 0 8px 0 0;
}

.git-info .branch {
  margin: 0 8px 0 8px;
}

.git-info .sender {
  margin: 0 8px 0 8px;
}

.time-info {
  display: flex;
  flex-direction: row;

  font-weight: 300;
}

.time-info .age {
  margin: 0 4px 0 4px;
}

.time-info .delimiter {
  margin: 0 8px;

  color: var(--color-secondary);
}

.time-info .duration {
  margin: 0 0 0 4px;

  font-family: var(--font-code);
}

.build-animation {
  position: absolute;

  width: 100%;
}

.-running-start {
  stroke: none;
}

.-running-particles {
  stroke: var(--color-yellow);
}

.build-animation.-bottom {
  bottom: -2px;
}

.build-animation.-top {
  top: -2px;
}

.build-animation.-bottom.-running {
  animation: build-status-parallax-running 26s linear 26s infinite,
    build-status-parallax-start 26s linear none;
}

.build-animation.-top.-running {
  animation: build-status-parallax-running 22s linear 22s infinite,
    build-status-parallax-start 22s linear none;
}

.build-animation.-bottom.-start {
  animation: build-status-parallax-start 26s linear none;
}

.build-animation.-top.-start {
  animation: build-status-parallax-start 22s linear none;
}

.build-animation.-top.-cover {
  width: 12vw;

  animation: build-particles-source 5s ease-in-out infinite;
  animation-direction: alternate;
}

.build-animation.-bottom.-cover {
  width: 16vw;

  animation: build-particles-source 5s ease-in-out infinite;
  animation-direction: alternate-reverse;
}

.build-animation.-running.-frame-0 {
  left: 0%;
}

.build-animation.-running.-frame-1 {
  left: -100%;
}

.build-animation.-running.-frame-2 {
  left: -200%;
}

.build.-success {
  border-top: 2px solid var(--color-green);
  border-bottom: 2px solid var(--color-green);
}

.build.-failure {
  border-top: 2px solid var(--color-red);
  border-bottom: 2px solid var(--color-red);
}

.-animation-dashes-1 {
  stroke-dasharray: 20 220 5 360;
}

.-animation-dashes-2 {
  stroke-dasharray: 70 270 8 300;
}

.-animation-dashes-3 {
  stroke-dasharray: 1 240 8 220 12 400 10 180;
}

.build-history {
  display: flex;
  flex-direction: row;
  align-items: center;
}

.recent-build {
  position: relative;
}

.recent-build.-current,
.recent-build.-current > svg {
  transform: translateX(5px);

  transition: transform 0.1s;

  will-change: transform;
}

.recent-build.-older,
.recent-build.-older > svg {
  transform: translateX(10px);

  transition: transform 0.1s;

  will-change: transform;
}

.build-history .recent-build .-icon {
  fill: none;
  stroke: var(--color-bg);

  &.-running {
    background-color: var(--color-yellow);
  }

  &.-failure,
  &.-error {
    background-color: var(--color-red);
  }

  &.-success {
    background-color: var(--color-green);
  }

  &.-pending {
    background-color: var(--color-bg-light);

    fill: var(--color-bg);
    stroke: var(--color-bg);
  }
}

.recent-build .tooltip {
  position: absolute;
  top: 125%;
  // not sure what to here to display the tooltip on top!
  z-index: 9999;

  display: flex;
  flex-direction: column;

  width: 300px;
  padding: 0.2em 0;

  color: var(--color-text);

  font-weight: 300;

  text-align: center;

  background-color: var(--color-bg-dark);
  border: solid 1px var(--color-bg-light);
  border-radius: 3px;
  visibility: hidden;
}

.recent-build:hover .tooltip,
.recent-build:focus .tooltip {
  visibility: visible;
}

.recent-build:hover .tooltip::after,
.recent-build:focus .tooltip::after {
  position: absolute;
  bottom: 100%; /* At the top of the tooltip */

  margin-left: 0.5em;

  border-color: transparent transparent var(--color-bg-light) transparent;
  border-style: solid;

  border-width: 5px;

  content: ' ';
}

.build-history .recent-build .-info {
  padding: 0.2em 0.6em;

  font-size: 14px;
}

.build-history .recent-build .-line {
  display: flex;
  flex-direction: row;
  justify-content: space-between;
}

.build-history .-line.-header {
  display: flex;
  flex-direction: row;
  justify-content: space-between;
}

.build-history .-label {
  display: flex;
  flex-direction: row;
  justify-content: flex-start;
}

.build-history .recent-build .-number {
  margin-right: 0.5em;

  &:before {
    content: '#';
  }
}

.build-history .recent-build .-event {
  font-style: italic;
}

.steps {
  position: relative;

  .details {
    margin-bottom: 0;
  }
}

.step {
  display: flex;
}

.step.-line {
  background: linear-gradient(
    90deg,
    hsla(0, 0, 0, 0) calc(3.25em - 1px),
    hsla(0, 0%, 75%, 1) calc(3.25em),
    hsla(0, 0, 0, 0) calc(3.25em + 1px)
  );
}

.step.-line.-last {
  background-repeat: no-repeat;
  background-size: 100% 2em;
}

.step .-status {
  margin-top: 2rem;
  margin-right: 1rem;
  margin-left: 2.6rem;
}

.step .-icon-container {
  padding-top: 12px;
  padding-bottom: 12px;

  background: var(--color-bg);
}

.step-status-icon {
  margin-top: 18px;
  margin-right: 36px;
  margin-left: 36px;
}

.step .-icon.-pending {
  padding: 8px;

  border: 2px solid var(--color-bg-light);
  border-radius: 7px;

  fill: var(--color-bg-light);
}

.step .-view.-running {
  border-color: var(--color-yellow);
}

.step .-info {
  display: flex;
  flex-direction: row;
  justify-content: space-between;
}

.step .-info .-duration {
  font-family: var(--font-code);
}

.loading-logs {
  margin-top: 0.3em;
  margin-left: 0.3em;
  padding: 0.5em 0;
}

.logs-container {
  margin-right: -1rem;
  margin-left: -1rem;
  padding: 0.5em 0;

  background-color: var(--color-bg-dark);
}

.logs {
  font-weight: 300;
  font-size: 14px;
}

.logs .line {
  display: flex;
  align-items: flex-start;
  margin: 0 0.5em;
}

.line .wrapper {
  display: flex;
  flex: 1;
  flex-direction: row;

  > code {
    flex: 1;
    margin-left: 1em;
  }
}

.focus-log {
  padding: 0 1em;

  color: var(--color-offwhite);
  font-size: 14px;
  font-family: var(--font-code);

  background: none;
  border: none;
}

.logs .wrapper.-focus {
  background: var(--color-focus);
}

.logs .line .-line-num {
  display: flex;

  color: var(--color-offwhite);

  font-family: var(--font-code);

  user-select: none;
}

.line a {
  text-decoration: none;

  &:hover,
  &:focus {
    text-decoration: underline;
  }
}

.no-logs {
  margin-left: 1.5em;
}

.step-error {
  margin-left: 1.5em;

  color: var(--color-red-light);
  font-size: 14px;
}

.step-error .message {
  margin-left: 0.2em;
}

.animated {
  animation-duration: 1s;

  animation-fill-mode: both;
}

// used by pablen/toasty Elm package
// stylelint-disable-next-line
.bounceInRight {
  animation-name: bounceInRight;
}

// used by pablen/toasty Elm package
// stylelint-disable-next-line
.fadeOutRightBig {
  animation-name: fadeOutRightBig;
}

.alerts {
  ol {
    display: flex;
    flex-direction: column-reverse;
  }

  li {
    flex: 0 0 auto;
  }
}

.alert-container-attributes {
  position: fixed;
  right: 0;
  bottom: 10px;

  width: 100%;
  max-width: 530px;
  margin: 0;
  padding: 0;

  list-style-type: none;
}

.alert-item-attributes {
  max-height: 100px;
  margin: 1em 1em 0 1em;

  // stylelint-disable-next-line
  transition: max-height 1.2s, margin-top 1.2s;
}

.alert-container {
  width: 500px;
  padding: 1em;

  color: var(--color-text);

  font-size: 14px;

  background-color: var(--color-bg-dark);
  border-radius: 5px;
  border-radius: 0;
  box-shadow: 0 5px 5px -5px hsla(0, 0%, 0%, 0.5);

  cursor: pointer;
}

.alert-container .-title {
  margin: 0;

  font-size: 1em;
}

.alert-container .-message {
  display: flex;
  flex-direction: row;
  justify-content: space-between;

  max-height: 3.25em;
  margin-top: 0.25em;
  margin-bottom: 0;
  overflow-y: auto;

  font-size: 0.9em;
}

.alert-container.-success {
  border: 1px solid var(--color-green);
}

.alert-container.-warning {
  border: 1px solid var(--color-yellow);
}

.alert-container.-error {
  border: 1px solid var(--color-red);
}

.hooks {
  width: 100%;
  margin: 1rem 0;
  padding-bottom: 0.5rem;

  font-size: 1rem;

  background: var(--color-bg-dark);
}

.hooks .loading {
  display: flex;

  margin-top: 0.5em;
  margin-left: 0.4em;
}

.hooks .row.preview {
  display: flex;
  flex-direction: row;
  align-items: center;
}

.hooks .headers {
  display: flex;
  flex-direction: row;
  align-items: center;

  margin-top: 0.3em;
  padding: 0.3em 1rem;

  border-bottom: 1px solid var(--color-bg-light);
}

.hooks .header {
  flex: 1;

  font-size: 1.2rem;

  text-align: center;
}

.hook-status {
  fill: none;
}

.hook-status.-success {
  stroke: var(--color-green);
}

.hook-status.-failure {
  stroke: var(--color-red);
}

.hooks .row .cell {
  flex: 1;
  align-items: center;
  justify-content: center;

  font-weight: 300;

  text-align: center;
}

.hooks .source-id {
  min-width: 330px;
}

.hooks .first-cell {
  width: 44px;
}

.hooks .headers .first-cell {
  width: calc(2rem + 44px);
}

.hooks .cell.source-id {
  display: flex;
  flex-direction: row;
  justify-content: center;
}

.hooks .text {
  flex: 1;
  padding: 3px 12px;

  text-align: center;

  background: var(--color-bg);
}

.hooks .details {
  margin: 1rem;
}

.preview .status.success {
  color: var(--color-green);
}

.preview .status.failure {
  color: var(--color-red-light);
}

.hooks .info {
  display: flex;
  display: inline-block;
  flex-direction: row;

  width: 100%;
  padding: 0.4em 1em;

  font-size: 14px;

  border-bottom: 1px solid var(--color-bg-light);
  border-left: 2px solid var(--color-bg-light);
}

.hooks .info:last-child {
  border-bottom: none;
}

.hooks .info.-pending {
  border-left-color: var(--color-bg-light);
}

.hooks .info.-running {
  border-left-color: var(--color-yellow);
}

.hooks .info.-success {
  border-left-color: var(--color-green);
}

.hooks .info.-failure,
.hooks .info.-error {
  border-left-color: var(--color-red);
}

.hooks .element span.-m-r,
.hook-build .-m-r {
  margin-right: 0.4em;
}

.hooks .error-label {
  color: var(--color-red-light);
}

.hooks .hook-build-status.-pending {
  color: var(--color-offwhite);
}

.hooks .hook-build-status.-running {
  color: var(--color-yellow);
}

.hooks .hook-build-status.-success {
  color: var(--color-green);
}

.hooks .hook-build-status.-failure,
.hooks .hook-build-status.-error {
  color: var(--color-red-light);
}

.-icon {
  fill: none;
  stroke: var(--color-primary);

  &.-check {
    background-color: var(--color-primary);

    stroke: var(--color-bg);
  }

  &.-check,
  &.-radio {
    fill: none;
  }

  &.-success {
    stroke: var(--color-green);
  }

  &.-running {
    stroke: var(--color-yellow);
  }

  &.-failure,
  &.-error {
    stroke: var(--color-red);
  }

  &.-pending {
    fill: var(--color-bg-light);
    stroke: var(--color-bg-light);
  }

  .-inner {
    fill: var(--color-primary);
  }
}

.pager-actions {
  display: flex;
  justify-content: space-between;
}

.pager-icon-next svg {
  margin-right: 0; // override global margin on svgs in buttons
  margin-left: 0.5em;
}

.icon.favorite-star {
  fill: none;
  stroke: var(--color-yellow);
  stroke-width: var(--line-width);
}

.icon.favorite-star.favorited {
  fill: var(--color-yellow);
}

.builds-favorite {
  display: flex;
  align-items: center;
}

<<<<<<< HEAD
.cli-help {
  position: relative;
}

.cli-help .-tooltip {
  background: var(--color-bg-dark);
  border: solid var(--line-width) var(--color-bg-light);
  position: absolute;
  top:105%;
  top: calc((100% + .5rem));
  z-index: 999999;
  right:0;
  width: 800px;
  padding: 8px 4px;
}

.cli-help .-header {
  margin: 0px 0px 0px 8px;
}

.cli-help .-command {
  background: var(--color-focus);
  padding: 4px 8px;
  margin: 0px 4px;
}

.cli-help .-arrow {
  top: calc((.5rem + 1px) * -1);
}
.cli-help .-arrow {
  position: absolute;
  display: block;
  width: 1rem;
  height: .5rem;
  margin: 0 .3rem;
  right: 0;
}
.cli-help .-tooltip .-arrow::before {
  top: 0;
  border-bottom-color: rgba(0,0,0,.25);
}
.cli-help .-tooltip .-arrow::after {
  top: 1px;
  border-bottom-color: var(--color-bg-light);
}
.cli-help .-arrow::after, .cli-help .-arrow::before {
  border-width: 0 .5rem .5rem .5rem;
}
.cli-help .-arrow::after, .cli-help .-arrow::before {
  position: absolute;
  display: block;
  content: "";
  border-color: transparent;
  border-style: solid;
=======
// general utility class for callouts
.notice {
  padding: 1rem;

  font-size: 1rem;

  background: var(--color-bg-light);
>>>>>>> f3ef6fca
}<|MERGE_RESOLUTION|>--- conflicted
+++ resolved
@@ -1159,7 +1159,15 @@
   align-items: center;
 }
 
-<<<<<<< HEAD
+// general utility class for callouts
+.notice {
+  padding: 1rem;
+
+  font-size: 1rem;
+
+  background: var(--color-bg-light);
+}
+
 .cli-help {
   position: relative;
 }
@@ -1214,13 +1222,4 @@
   content: "";
   border-color: transparent;
   border-style: solid;
-=======
-// general utility class for callouts
-.notice {
-  padding: 1rem;
-
-  font-size: 1rem;
-
-  background: var(--color-bg-light);
->>>>>>> f3ef6fca
 }