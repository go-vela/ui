// Copyright (c) 2020 Target Brands, Inc. All rights reserved.
//
// Use of this source code is governed by the LICENSE file in this repository.

html {
  font-family: var(--font-family);
}

body {
  color: var(--color-text);

  font-size: 18px;

  background-color: var(--color-bg);

  transition-duration: 0.2s;

  transition-property: background-color, color;
}

a {
  color: var(--color-primary);

  &:hover,
  &:focus {
    text-decoration: none;
  }
}

header {
  display: flex;
  align-items: center;
  justify-content: space-between;

  padding: 1em var(--horizontal-pad);

  background: radial-gradient(
    circle at 50% -200%,
    var(--color-bg-light) -7%,
    transparent 50%
  );

  border-top-width: 0;
  border-bottom: var(--line-width) solid;
  border-left-width: 0;
  border-image-source: linear-gradient(
    to right,
    var(--color-primary) 55%,
    transparent 55%,
    transparent 58%,
    var(--color-primary) 58%,
    var(--color-primary) 69%,
    transparent 69%,
    transparent 75%,
    var(--color-secondary) 75%,
    var(--color-secondary) 76%,
    transparent 76%
  );
  border-image-slice: 1;
}

.details {
  > .summary {
    position: relative;

    padding-right: 1.5em;
    padding-bottom: 0.3em;

    overflow: hidden;

    cursor: pointer;

    // hide details marker on Chrome
    // stylelint-disable declaration-no-important
    &::-webkit-details-marker {
      display: none !important;
    }

    //hide details marker on Firefox
    &:first-of-type {
      list-style-type: none !important;
    }
    // stylelint-enable declaration-no-important

    // super hacky way to remove
    // marker on details element
    //
    // text-indent: -1em;
    // Firefox - hide marker
    // &::-webkit-details-marker,
    // &::marker {
    //   display: none;
    //   color: var(--color-coal);
    // }
    // also could work with:
    // display: block;
    // nothing seems to work on Chrome
  }

  .details-icon-expand {
    position: absolute;
    top: 0.2em;
    right: 0;

    color: var(--color-primary);

    transform-origin: 50% 49%;

    transition: transform 0.2s;
  }

  &[open] .details-icon-expand {
    transform: rotate(0.5turn);
  }
}

.identity {
  display: flex;
  align-items: center;
}

.identity-logo-link {
  margin-right: 1em;

  text-decoration: none;
  // override global `vertical-align: middle` for SVGs
  svg {
    vertical-align: initial;
  }
}

// Vela logo
.vela-logo {
  &-star {
    fill: var(--color-lavender);
  }

  &-outer {
    fill: var(--color-cyan);
  }

  &-inner {
    fill: var(--color-text);
  }
}

.help-links {
  font-size: 80%;
}

.identity-name {
  position: relative;
  z-index: 9999;

  ul {
    position: absolute;
    top: 1rem;
    left: 0;

    width: max-content;
    min-width: 100%;
    padding: 0;

    font-size: 80%;

    list-style: none;
    background-color: var(--color-bg-dark);

    border: 1px solid var(--color-bg-light);
    box-shadow: 0 0 2px var(--color-black);

    > li {
      padding: 0.5em 1em;
    }

    @supports (clip-path: inset(50%)) {
      &::after {
        position: absolute;
        top: -5px;
        left: calc(50% - 6px);

        display: block;

        width: 10px;
        height: 10px;

        background-color: inherit;

        border: inherit;
        border-radius: 0 0 0 0.25em;
        transform: rotate(135deg);

        content: '';

        clip-path: polygon(0% 0%, 100% 100%, 0% 100%);
      }
    }
  }
}

.content-wrap {
  margin: 0 var(--horizontal-pad) var(--horizontal-pad);
}

nav {
  display: flex;
  align-items: center;
  justify-content: space-between;

  ul {
    margin: 0;
    padding: 0;
  }

  li {
    position: relative;

    display: inline-block;

    &:not(:last-child) {
      margin-right: 1em;
    }

    &:not(:last-child)::after {
      @include slashes;
    }

    &:last-child {
      font-weight: bold;
      text-decoration: none;
    }
  }
}

.navigation {
  padding: 0 var(--horizontal-pad);

  border-top-width: 0;
  border-bottom: var(--line-width) solid;
  border-left-width: 0;
  border-image-source: linear-gradient(
    to right,
    var(--color-bg-light) 15%,
    transparent 15%,
    transparent 18%,
    var(--color-bg-light) 18%,
    var(--color-bg-light) 18.8%,
    transparent 18.8%
  );
  border-image-slice: 1;
}

.get-started {
  display: flex;
  flex-direction: column;
}

.repo-item {
  position: relative;

  display: flex;
  justify-content: space-between;

  margin: 2em 0;
  padding: 0.5em;

  border-top: var(--line-width) solid;
  border-left: var(--line-width) solid;
  border-image-source: linear-gradient(
    to right,
    var(--color-bg-light) 75%,
    transparent 75%,
    transparent 77%,
    var(--color-bg-light) 77%,
    var(--color-bg-light) 84%,
    transparent 84%
  );
  border-image-slice: 1;

  > summary {
    margin: 0.5em 0 0 1em;

    text-indent: 0;
  }
}

.-item {
  display: flex;
  align-items: center;
  justify-content: space-between;
  width: 100%;
  margin: 0.5em 0 0 1em;
  padding: 1em;

  background-color: var(--color-bg-dark);
}

.actions-divider {
  width: 2px;
  height: 1.75em;
  margin: 0 0.75em;

  background: var(--color-bg-light);
}

// loading ellipsis
.loading-ellipsis::after {
  display: inline-block;

  width: 0;
  overflow: hidden;

  vertical-align: bottom;
  /* ellipsis character */
  animation: ellipsis steps(4, end) 900ms infinite;

  content: '\2026';
}

.util {
  display: flex;

  height: 3em;
}

.source-actions {
  display: flex;
  align-items: center;
  justify-content: space-between;
}

.source-actions .-filter,
.source-repos .-filter {
  display: flex;
  flex: 1;
  flex-direction: row;
  align-items: center;

  margin: 0 1em;

  border-bottom: 2px solid var(--color-primary);
}

.source-actions .-filter input,
.source-repos .-filter input {
  width: 100%;
  padding: 0.5em 0.8em;

  color: var(--color-text);

  font-size: 18px;

  background: var(--color-bg);
  border: none;

  &::placeholder {
    color: var(--color-bg-light);
  }
}

.org .summary {
  display: flex;
  flex-direction: row;
  align-items: center;

  &::-webkit-details-marker {
    display: flex;

    margin-right: 16px;
  }
}

.filtered-repos {
  margin-top: 2em;
}

.-no-repos {
  width: 100%;
  margin: 0.5em 0 0 1em;
  padding: 1.2em 1em;

  background-color: var(--color-bg-dark);
}

.org-header {
  display: flex;
  flex: 1;
  align-items: center;
}

.repo-count {
  margin-left: 12px;

  &::before {
    margin-right: 0.3em;

    content: '[';
  }

  &::after {
    margin-left: 0.3em;

    content: ']';
  }
}

<<<<<<< HEAD
=======
.repo-enable {
  display: flex;
  align-items: center;

  min-width: 150px;
  margin: 0.425em 0;
  padding: 0.2em 1em;

  > svg {
    margin-right: 1em;
  }
}

.add-repos-actions {
  display: flex;
  flex-direction: row;
  align-items: center;
}

.repo-enable-btn {
  margin-right: 0.5em;
}

.repo-enable-enabled {
  color: var(--color-green);

  border: var(--line-width) solid var(--color-green);

  @extend .repo-enable;
}

.repo-enable-enabling {
  color: var(--color-yellow);

  border: var(--line-width) solid var(--color-yellow);

  @extend .repo-enable;
}

.repo-enable-enabling-text {
  margin-left: 12px;
}

.repo-enable-failed {
  color: var(--color-red);

  background: none;
  border: var(--line-width) solid var(--color-red);
  cursor: pointer;

  @extend .repo-enable;

  &:hover svg,
  &:focus svg {
    transform: rotate(70deg);

    transition: transform 0.2s ease-in-out;
  }

  > svg {
    margin-right: 1em;

    transition: transform 0.2s ease-in-out;
  }
}

.add-repos-actions .add-repo-view {
  min-width: 120px;
  margin-right: 0.5em;

  text-align: center;
}

a.-btn {
  margin: 0.5em 0;
  padding: 0.3em 2em;

  font-weight: bold;

  font-size: 16px;

  text-decoration: none;
}

.-btn.-inverted,
button.-inverted {
  color: var(--color-primary);

  background-color: var(--color-bg);
  background-image: none;
  border-color: var(--color-primary);
  border-style: solid;
  border-width: var(--line-width);

  &:not([disabled]):hover,
  &:not([disabled]):focus {
    color: var(--color-text);

    border-color: var(--color-text);
  }

  &:disabled {
    color: var(--color-bg-light);

    border-color: var(--color-bg-light);
  }
}

.-btn.-repo-timeout {
  margin: 0;
  margin-left: 1em;
  padding: 4px 12px;

  font-weight: 300;

  font-size: 12px;

  &:disabled {
    color: var(--color-bg);

    background-color: var(--color-bg);
    background-image: none;
    border: var(--line-width) solid var(--color-bg-light);

    &:hover,
    &:focus {
      color: inherit;

      border-color: inherit;
    }
  }
}

.nav-buttons {
  display: flex;
  align-items: center;
}

.-btn.-hooks {
  margin-right: 0.4em;
}

.add-repos-container {
  display: flex;
}

.-btn.-add-repos {
  line-height: 1.75em;
}

.-btn.-solid,
button.-solid {
  color: var(--color-bg);

  background-color: var(--color-primary);
  background-image: none;
  border-color: var(--color-primary);
  border-style: solid;
  border-width: var(--line-width);

  &:hover,
  &:focus {
    color: var(--color-primary);

    background-color: var(--color-bg);
    border-color: var(--color-primary);
  }

  &.loading {
    color: var(--color-bg-light);

    border: var(--line-width) dashed var(--color-bg-light);

    &:hover,
    &:focus {
      color: inherit;

      border-color: inherit;
    }
  }
}

.btn-refresh {
  &.loading {
    color: var(--color-bg-light);

    border: var(--line-width) dashed var(--color-bg-light);

    &:not([disabled]):hover,
    &:not([disabled]):focus {
      color: inherit;

      border-color: inherit;
    }
  }
}

.btn-login {
  display: inline-flex;
  align-items: center;
}

>>>>>>> a2569160
// breadcrumb styles
.crumb {
  font-weight: 300;
}

// builds styles for /:org/:repo/:build_number
.builds {
  display: flex;
  flex-direction: column;
}

.large-loader {
  display: flex;
  flex-direction: row;
  justify-content: flex-start;
}

.large-loader .-spinner {
  width: 40px;
  height: 40px;

  border: 2px solid var(--color-text);
  border-top: 2px solid var(--color-bg);
  border-radius: 50%;

  animation: spin 3s linear infinite;
}

.small-loader {
  display: flex;
  flex-direction: row;
  justify-content: flex-start;
}

.small-loader .-spinner {
  width: 20px;
  height: 20px;

  border: 2px solid var(--color-offwhite);
  border-top: 2px solid var(--color-bg);
  border-radius: 50%;

  animation: spin 3s linear infinite;
}

.small-loader .-label {
  margin-left: 0.8em;

  font-weight: 300;

  font-size: 14px;
}

.build-container {
  width: 100%;
  margin: 12px 0;
  overflow: hidden;
}

.build {
  position: relative;

  display: flex;
  flex-direction: row;
  justify-content: space-between;

  font-weight: 300;
  font-size: 18px;

  border: 2px solid var(--color-bg-dark);
  border-right: 0;
  border-left: 0;
}

.build .status {
  position: relative;

  display: flex;
  flex-direction: column;
  justify-content: space-around;

  margin-top: -2px;
  margin-bottom: -2px;
}

.build-icon {
  margin: 36px;

  stroke: var(--color-bg);

  * {
    fill: none;
  }
}

.build-icon.-pending {
  padding: 8px;

  border: 2px solid var(--color-bg-dark);
  border-radius: 7px;

  fill: var(--color-bg);
}

.build-icon.-pending .bg-fill {
  fill: var(--color-bg);
}

.-build-status-icon.-pending {
  fill: var(--color-bg);
}

.build .status.-pending {
  background: var(--color-bg-light);
}

.build .status.-running {
  background: var(--color-yellow);
}

.build .status.-success {
  background: var(--color-green);
}

.build .status.-failure,
.build .status.-error {
  background: var(--color-red);
}

.build .info {
  position: relative;

  display: flex;
  flex: 1;
  flex-direction: column;
  justify-content: center;

  padding: 12px 0;

  background: var(--color-bg-dark);
}

.build .row {
  display: flex;
  flex-direction: row;
  justify-content: space-between;

  padding: 0 24px;
}

.build .error {
  color: var(--color-red-light);

  font-size: 16px;
}

.build .error .message {
  margin-left: 0.2em;
}

.git-info {
  display: flex;
  flex-direction: row;
}

.git-info .commit {
  margin: 0 8px 0 0;
}

.git-info .branch {
  margin: 0 8px 0 8px;
}

.git-info .sender {
  margin: 0 8px 0 8px;
}

.time-info {
  display: flex;
  flex-direction: row;

  font-weight: 300;
}

.time-info .age {
  margin: 0 4px 0 4px;
}

.time-info .delimiter {
  margin: 0 8px;

  color: var(--color-secondary);
}

.time-info .duration {
  margin: 0 0 0 4px;

  font-family: var(--font-code);
}

.build-animation {
  position: absolute;

  width: 100%;
}

.-running-start {
  stroke: none;
}

.-running-particles {
  stroke: var(--color-yellow);
}

.build-animation.-bottom {
  bottom: -2px;
}

.build-animation.-top {
  top: -2px;
}

.build-animation.-bottom.-running {
  animation: build-status-parallax-running 26s linear 26s infinite,
    build-status-parallax-start 26s linear none;
}

.build-animation.-top.-running {
  animation: build-status-parallax-running 22s linear 22s infinite,
    build-status-parallax-start 22s linear none;
}

.build-animation.-bottom.-start {
  animation: build-status-parallax-start 26s linear none;
}

.build-animation.-top.-start {
  animation: build-status-parallax-start 22s linear none;
}

.build-animation.-top.-cover {
  width: 12vw;

  animation: build-particles-source 5s ease-in-out infinite;
  animation-direction: alternate;
}

.build-animation.-bottom.-cover {
  width: 16vw;

  animation: build-particles-source 5s ease-in-out infinite;
  animation-direction: alternate-reverse;
}

.build-animation.-running.-frame-0 {
  left: 0%;
}

.build-animation.-running.-frame-1 {
  left: -100%;
}

.build-animation.-running.-frame-2 {
  left: -200%;
}

.build.-success {
  border-top: 2px solid var(--color-green);
  border-bottom: 2px solid var(--color-green);
}

.build.-failure {
  border-top: 2px solid var(--color-red);
  border-bottom: 2px solid var(--color-red);
}

.-animation-dashes-1 {
  stroke-dasharray: 20 220 5 360;
}

.-animation-dashes-2 {
  stroke-dasharray: 70 270 8 300;
}

.-animation-dashes-3 {
  stroke-dasharray: 1 240 8 220 12 400 10 180;
}

.build-history {
  display: flex;
  flex-direction: row;
  align-items: center;

  margin-left: 3em;
}

.build-history .-build {
  position: relative;
}

.build-history .-build .-icon {
  fill: none;
  stroke: var(--color-bg);

  &.-running {
    background-color: var(--color-yellow);
  }

  &.-failure,
  &.-error {
    background-color: var(--color-red);
  }

  &.-success {
    background-color: var(--color-green);
  }

  &.-pending {
    background-color: var(--color-bg-light);

    fill: var(--color-bg);
    stroke: var(--color-bg);
  }
}

.build-history .-build .-tooltip {
  position: absolute;
  top: 125%;
  // not sure what to here to display the tooltip on top!
  z-index: 9999;

  display: flex;
  flex-direction: column;

  width: 300px;
  padding: 0.2em 0;

  color: var(--color-text);

  font-weight: 300;

  text-align: center;

  background-color: var(--color-bg-dark);
  border: solid 1px var(--color-bg-light);
  border-radius: 3px;
  visibility: hidden;
}

.build-history .-build:hover .-tooltip,
.build-history .-build:focus .-tooltip {
  visibility: visible;
}

.build-history .-build:hover .-tooltip::after,
.build-history .-build:focus .-tooltip::after {
  position: absolute;
  bottom: 100%; /* At the top of the tooltip */

  margin-left: 0.5em;

  border-color: transparent transparent var(--color-bg-light) transparent;
  border-style: solid;

  border-width: 5px;

  content: ' ';
}

.build-history .-build .-info {
  padding: 0.2em 0.6em;

  font-size: 14px;
}

.build-history .-build .-line {
  display: flex;
  flex-direction: row;
  justify-content: space-between;
}

.build-history .-line.-header {
  display: flex;
  flex-direction: row;
  justify-content: space-between;
}

.build-history .-label {
  display: flex;
  flex-direction: row;
  justify-content: flex-start;
}

.build-history .-build .-number {
  margin-right: 0.5em;

  &:before {
    content: '#';
  }
}

.build-history .-build .-event {
  font-style: italic;
}

.steps {
  position: relative;
}

.step {
  display: flex;
}

.step.-line {
  background: linear-gradient(
    90deg,
    hsla(0, 0, 0, 0) calc(3.25em - 1px),
    hsla(0, 0%, 75%, 1) calc(3.25em),
    hsla(0, 0, 0, 0) calc(3.25em + 1px)
  );
}

.step.-line.-last {
  background-repeat: no-repeat;
  background-size: 100% 2em;
}

.step .-status {
  margin-top: 0.65em;
  margin-right: 1em;
  margin-left: 2.35em;
}

.step .-icon-container {
  padding-top: 12px;
  padding-bottom: 12px;

  background: var(--color-bg);
}

.step-status-icon {
  margin-top: 18px;
  margin-right: 36px;
  margin-left: 36px;
}

.step .-icon.-pending {
  padding: 8px;

  border: 2px solid var(--color-bg-light);
  border-radius: 7px;

  fill: var(--color-bg-light);
}

.step .-view {
  flex: 1;

  margin: 1em 0;
  padding: 0;

  border-top: var(--line-width) solid;
  border-left: var(--line-width) solid;
  border-image-source: linear-gradient(
    to right,
    var(--color-bg-light) 75%,
    transparent 75%,
    transparent 77%,
    var(--color-bg-light) 77%,
    var(--color-bg-light) 84%,
    transparent 84%
  );
  border-image-slice: 1;
}

.step .-view.-running {
  border-color: var(--color-yellow);
}

.step .summary {
  padding-top: 0.35em;
  padding-bottom: 0.35em;
}

.step .-info {
  display: flex;
  flex-direction: row;
  justify-content: space-between;

  margin-left: 1.2em;
}

.step .-info .-duration {
  font-family: var(--font-code);
}

.loading-logs {
  margin-top: 0.3em;
  margin-left: 0.3em;
  padding: 0.5em 0;
}

.logs-container {
  padding: 0.5em 0;

  background-color: var(--color-bg-dark);
}

.logs {
  font-weight: 300;
  font-size: 14px;
}

.logs .line {
  display: flex;
  margin: 0 0.5em;
}

.logs .line .wrapper {
  display: flex;
  flex: 1;
  flex-direction: row;
  padding-left: 1em;
}

.logs .wrapper.-focus {
  background: var(--color-focus);
}

.logs .line .-line-num {
  margin-right: 1em;

  color: var(--color-offwhite);

  font-family: var(--font-code);
}

.line a {
  text-decoration: none;

  &:hover,
  &:focus {
    text-decoration: underline;
  }
}

.no-logs {
  margin-left: 1.5em;
}

.step-error {
  margin-left: 1.5em;

  color: var(--color-red-light);
  font-size: 14px;
}

.step-error .message {
  margin-left: 0.2em;
}

.animated {
  animation-duration: 1s;

  animation-fill-mode: both;
}

// used by pablen/toasty Elm package
// stylelint-disable-next-line
.bounceInRight {
  animation-name: bounceInRight;
}

// used by pablen/toasty Elm package
// stylelint-disable-next-line
.fadeOutRightBig {
  animation-name: fadeOutRightBig;
}

.alerts {
  ol {
    display: flex;
    flex-direction: column-reverse;
  }

  li {
    flex: 0 0 auto;
  }
}

.alert-container-attributes {
  position: fixed;
  right: 0;
  bottom: 10px;

  width: 100%;
  max-width: 530px;
  margin: 0;
  padding: 0;

  list-style-type: none;
}

.alert-item-attributes {
  max-height: 100px;
  margin: 1em 1em 0 1em;

  // stylelint-disable-next-line
  transition: max-height 1.2s, margin-top 1.2s;
}

.alert-container {
  width: 500px;
  padding: 1em;

  color: var(--color-text);

  font-size: 14px;

  background-color: var(--color-bg-dark);
  border-radius: 5px;
  border-radius: 0;
  box-shadow: 0 5px 5px -5px hsla(0, 0%, 0%, 0.5);

  cursor: pointer;
}

.alert-container .-title {
  margin: 0;

  font-size: 1em;
}

.alert-container .-message {
  display: flex;
  flex-direction: row;
  justify-content: space-between;

  max-height: 3.25em;
  margin-top: 0.25em;
  margin-bottom: 0;
  overflow-y: auto;

  font-size: 0.9em;
}

.alert-container.-success {
  border: 1px solid var(--color-green);
}

.alert-container.-warning {
  border: 1px solid var(--color-yellow);
}

.alert-container.-error {
  border: 1px solid var(--color-red);
}

.hooks {
  width: 100%;
  padding-bottom: 0.5em;

  background: var(--color-bg-dark);
}

.hooks .loading {
  display: flex;

  margin-top: 0.5em;
  margin-left: 0.4em;
}

.hooks .row {
  display: flex;
  flex-direction: row;
  align-items: center;

  margin: 0.3em 0;

  > .hook-summary {
    position: relative;

    padding: 0;

    overflow: hidden;

    cursor: pointer;

    // hide details marker on Chrome
    // stylelint-disable declaration-no-important
    &::-webkit-details-marker {
      display: none !important;
    }

    //hide details marker on Firefox
    &:first-of-type {
      list-style-type: none !important;
    }
    // stylelint-enable declaration-no-important
  }

  .chevron {
    margin-right: 0.8em;
    margin-left: 1em;

    color: var(--color-primary);

    transform-origin: 50% 49%;

    transition: transform 0.2s;
  }
}

.row[open] .chevron {
  transform: rotate(0.5turn);
}

.hooks .row.preview {
  display: flex;
  flex-direction: row;
  align-items: center;
}

.hooks .headers {
  display: flex;
  flex-direction: row;
  align-items: center;

  margin-top: 0.3em;
  padding-top: 0.3em;
  padding-bottom: 0.3em;

  border-bottom: 1px solid var(--color-bg-light);
}

.hooks .header {
  flex: 1;

  font-size: 18px;

  text-align: center;
}

.hooks .row .preview {
  margin: 0.4em 0;

  font-size: 14px;
}

.hook-status {
  fill: none;
}

.hook-status.-success {
  stroke: var(--color-green);
}

.hook-status.-failure {
  stroke: var(--color-red);
}

.hooks .row .cell {
  flex: 1;
  align-items: center;
  justify-content: center;

  font-weight: 300;

  text-align: center;
}

.hooks .source-id {
  min-width: 330px;
}

.hooks .first-cell {
  width: 84px;
}

.hooks .cell.source-id {
  display: flex;
  flex-direction: row;
  justify-content: center;
}

.hooks .text {
  flex: 1;
  padding: 3px 12px;

  text-align: center;

  background: var(--color-bg);
}

.preview .status.success {
  color: var(--color-green);
}

.preview .status.failure {
  color: var(--color-red-light);
}

.hooks .row .info {
  display: flex;
  display: inline-block;
  flex-direction: row;

  width: 100%;
  padding: 0.4em 1em;

  font-size: 14px;

  border-bottom: 1px solid var(--color-bg-light);
  border-left: 2px solid var(--color-bg-light);
}

.hooks .row:last-child .info {
  border-bottom: none;
}

.hooks .row .info.-pending {
  border-left-color: var(--color-bg-light);
}

.hooks .row .info.-running {
  border-left-color: var(--color-yellow);
}

.hooks .row .info.-success {
  border-left-color: var(--color-green);
}

.hooks .row .info.-failure,
.hooks .row .info.-error {
  border-left-color: var(--color-red);
}

.hooks .element span.-m-l,
.hooks .element .-m-l {
  margin-left: 0.4em;
}

.hooks .element span.-m-r,
.hook-build .-m-r {
  margin-right: 0.4em;
}

.hooks .error-label {
  color: var(--color-red-light);
}

.hooks .hook-build-status.-pending {
  color: var(--color-offwhite);
}

.hooks .hook-build-status.-running {
  color: var(--color-yellow);
}

.hooks .hook-build-status.-success {
  color: var(--color-green);
}

.hooks .hook-build-status.-failure,
.hooks .hook-build-status.-error {
  color: var(--color-red-light);
}

.repo-settings {
  display: flex;
  flex-direction: column;
}

.repo-settings .row {
  display: flex;
  flex-direction: row;
}

.repo-settings .category {
  width: 22em;
  margin-right: 2em;
}

.repo-settings .category .header {
  margin-bottom: 0.5em;
  padding-bottom: 0.2em;

  border-bottom: 2px solid var(--color-secondary);
}

.repo-settings .header .text {
  position: relative;
  top: 0.1em;

  font-weight: bold;

  font-size: 22px;
}

.repo-settings .category .description {
  font-weight: 300;
  font-size: 14px;
}

.inputs {
  margin: 1em;
}

.checkbox {
  margin-bottom: 0.5em;
}

.radio {
  display: flex;
  align-items: center;
}

.-icon {
  fill: none;
  stroke: var(--color-primary);

  &.-check {
    background-color: var(--color-primary);

    stroke: var(--color-bg);
  }

  &.-check,
  &.-radio {
    fill: none;
  }

  &.-success {
    stroke: var(--color-green);
  }

  &.-running {
    stroke: var(--color-yellow);
  }

  &.-failure,
  &.-error {
    stroke: var(--color-red);
  }

  &.-pending {
    fill: var(--color-bg-light);
    stroke: var(--color-bg-light);
  }

  .-inner {
    fill: var(--color-primary);
  }
}

.checkbox .label {
  font-weight: bold;
  font-size: 16px;
}

.checkbox .field-info {
  margin-left: 0.25em;

  font-weight: 300;
}

.inputs.repo-timeout input {
  width: 5em;
  padding-top: 0.5em;
  padding-right: 0;
  padding-bottom: 0.5em;
  padding-left: 1em;

  color: var(--color-text);

  font-size: 14px;

  text-align: center;

  background: none;
  border: none;
  border-bottom: 2px solid var(--color-primary);
}

.repo-timeout input:focus {
  border-color: var(--color-primary);
}

.repo-timeout {
  margin-top: 1em;
  margin-left: 3em;
}

.repo-timeout .label {
  margin-left: 0.75em;

  font-weight: 300;

  font-size: 16px;
}

.repo-timeout input:invalid {
  color: var(--color-red-light);

  caret-color: var(--color-text);
}

.timeout-help {
  padding: 8px 12px;

  font-weight: 300;

  font-size: 14px;

  background: var(--color-bg-light);

  border-radius: 4px;
}

.checkbox input[type='checkbox'],
.checkbox input[type='radio'] {
  position: relative;
  right: 1.55em;
  bottom: 0.1em;

  opacity: 0;
}

.checkbox label {
  position: relative;
}

.checkbox label::before,
.checkbox label::after {
  position: absolute;
}

.checkbox label::before {
  top: calc(50% - 0.45em);
  left: -1.875em;

  width: 1.15em;
  height: 1.15em;

  content: '';
}

.checkbox.radio label::before {
  top: calc(50% - 0.575em);
  left: -1.8em;

  width: 1.15em;
  height: 1.15em;

  content: '';
}

.checkbox input[type='checkbox'] + label::after,
.checkbox input[type='radio'] + label::after {
  content: none;
}

.checkbox input[type='checkbox']:focus + label::before,
.checkbox input[type='radio']:focus + label::before {
  outline: var(--color-primary) auto 5px;
}

.pager-actions {
  display: flex;
  justify-content: space-between;
}

.enable-container {
  display: flex;
  flex-direction: row;
  margin-top: 1em;

  list-style: none;
}

.enable-btn-label-a {
  font-weight: 300;
  font-size: 18px;
}

.enable-btn-label-b {
  font-weight: 300;
  font-size: 14px;
}

.enable-column-a {
  display: flex;
  flex-direction: column;
  margin-right: 0.8em;
}

.enable-column-b {
  display: flex;
  flex-direction: row;
<<<<<<< HEAD
=======
}

.repo-disable {
  min-width: 170px;
}

.repo-disable-disabling {
  min-width: 170px;

  color: var(--color-yellow);

  border: var(--line-width) solid var(--color-yellow);
}

.repo-disable-disabling-text {
  margin-left: 12px;
}

button.-btn.-inverted.repo-disable-confirm {
  color: var(--color-red-light);

  border: var(--line-width) solid var(--color-red-light);

  &:hover,
  &:focus {
    color: var(--color-red);

    border: var(--line-width) solid var(--color-red);
  }
}

.star-button {
  display: inline-block;
  width: auto;
  margin: 0 0.5em;
  padding: 0;

  background: none;
}

.icon.favorite-star {
  fill: none;
  stroke: var(--color-yellow);
}

.icon.favorite-star.-cursor {
  cursor: pointer;
}

.icon.favorite-star.favorited {
  fill: var(--color-yellow);
}

.builds-favorite {
  display: flex;
  align-items: center;
>>>>>>> a2569160
}<|MERGE_RESOLUTION|>--- conflicted
+++ resolved
@@ -250,11 +250,6 @@
   border-image-slice: 1;
 }
 
-.get-started {
-  display: flex;
-  flex-direction: column;
-}
-
 .repo-item {
   position: relative;
 
@@ -404,211 +399,6 @@
   }
 }
 
-<<<<<<< HEAD
-=======
-.repo-enable {
-  display: flex;
-  align-items: center;
-
-  min-width: 150px;
-  margin: 0.425em 0;
-  padding: 0.2em 1em;
-
-  > svg {
-    margin-right: 1em;
-  }
-}
-
-.add-repos-actions {
-  display: flex;
-  flex-direction: row;
-  align-items: center;
-}
-
-.repo-enable-btn {
-  margin-right: 0.5em;
-}
-
-.repo-enable-enabled {
-  color: var(--color-green);
-
-  border: var(--line-width) solid var(--color-green);
-
-  @extend .repo-enable;
-}
-
-.repo-enable-enabling {
-  color: var(--color-yellow);
-
-  border: var(--line-width) solid var(--color-yellow);
-
-  @extend .repo-enable;
-}
-
-.repo-enable-enabling-text {
-  margin-left: 12px;
-}
-
-.repo-enable-failed {
-  color: var(--color-red);
-
-  background: none;
-  border: var(--line-width) solid var(--color-red);
-  cursor: pointer;
-
-  @extend .repo-enable;
-
-  &:hover svg,
-  &:focus svg {
-    transform: rotate(70deg);
-
-    transition: transform 0.2s ease-in-out;
-  }
-
-  > svg {
-    margin-right: 1em;
-
-    transition: transform 0.2s ease-in-out;
-  }
-}
-
-.add-repos-actions .add-repo-view {
-  min-width: 120px;
-  margin-right: 0.5em;
-
-  text-align: center;
-}
-
-a.-btn {
-  margin: 0.5em 0;
-  padding: 0.3em 2em;
-
-  font-weight: bold;
-
-  font-size: 16px;
-
-  text-decoration: none;
-}
-
-.-btn.-inverted,
-button.-inverted {
-  color: var(--color-primary);
-
-  background-color: var(--color-bg);
-  background-image: none;
-  border-color: var(--color-primary);
-  border-style: solid;
-  border-width: var(--line-width);
-
-  &:not([disabled]):hover,
-  &:not([disabled]):focus {
-    color: var(--color-text);
-
-    border-color: var(--color-text);
-  }
-
-  &:disabled {
-    color: var(--color-bg-light);
-
-    border-color: var(--color-bg-light);
-  }
-}
-
-.-btn.-repo-timeout {
-  margin: 0;
-  margin-left: 1em;
-  padding: 4px 12px;
-
-  font-weight: 300;
-
-  font-size: 12px;
-
-  &:disabled {
-    color: var(--color-bg);
-
-    background-color: var(--color-bg);
-    background-image: none;
-    border: var(--line-width) solid var(--color-bg-light);
-
-    &:hover,
-    &:focus {
-      color: inherit;
-
-      border-color: inherit;
-    }
-  }
-}
-
-.nav-buttons {
-  display: flex;
-  align-items: center;
-}
-
-.-btn.-hooks {
-  margin-right: 0.4em;
-}
-
-.add-repos-container {
-  display: flex;
-}
-
-.-btn.-add-repos {
-  line-height: 1.75em;
-}
-
-.-btn.-solid,
-button.-solid {
-  color: var(--color-bg);
-
-  background-color: var(--color-primary);
-  background-image: none;
-  border-color: var(--color-primary);
-  border-style: solid;
-  border-width: var(--line-width);
-
-  &:hover,
-  &:focus {
-    color: var(--color-primary);
-
-    background-color: var(--color-bg);
-    border-color: var(--color-primary);
-  }
-
-  &.loading {
-    color: var(--color-bg-light);
-
-    border: var(--line-width) dashed var(--color-bg-light);
-
-    &:hover,
-    &:focus {
-      color: inherit;
-
-      border-color: inherit;
-    }
-  }
-}
-
-.btn-refresh {
-  &.loading {
-    color: var(--color-bg-light);
-
-    border: var(--line-width) dashed var(--color-bg-light);
-
-    &:not([disabled]):hover,
-    &:not([disabled]):focus {
-      color: inherit;
-
-      border-color: inherit;
-    }
-  }
-}
-
-.btn-login {
-  display: inline-flex;
-  align-items: center;
-}
-
->>>>>>> a2569160
 // breadcrumb styles
 .crumb {
   font-weight: 300;
@@ -1708,37 +1498,6 @@
 .enable-column-b {
   display: flex;
   flex-direction: row;
-<<<<<<< HEAD
-=======
-}
-
-.repo-disable {
-  min-width: 170px;
-}
-
-.repo-disable-disabling {
-  min-width: 170px;
-
-  color: var(--color-yellow);
-
-  border: var(--line-width) solid var(--color-yellow);
-}
-
-.repo-disable-disabling-text {
-  margin-left: 12px;
-}
-
-button.-btn.-inverted.repo-disable-confirm {
-  color: var(--color-red-light);
-
-  border: var(--line-width) solid var(--color-red-light);
-
-  &:hover,
-  &:focus {
-    color: var(--color-red);
-
-    border: var(--line-width) solid var(--color-red);
-  }
 }
 
 .star-button {
@@ -1766,5 +1525,4 @@
 .builds-favorite {
   display: flex;
   align-items: center;
->>>>>>> a2569160
 }