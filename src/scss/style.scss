// Copyright (c) 2019 Target Brands, Inc. All rights reserved.
//
// Use of this source code is governed by the LICENSE file in this repository.

@import "reset";
@import "variables";
@import "animations";
@import "mixins";

html {
  font-family: var(--font-family);
}

body {
  color: var(--color-text);
  background-color: var(--color-bg);

  font-size: 18px;
}

a {
  color: var(--color-cyan);
  &:hover {
    text-decoration: none;
  }
}

header {
  display: flex;
  align-items: center;
  justify-content: space-between;

  padding: 1em var(--horizontal-pad);

  border-top-width: 0;
  border-bottom: var(--line-width) solid;
  border-left-width: 0;
  border-image-source: linear-gradient(
    to right,
    var(--color-primary) 55%,
    transparent 55%,
    transparent 58%,
    var(--color-primary) 58%,
    var(--color-primary) 69%,
    transparent 69%,
    transparent 75%,
    var(--color-secondary) 75%,
    var(--color-secondary) 76%,
    transparent 76%
  );
  border-image-slice: 1;
  background: radial-gradient(
    circle at 50% -200%,
    var(--color-gray) -7%,
    transparent 50%
  );
}

.details {
  > .summary {
    position: relative;

    overflow: hidden;

    padding-right: 1.5em;
    padding-bottom: 0.3em;

    cursor: pointer;

    // hide details marker on Chrome
    &::-webkit-details-marker {
      display: none !important;
    }

    //hide details marker on Firefox
    &:first-of-type {
      list-style-type: none !important;
    }

    // super hacky way to remove
    // marker on details element
    //
    // text-indent: -1em;
    // Firefox - hide marker
    // &::-webkit-details-marker,
    // &::marker {
    //   display: none;
    //   color: var(--color-coal);
    // }
    // also could work with:
    // display: block;
    // nothing seems to work on Chrome
  }
  .details-icon-expand {
    position: absolute;
    top: 0.2em;
    right: 0;

    transition: all 0.2s;
    transform-origin: 50% 49%;

    color: var(--color-primary);
  }
  &[open] .details-icon-expand {
    transform: rotate(0.5turn);
  }
}

.identity {
  display: flex;
  align-items: center;
}

.identity-logo-link {
  margin-right: 1em;

  text-decoration: none;
  // override global `vertical-align: middle` for SVGs
  svg {
    vertical-align: initial;
  }
}

// Vela logo
.vela-logo {
  &-star {
    fill: var(--color-lavender);
  }
  &-outer {
    fill: var(--color-lightcyan);
  }
  &-inner {
    fill: var(--color-text);
  }
}

.help-links {
  display: flex;
  align-items: center;

  font-size: 80%;
  > a {
    position: relative;

    display: inline-block;

    margin-right: 1em;
    &:not(:last-child)::after {
      @include slashes;
    }
    &:last-child {
      text-decoration: none;

      font-weight: bold;
    }
  }
}

.cli-help {
  vertical-align: top;
}

.identity-name {
  position: relative;
  z-index: 9999;
  ul {
    position: absolute;
    top: 1rem;
    left: 0;

    width: max-content;
    min-width: 100%;
    padding: 0;

    list-style: none;

    border: 1px solid var(--color-gray);
    background-color: var(--color-bg-darker);
    box-shadow: 0 0 2px black;

    font-size: 80%;
    > li {
      padding: 0.5em 1em;
    }
    @supports (clip-path: inset(50%)) {
      &::after {
        position: absolute;
        top: -5px;
        left: calc(50% - 6px);

        display: block;

        width: 10px;
        height: 10px;

        content: "";
        transform: rotate(135deg);

        border: inherit;
        border-radius: 0 0 0 0.25em;
        background-color: inherit;

        clip-path: polygon(0% 0%, 100% 100%, 0% 100%);
      }
    }
  }
}

.content-wrap {
  margin: 0 var(--horizontal-pad);
}

button,
.button {
  margin: 0.5em 0;
  padding: 0.5em 2em;

  cursor: pointer;
  transition: background 0.5s;
  text-decoration: none;

  color: var(--color-bg);
  border: none;
  background-image: linear-gradient(
    to right,
    var(--color-cyan) 0%,
    var(--color-lavender) 60%,
    var(--color-cyan) 100%
  );
  background-size: 200% auto;

  font-size: 16px;
  font-weight: bold;

  & + button,
  + .button {
    margin-left: 0.5em;
  }
  &:hover {
    background-position: right center;
  }
  &:disabled {
    color: var(--color-darkcoal);
    border-color: var(--color-gray);
    background-color: var(--color-gray);
    background-image: none;
  }
  &.inverted {
    color: var(--color-cyan);
    border-width: var(--line-width);
    border-style: solid;
    border-color: var(--color-cyan);
    background-color: var(--color-bg);
    background-image: none;
    &:hover {
      color: var(--color-lightcyan);
      border-color: var(--color-lightcyan);
    }
  }
}

.navigation {
  display: flex;
  align-items: center;
  justify-content: space-between;

  padding: 0 3em;

  border-top-width: 0;
  border-bottom: var(--line-width) solid;
  border-left-width: 0;
  border-image-source: linear-gradient(
    to right,
    var(--color-gray) 15%,
    transparent 15%,
    transparent 18%,
    var(--color-gray) 18%,
    var(--color-gray) 18.8%,
    transparent 18.8%
  );
  border-image-slice: 1;
  li {
    position: relative;

    display: inline-block;

    margin-right: 1em;
    &:not(:last-child)::after {
      @include slashes;
    }
    &:last-child {
      text-decoration: none;

      font-weight: bold;
    }
  }
}

.login-source-icon {
  display: inline-block;

  margin-right: 0.6em;
}

.overview {
  line-height: 2em;
}

.repo-item {
  position: relative;

  display: flex;
  justify-content: space-between;

  margin: 2em 0;
  padding: 0.5em;

  border-top: var(--line-width) solid;
  border-left: var(--line-width) solid;
  border-image-source: linear-gradient(
    to right,
    var(--color-gray) 75%,
    transparent 75%,
    transparent 77%,
    var(--color-gray) 77%,
    var(--color-gray) 84%,
    transparent 84%
  );
  border-image-slice: 1;
  > summary {
    margin: 0.5em 0 0 1em;

    text-indent: 0;
  }
}

.-item {
  display: flex;
  align-items: center;
  justify-content: space-between;

  width: 100%;
  margin: 0.5em 0 0 1em;
  padding: 0.5em 1em;

  background-color: var(--color-darkcoal);
}

.-item .-actions {
  display: flex;
  align-items: center;
}

.-actions .-view {
  padding: 0.33em 2em;

  @extend .button;
}

.-actions .-view > a {
  text-decoration: none;

  color: var(--color-bg);
}

// loading ellipsis
.loading-ellipsis::after {
  display: inline-block;
  overflow: hidden;

  width: 0;

  content: "\2026";
  /* ellipsis character */
  animation: ellipsis steps(4, end) 900ms infinite;
  vertical-align: bottom;
}

.util {
  display: flex;

  height: 3em;
}

.source-actions {
  display: flex;
  align-items: center;
  justify-content: space-between;
}

.source-actions .-filter,
.source-repos .-filter {
  display: flex;
  align-items: center;
  flex: 1;
  flex-direction: row;

  margin: 0 1em;

  border-bottom: 1px solid var(--color-primary);
}

.source-actions .-filter input,
.source-repos .-filter input {
  width: 100%;
  padding: 0.5em 0.8em;

  color: var(--color-text);
  border: none;
  background: var(--color-bg);

  font-size: 18px;
  &::placeholder {
    color: var(--color-gray);
  }
}

.org .summary {
  display: flex;
  align-items: center;
  flex-direction: row;
  &::-webkit-details-marker {
    display: flex;

    margin-right: 16px;

    vertical-align: middle;
  }
}

.filtered-repos {
  margin-top: 2em;
}

.-no-repos {
  width: 100%;
  margin: 0.5em 0 0 1em;
  padding: 1.2em 1em;

  background-color: var(--color-bg-darker);
}

.org-header {
  display: flex;
  align-items: center;
  flex: 1;
}

.repo-count {
  margin-left: 12px;
  &::before {
    margin-right: 0.3em;

    content: "[";
  }
  &::after {
    margin-left: 0.3em;

    content: "]";
  }
}

.repo-add {
  display: flex;
  align-items: center;

  min-width: 150px;
  margin: 0.425em 0;
  padding: 0.2em 1em;

  vertical-align: top;
  > svg {
    margin-right: 1em;
  }
}

.-added-container {
  display: flex;
  flex-direction: row;
}

.repo-add--added {
  color: var(--color-green);
  border: var(--line-width) solid var(--color-green);

  @extend .repo-add;
}

.repo-add--adding {
  color: var(--color-yellow);
  border: var(--line-width) solid var(--color-yellow);

  @extend .repo-add;
}

.repo-add--adding-text {
  margin-left: 12px;
}

.repo-add--failed {
  cursor: pointer;

  color: var(--color-red);
  border: var(--line-width) solid var(--color-red);
  background: none;

  @extend .repo-add;

  &:hover svg {
    transition: transform 0.2s ease-in-out;
    transform: rotate(70deg);
  }

  > svg {
    margin-right: 1em;

    transition: transform 0.2s ease-in-out;
  }
}

a.-btn {
  margin: 0.5em 0;
  padding: 0.3em 2em;

  text-decoration: none;

  font-size: 16px;
  font-weight: bold;
}

.-btn.-inverted,
button.-inverted {
  color: var(--color-primary);
  border-width: var(--line-width);
  border-style: solid;
  border-color: var(--color-primary);
  background-color: var(--color-bg);
  background-image: none;
  &:hover {
    color: var(--color-lightcyan);
    border-color: var(--color-lightcyan);
  }
}

.-btn.-repo-timeout {
  margin: 0;
  margin-left: 1em;
  padding: 4px 12px;

  font-size: 12px;
  font-weight: 300;
  &:disabled {
    color: var(--color-offwhite);
    border: var(--line-width) solid var(--color-gray);
    background-color: var(--color-coal);
    background-image: none;
    &:hover {
      color: inherit;
      border-color: inherit;
    }
  }
}

.-btn.-overview {
  margin: 1em 1em 1em 0;
}

.-btn.-solid,
button.-solid {
  transition: 0.1s;

  color: var(--color-bg-darker);
  border-width: var(--line-width);
  border-style: solid;
  border-color: var(--color-primary);
  background-color: var(--color-primary);
  background-image: none;
  &:hover {
    color: var(--color-lightcyan);
    border-color: var(--color-lightcyan);
    background-color: var(--color-bg-darker);
  }

  &.loading {
    color: var(--color--gray);
    border: var(--line-width) dashed var(--color-gray);
    &:hover {
      color: inherit;
      border-color: inherit;
    }
  }
}

.-btn.-view {
  margin-left: 0.4em;
}

.btn-refresh {
  &.loading {
    color: var(--color--gray);
    border: var(--line-width) dashed var(--color-gray);
    &:hover {
      color: inherit;
      border-color: inherit;
    }
  }
}

.btn-login {
  display: inline-flex;
  align-items: center;
}

// breadcrumb styles
.crumb {
  font-weight: 300;
}

.crumb--current {
  font-weight: bold;
}

// builds styles for /:org/:repo/:build_number
.builds {
  display: flex;
  flex-direction: column;
}

.large-loader {
  display: flex;
  flex-direction: row;
  justify-content: flex-start;
}

.large-loader .-spinner {
  width: 40px;
  height: 40px;

  animation: spin 3s linear infinite;

  border: 2px solid var(--color-text);
  border-top: 2px solid var(--color-bg);
  border-radius: 50%;
}

.small-loader {
  display: flex;
  flex-direction: row;
  justify-content: flex-start;
}

.small-loader .-spinner {
  width: 20px;
  height: 20px;

  animation: spin 3s linear infinite;

  border: 2px solid var(--color-offwhite);
  border-top: 2px solid var(--color-bg);
  border-radius: 50%;
}

.build-container {
  overflow: hidden;

  width: 100%;
  margin: 12px 0;
}

.build {
  position: relative;

  display: flex;
  flex-direction: row;
  justify-content: space-between;

  border: 2px solid var(--color-bg-darker);
  border-right: 0px;
  border-left: 0px;

  font-family: Helvetica;
  font-size: 18px;
  font-weight: 300;
}

.build .status {
  position: relative;

  display: flex;
  flex-direction: column;
  justify-content: space-around;

  margin-top: -2px;
  margin-bottom: -2px;
}

.build-icon {
  margin: 36px;
}

.build-icon.-pending {
  padding: 8px;

  border: 2px solid var(--color-bg-darker);
  border-radius: 7px;
}

.-build-status-icon.-pending {
  fill: var(--color-bg-darker);
}

.status-svg {
  stroke: var(--color-bg);
  stroke-width: 2;
  fill: none;
  fill-rule: evenodd;
}

.status-svg.-linecap-square {
  stroke-linecap: square;
}

.status-svg.-linecap-round {
  stroke-linecap: round;
}

.build .status.-pending {
  background: var(--color-gray);
}

.build .status.-running {
  background: var(--color-yellow);
}

.build .status.-success {
  background: var(--color-green);
}

.build .status.-failure {
  background: var(--color-red);
}

.build .info {
  position: relative;

  display: flex;
  flex: 1;
  flex-direction: column;
  justify-content: center;

  padding: 12px 0;

  background: var(--color-bg-darker);
}

.build .row {
  display: flex;
  flex-direction: row;
  justify-content: space-between;

  padding: 0 24px;
}

.build .error {
  color: var(--color-red);

  font-size: 0.9em;
}

.build .error .message{
  margin-left: 0.2em;
}

.git-info {
  display: flex;
  flex-direction: row;
}

.git-info .commit {
  margin: 0 8px 0 0px;
}

.git-info .branch {
  margin: 0 8px 0 8px;
}

.git-info .sender {
  margin: 0 8px 0 8px;
}

.time-info {
  display: flex;
  flex-direction: row;

  font-weight: 300;
}

.time-info .age {
  margin: 0 4px 0 4px;
}

.time-info .delimiter {
  margin: 0 8px;

  color: var(--color-secondary);
}

.time-info .duration {
  margin: 0 0 0 4px;

  font-family: var(--font-code);
}

.build-animation {
  position: absolute;

  width: 100%;
}

.-running-start {
  stroke: none;
}

.-running-particles {
  stroke: var(--color-yellow);
}

.build-animation.-top {
  top: -2px;
}

.build-animation.-bottom {
  bottom: -2px;
}

.build-animation.-bottom.-running {
  animation: build-status-parallax-running 26s linear 26s infinite,
    build-status-parallax-start 26s linear none;
}

.build-animation.-top.-running {
  animation: build-status-parallax-running 22s linear 22s infinite,
    build-status-parallax-start 22s linear none;
}

.build-animation.-bottom.-start {
  animation: build-status-parallax-start 26s linear none;
}

.build-animation.-top.-start {
  animation: build-status-parallax-start 22s linear none;
}

.build-animation.-top.-cover {
  width: 12vw;

  animation: build-particles-source 5s ease-in-out infinite;
  animation-direction: alternate;
}

.build-animation.-bottom.-cover {
  width: 16vw;

  animation: build-particles-source 5s ease-in-out infinite;
  animation-direction: alternate-reverse;
}

.build-animation.-running.-frame-0 {
  left: 0%;
}

.build-animation.-running.-frame-1 {
  left: -100%;
}

.build-animation.-running.-frame-2 {
  left: -200%;
}

.build-animation.-not-running {
  position: absolute;
  top: -2px;
  bottom: -2px;

  width: 100%;
}

.build-animation.-not-running.-failure {
  border-top: 2px solid var(--color-red);
  border-bottom: 2px solid var(--color-red);
}

.build-animation.-not-running.-success {
  border-top: 2px solid var(--color-green);
  border-bottom: 2px solid var(--color-green);
}

.-animation-dashes-1 {
  stroke-dasharray: 20 220 5 360;
}

.-animation-dashes-2 {
  stroke-dasharray: 70 270 8 300;
}

.-animation-dashes-3 {
  stroke-dasharray: 1 240 8 220 12 400 10 180;
}

.animated {
  animation-duration: 1s;

  animation-fill-mode: both;
}

.build-history {
  display: flex;
  align-items: center;
  flex-direction: row;

  margin-left: 3em;
}

.build-history .-build {
  position: relative;
}

.build-history .-build .-icon.-running {
  fill: var(--color-yellow);
}

.build-history .-build .-icon.-failure {
  stroke: var(--color-red);
}

.build-history .-build .-icon.-success {
  stroke: var(--color-bg-darker);
}

.build-history-svg.-build-history-icon {
  fill: none;
  fill-rule: evenodd;
}

.build-history-svg.-build-history-icon.-pending {
  fill: var(--color-gray);
  stroke: var(--color-gray);
}

.build-history-svg.-build-history-icon.-running {
  stroke: var(--color-yellow);
}

.build-history-svg.-build-history-icon.-success {
  stroke: var(--color-green);
}

.build-history .-build .-icon.-failure .-path-1 {
  fill: var(--color-bg-darker);
}

.build-history .-build .-icon.-failure .-path-2 {
  fill: var(--color-red);
}

.build-history .-build .-icon.-success .-path-2 {
  fill: var(--color-green);
}

.build-history .-build .-icon.-running .-path-2 {
  fill: var(--color-yellow);
}

.build-history .-build .-icon.-running .-path-2 {
  fill: var(--color-yellow);
}

.build-history .-build .-icon.-failure .-path-3 {
  stroke: var(--color-bg-darker);
  stroke-width: 2;
  stroke-linecap: square;
}

.build-history .-build .-icon.-pending .-path-3 {
  stroke: var(--color-bg-darker);
  fill: var(--color-bg-darker);
}

.build-history .-build .-icon.-success .-path-3 {
  stroke: var(--color-bg-darker);
}

.build-history .-build .-icon.-running .-path-3 {
  stroke: var(--color-bg-darker);
}



.build-history .-build .-tooltip {
  position: absolute;
  // not sure what to here to display the tooltip on top!
  z-index: 9999;
  top: 125%;

  display: flex;
  visibility: hidden;
  flex-direction: column;

  width: 300px;
  padding: 0.2em 0;

  text-align: center;

  color: var(--color-text);
  border: solid 1px var(--color-gray);
  border-radius: 3px;
  background-color: var(--color-bg-darker);

  font-weight: 300;
}

.build-history .-build:hover .-tooltip {
  visibility: visible;
}

.build-history .-build:hover .-tooltip::after {
  position: absolute;
  bottom: 100%; /* At the top of the tooltip */

  margin-left: 0.5em;

  content: " ";

  border-width: 5px;
  border-style: solid;
  border-color: transparent transparent var(--color-gray) transparent;
}

.build-history .-build .-info {
  padding: 0.2em 0.6em;

  font-size: 14px;
}

.build-history .-build .-line {
  display: flex;
  flex-direction: row;
  justify-content: space-between;
}

.build-history .-build .-line.-header {
  display: flex;
  flex-direction: row;
  justify-content: space-between;
}

.build-history .-build .-line .-label {
  display: flex;
  flex-direction: row;
  justify-content: flex-start;
}

.build-history .-build .-number {
  margin-right: 0.5em;
  &:before {
    content: "#";
  }
}

.build-history .-build .-event {
  font-style: italic;
}

.steps {
  position: relative;
}

.step {
  display: flex;
}

.step.-line {
  background: linear-gradient(
    90deg,
    hsla(0, 0, 0, 0) calc(3.25em - 1px),
    hsla(0, 0%, 75%, 1) calc(3.25em),
    hsla(0, 0, 0, 0) calc(3.25em + 1px)
  );
}
.step.-line.-last {
  background-repeat: no-repeat;
  background-size: 100% 2em;
}
.step .-status {
  margin-top: 18px;
  margin-right: 36px;
  margin-left: 36px;
}

.step .-icon-container {
  padding-top: 12px;
  padding-bottom: 12px;

  background: var(--color-bg);
}

.step-status-icon {
  margin-top: 18px;
  margin-right: 36px;
  margin-left: 36px;
}

.step .-icon.-pending {
  padding: 8px;

  border: 2px solid var(--color-gray);
  border-radius: 7px;
}

.-step-icon.-pending {
  stroke: var(--color-gray);
  fill: var(--color-gray);
}

.-step-icon.-running {
  stroke: var(--color-yellow);
}

.-step-icon.-success {
  stroke: var(--color-green);
}

.-step-icon.-failure {
  stroke: var(--color-red);
}

.step .-view {
  flex: 1;

  margin: 1em 0;
  padding: 0em;

  border-top: var(--line-width) solid;
  border-left: var(--line-width) solid;
  border-image-source: linear-gradient(
    to right,
    var(--color-gray) 75%,
    transparent 75%,
    transparent 77%,
    var(--color-gray) 77%,
    var(--color-gray) 84%,
    transparent 84%
  );
  border-image-slice: 1;
}

.step .-view.-running {
  border-color: var(--color-yellow);
}

.step .summary {
  padding-top: 0.7em;
  padding-bottom: 0.7em;
}

.step .-info {
  display: flex;
  flex-direction: row;
  justify-content: space-between;

  margin-left: 1.2em;
}

.step .-info .-duration {
  font-family: var(--font-code);
}

.log {
  margin: 1px;
  padding: 1em;
  padding-top: 0.5em;

  background-color: var(--color-bg-darker);

  font-size: 0.9em;
  font-weight: 300;
}

.log-line {
  margin: 0 1em;
}

.log .-code .-line-num {
  margin-right: 0.5em;

  color: var(--color-gray);

  font-family: var(--font-code);
}

.log.error {
  padding-top: 0.8em;
  padding-bottom: 0.8em;

  color: var(--color-red);

  font-size: 0.9em;
}

.log.error .message{
  margin-left: 0.2em;
}

.animated {
  animation-duration: 1s;

  animation-fill-mode: both;
}

.bounceInRight {
  animation-name: bounceInRight;
}

.fadeOutRightBig {
  animation-name: fadeOutRightBig;
}

.alerts {
  ol {
    display: flex;
    flex-direction: column-reverse;
  }

  li {
    flex: 0 0 auto;
  }
}

.alert-container-attributes {
  position: fixed;
  right: 0;
  bottom: 10px;

  width: 100%;
  max-width: 530px;
  margin: 0;
  padding: 0;

  list-style-type: none;
}

.alert-item-attributes {
  max-height: 100px;
  margin: 1em 1em 0 1em;

  transition: max-height 1.2s, margin-top 1.2s;
}

.alert-container {
  width: 500px;
  padding: 1em;

  cursor: pointer;

  color: white;
  border-radius: 5px;
  border-radius: 0px;
  background-color: var(--color-bg-darker);
  box-shadow: 0 5px 5px -5px hsla(0, 0%, 0%, 0.5);

  font-size: 14px;
}

.alert-container .-title {
  margin: 0;

  font-size: 1em;
}

.alert-container .-message {
  display: flex;
  overflow-y: auto;
  flex-direction: row;
  justify-content: space-between;

  max-height: 3.25em;
  margin-top: 0.25em;
  margin-bottom: 0;

  font-size: 0.9em;
}

.alert-container.-success {
  border: 1px solid var(--color-green);
}

.alert-container.-warning {
  border: 1px solid var(--color-yellow);
}

.alert-container.-error {
  border: 1px solid var(--color-red);
}

<<<<<<< HEAD
.hook {
  display: flex;
  flex-direction: row;
  align-items: center;
  justify-content: flex-start;
  height: 4em;
  background: var(--color-darkcoal);
=======
.repo-settings {
  display: flex;
  flex-direction: column;
}

.repo-settings .-row {
  display: flex;
  flex-direction: row;
}

.repo-settings .category {
  width: 22em;
  margin-right: 2em;
}

.repo-settings .category .header {
  margin-bottom: 0.5em;
  padding-bottom: 0.2em;

  border-bottom: 2px solid var(--color-lavender);
}

.repo-settings .category .header .text {
  position: relative;
  top: 0.1em;

  font-size: 22px;
  font-weight: bold;
}

.repo-settings .category .description {
  font-size: 14px;
  font-weight: 300;
}

.inputs {
  margin: 1em;
}

.checkbox {
  margin-bottom: 0.5em;
}

.radio {
  display: flex;
  align-items: center;
}

.checkbox .label {
  font-size: 16px;
  font-weight: bold;
}

.checkbox .field-info {
  margin-left: 0.25em;

  font-weight: 300;
}

.inputs.repo-timeout input {
  width: 5em;
  padding-top: 0.5em;
  padding-bottom: 0.5em;
  padding-right: 0em;
  padding-left: 1em;
  text-align: center;

  color: white;
  border: none;
  border-bottom: 1px solid var(--color-lavender);
  background: none;

  font-size: 14px;
}

.repo-timeout input:focus {
  border-color: var(--color-cyan);
}

.repo-timeout {
  margin-top: 1em;
  margin-left: 3em;
}

.repo-timeout .label {
  margin-left: 0.75em;

>>>>>>> 4e94395b
  font-size: 16px;
  font-weight: 300;
}

<<<<<<< HEAD
.hook .detail {
  margin: 0 1em;
}

.hook .source-id {
  background: var(--color-gray);
  padding: 4px 8px;
  
=======
.repo-timeout input:invalid {
  color: var(--color-red);

  caret-color: var(--color-offwhite);
}

.timeout-help {
  padding: 8px 12px;

  border-radius: 4px;
  background: var(--color-gray);

  font-size: 14px;
  font-weight: 300;
}

.checkbox input[type="checkbox"], .checkbox input[type="radio"] {
  opacity: 0;
  position: relative;
  right: 1.55em;
  bottom: 0.1em;
}

.checkbox label {
  position: relative;
}

.checkbox label::before,
.checkbox label::after {
  position: absolute;
}

.checkbox label::before{
  top: calc(50% - .45em);
  left: -1.875em;

  width: 1.15em;
  height: 1.15em;

  content: "";
}


.checkbox.radio label::before{
  top: calc(50% - .575em);
  left: -1.8em;

  width: 1.15em;
  height: 1.15em;

  content: "";
}

.checkbox input[type="checkbox"] + label::after, .checkbox input[type="radio"] + label::after {
  content: none;
}

.checkbox input[type="checkbox"]:focus + label::before, .checkbox input[type="radio"]:focus + label::before {
  outline: var(--color-cyan) auto 5px;
>>>>>>> 4e94395b
}<|MERGE_RESOLUTION|>--- conflicted
+++ resolved
@@ -1302,7 +1302,6 @@
   border: 1px solid var(--color-red);
 }
 
-<<<<<<< HEAD
 .hook {
   display: flex;
   flex-direction: row;
@@ -1310,7 +1309,19 @@
   justify-content: flex-start;
   height: 4em;
   background: var(--color-darkcoal);
-=======
+  font-size: 16px;
+  font-weight: 300;
+}
+
+.hook .detail {
+  margin: 0 1em;
+}
+
+.hook .source-id {
+  background: var(--color-gray);
+  padding: 4px 8px;
+  
+}
 .repo-settings {
   display: flex;
   flex-direction: column;
@@ -1398,21 +1409,10 @@
 .repo-timeout .label {
   margin-left: 0.75em;
 
->>>>>>> 4e94395b
   font-size: 16px;
   font-weight: 300;
 }
 
-<<<<<<< HEAD
-.hook .detail {
-  margin: 0 1em;
-}
-
-.hook .source-id {
-  background: var(--color-gray);
-  padding: 4px 8px;
-  
-=======
 .repo-timeout input:invalid {
   color: var(--color-red);
 
@@ -1472,5 +1472,4 @@
 
 .checkbox input[type="checkbox"]:focus + label::before, .checkbox input[type="radio"]:focus + label::before {
   outline: var(--color-cyan) auto 5px;
->>>>>>> 4e94395b
 }