--- conflicted
+++ resolved
@@ -1400,12 +1400,7 @@
 }
 
 .hook-status.-failure {
-<<<<<<< HEAD
   color: var(--color-red);
-=======
-  stroke: var(--color-scarlet);
-  color: var(--color-scarlet);
->>>>>>> c9cdf56d
 }
 
 .hooks .row .cell {
