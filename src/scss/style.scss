// Copyright (c) 2019 Target Brands, Inc. All rights reserved.
//
// Use of this source code is governed by the LICENSE file in this repository.

@import "variables";
@import "themes";
@import "reset";
@import "animations";
@import "mixins";

html {
  font-family: var(--font-family);
}

body {
  color: var(--color-text);
  background-color: var(--color-bg);

  font-size: 18px;
}

a {
  color: var(--color-primary);
  &:hover {
    text-decoration: none;
  }
}

header {
  display: flex;
  align-items: center;
  justify-content: space-between;

  padding: 1em var(--horizontal-pad);

  border-top-width: 0;
  border-bottom: var(--line-width) solid;
  border-left-width: 0;
  border-image-source: linear-gradient(
    to right,
    var(--color-primary) 55%,
    transparent 55%,
    transparent 58%,
    var(--color-primary) 58%,
    var(--color-primary) 69%,
    transparent 69%,
    transparent 75%,
    var(--color-secondary) 75%,
    var(--color-secondary) 76%,
    transparent 76%
  );
  border-image-slice: 1;
  background: radial-gradient(
    circle at 50% -200%,
    var(--color-bg-light) -7%,
    transparent 50%
  );
}

.details {
  > .summary {
    position: relative;

    overflow: hidden;

    padding-right: 1.5em;
    padding-bottom: 0.3em;

    cursor: pointer;

    // hide details marker on Chrome
    &::-webkit-details-marker {
      display: none !important;
    }

    //hide details marker on Firefox
    &:first-of-type {
      list-style-type: none !important;
    }

    // super hacky way to remove
    // marker on details element
    //
    // text-indent: -1em;
    // Firefox - hide marker
    // &::-webkit-details-marker,
    // &::marker {
    //   display: none;
    //   color: var(--color-coal);
    // }
    // also could work with:
    // display: block;
    // nothing seems to work on Chrome
  }
  .details-icon-expand {
    position: absolute;
    top: 0.2em;
    right: 0;

    transition: all 0.2s;
    transform-origin: 50% 49%;

    color: var(--color-primary);
  }
  &[open] .details-icon-expand {
    transform: rotate(0.5turn);
  }
}

.identity {
  display: flex;
  align-items: center;
}

.identity-logo-link {
  margin-right: 1em;

  text-decoration: none;
  // override global `vertical-align: middle` for SVGs
  svg {
    vertical-align: initial;
  }
}

// Vela logo
.vela-logo {
  &-star {
    fill: var(--color-lavender);
  }
  &-outer {
    fill: var(--color-cyan);
  }
  &-inner {
    fill: var(--color-text);
  }
}

.help-links {
  display: flex;
  align-items: center;

  font-size: 80%;
  > a {
    position: relative;

    display: inline-block;

    margin-right: 1em;
    &:not(:last-child)::after {
      @include slashes;
    }
    &:last-child {
      text-decoration: none;

      font-weight: bold;
    }
  }
}

.cli-help {
  vertical-align: top;
}

.identity-name {
  position: relative;
  z-index: 9999;
  ul {
    position: absolute;
    top: 1rem;
    left: 0;

    width: max-content;
    min-width: 100%;
    padding: 0;

    list-style: none;

    border: 1px solid var(--color-bg-light);
    background-color: var(--color-bg-dark);
    box-shadow: 0 0 2px black;

    font-size: 80%;
    > li {
      padding: 0.5em 1em;
    }
    @supports (clip-path: inset(50%)) {
      &::after {
        position: absolute;
        top: -5px;
        left: calc(50% - 6px);

        display: block;

        width: 10px;
        height: 10px;

        content: "";
        transform: rotate(135deg);

        border: inherit;
        border-radius: 0 0 0 0.25em;
        background-color: inherit;

        clip-path: polygon(0% 0%, 100% 100%, 0% 100%);
      }
    }
  }
}

.theme-light .identity-name ul {
  background: var(--color-white);
}

.content-wrap {
  margin: 0 var(--horizontal-pad);
}

button,
.button {
  margin: 0.5em 0;
  padding: 0.5em 2em;

  cursor: pointer;
  text-decoration: none;

  color: var(--color-bg);
  border: none;
  background-image: linear-gradient(
    to right,
    var(--color-cyan) 0%,
    var(--color-lavender) 60%,
    var(--color-cyan) 100%
  );
  background-size: 200% auto;

  font-size: 16px;
  font-weight: bold;

  & + button,
  + .button {
    margin-left: 0.5em;
  }
  &:hover {
    background-position: right center;
  }
  &:disabled {
    color: var(--color-bg-dark);
    border-color: var(--color-bg-light);
    background-color: var(--color-bg-light);
    background-image: none;
  }
  &.inverted {
    color: var(--color-primary);
    border-width: var(--line-width);
    border-style: solid;
    border-color: var(--color-primary);
    background-color: var(--color-bg);
    background-image: none;
    &:hover {
      color: var(--color-primary-light);
      border-color: var(--color-primary-light);
    }
    &:disabled {
      color: var(--color-gray);
      border-color: var(--color-gray);
    }
  }
}

.navigation {
  display: flex;
  align-items: center;
  justify-content: space-between;

  padding: 0 3em;

  border-top-width: 0;
  border-bottom: var(--line-width) solid;
  border-left-width: 0;
  border-image-source: linear-gradient(
    to right,
    var(--color-bg-light) 15%,
    transparent 15%,
    transparent 18%,
    var(--color-bg-light) 18%,
    var(--color-bg-light) 18.8%,
    transparent 18.8%
  );
  border-image-slice: 1;
  li {
    position: relative;

    display: inline-block;

    margin-right: 1em;
    &:not(:last-child)::after {
      @include slashes;
    }
    &:last-child {
      text-decoration: none;

      font-weight: bold;
    }
  }
}

.login-source-icon {
  display: inline-block;

  margin-right: 0.6em;
}

.overview {
  line-height: 2em;
}

.repo-item {
  position: relative;

  display: flex;
  justify-content: space-between;

  margin: 2em 0;
  padding: 0.5em;

  border-top: var(--line-width) solid;
  border-left: var(--line-width) solid;
  border-image-source: linear-gradient(
    to right,
    var(--color-bg-light) 75%,
    transparent 75%,
    transparent 77%,
    var(--color-bg-light) 77%,
    var(--color-bg-light) 84%,
    transparent 84%
  );
  border-image-slice: 1;
  > summary {
    margin: 0.5em 0 0 1em;

    text-indent: 0;
  }
}

.-item {
  display: flex;
  align-items: center;
  justify-content: space-between;

  width: 100%;
  margin: 0.5em 0 0 1em;
  padding: 0.5em 1em;

  background-color: var(--color-bg-dark);
}

.theme-light .-item {
  background-color: var(--color-white);
}

.-item .-actions {
  display: flex;
  align-items: center;
}

.-actions .-view {
  padding: 0.33em 2em;

  @extend .button;
}

.-actions .-view > a {
  text-decoration: none;

  color: var(--color-bg);
}

// loading ellipsis
.loading-ellipsis::after {
  display: inline-block;
  overflow: hidden;

  width: 0;

  content: "\2026";
  /* ellipsis character */
  animation: ellipsis steps(4, end) 900ms infinite;
  vertical-align: bottom;
}

.util {
  display: flex;

  height: 3em;
}

.source-actions {
  display: flex;
  align-items: center;
  justify-content: space-between;
}

.source-actions .-filter,
.source-repos .-filter {
  display: flex;
  align-items: center;
  flex: 1;
  flex-direction: row;

  margin: 0 1em;

  border-bottom: 1px solid var(--color-primary);
}

.source-actions .-filter input,
.source-repos .-filter input {
  width: 100%;
  padding: 0.5em 0.8em;

  color: var(--color-text);
  border: none;
  background: var(--color-bg);

  font-size: 18px;
  &::placeholder {
    color: var(--color-bg-light);
  }
}

.org .summary {
  display: flex;
  align-items: center;
  flex-direction: row;
  &::-webkit-details-marker {
    display: flex;

    margin-right: 16px;

    vertical-align: middle;
  }
}

.filtered-repos {
  margin-top: 2em;
}

.-no-repos {
  width: 100%;
  margin: 0.5em 0 0 1em;
  padding: 1.2em 1em;

  background-color: var(--color-bg-dark);
}

.org-header {
  display: flex;
  align-items: center;
  flex: 1;
}

.repo-count {
  margin-left: 12px;
  &::before {
    margin-right: 0.3em;

    content: "[";
  }
  &::after {
    margin-left: 0.3em;

    content: "]";
  }
}

.repo-add {
  display: flex;
  align-items: center;

  min-width: 150px;
  margin: 0.425em 0;
  padding: 0.2em 1em;

  vertical-align: top;
  > svg {
    margin-right: 1em;
  }
}

.-added-container {
  display: flex;
  flex-direction: row;
}

.repo-add--added {
  color: var(--color-green);
  border: var(--line-width) solid var(--color-green);

  @extend .repo-add;
}

.repo-add--adding {
  color: var(--color-yellow);
  border: var(--line-width) solid var(--color-yellow);

  @extend .repo-add;
}

.repo-add--adding-text {
  margin-left: 12px;
}

.repo-add--failed {
  cursor: pointer;

  color: var(--color-red);
  border: var(--line-width) solid var(--color-red);
  background: none;

  @extend .repo-add;

  &:hover svg {
    transition: transform 0.2s ease-in-out;
    transform: rotate(70deg);
  }

  > svg {
    margin-right: 1em;

    transition: transform 0.2s ease-in-out;
  }
}

a.-btn {
  margin: 0.5em 0;
  padding: 0.3em 2em;

  text-decoration: none;

  font-size: 16px;
  font-weight: bold;
}

.-btn.-inverted,
button.-inverted {
  color: var(--color-primary);
  border-width: var(--line-width);
  border-style: solid;
  border-color: var(--color-primary);
  background-color: var(--color-bg);
  background-image: none;
  &:hover {
    color: var(--color-primary-accent);
    border-color: var(--color-primary-accent);
  }
}

.-btn.-repo-timeout {
  margin: 0;
  margin-left: 1em;
  padding: 4px 12px;

  font-size: 12px;
  font-weight: 300;
  &:disabled {
    color: var(--color-bg);
    border: var(--line-width) solid var(--color-bg-light);
    background-color: var(--color-bg);
    background-image: none;
    &:hover {
      color: inherit;
      border-color: inherit;
    }
  }
}
.nav-buttons {
  display: flex;
}
.-btn.-hooks {
  margin-right: 0.4em;
}

.-btn.-overview {
  margin: 1em 1em 1em 0;
}

.-btn.-solid,
button.-solid {
  color: var(--color-bg);
  border-width: var(--line-width);
  border-style: solid;
  border-color: var(--color-primary);
  background-color: var(--color-primary);
  background-image: none;
  &:hover {
    color: var(--color-primary);
    border-color: var(--color-primary);
    background-color: var(--color-bg);
  }

  &.loading {
    color: var(--color-bg-light);
    border: var(--line-width) dashed var(--color-bg-light);
    &:hover {
      color: inherit;
      border-color: inherit;
    }
  }
}

.-btn.-view {
  margin-left: 0.4em;
}

.btn-refresh {
  &.loading {
    color: var(--color-bg-light);
    border: var(--line-width) dashed var(--color-bg-light);
    &:hover {
      color: inherit;
      border-color: inherit;
    }
  }
}

.btn-login {
  display: inline-flex;
  align-items: center;
}

// breadcrumb styles
.crumb {
  font-weight: 300;
}

.crumb--current {
  font-weight: bold;
}

// builds styles for /:org/:repo/:build_number
.builds {
  display: flex;
  flex-direction: column;
}

.large-loader {
  display: flex;
  flex-direction: row;
  justify-content: flex-start;
}

.large-loader .-spinner {
  width: 40px;
  height: 40px;

  animation: spin 3s linear infinite;

  border: 2px solid var(--color-text);
  border-top: 2px solid var(--color-bg);
  border-radius: 50%;
}

.small-loader {
  display: flex;
  flex-direction: row;
  justify-content: flex-start;
}

.small-loader .-spinner {
  width: 20px;
  height: 20px;

  animation: spin 3s linear infinite;

  border: 2px solid var(--color-offwhite);
  border-top: 2px solid var(--color-bg);
  border-radius: 50%;
}

.small-loader .-label {
  margin-left: 0.8em;

  font-size: 14px;
  font-weight: 300;
}

.build-container {
  overflow: hidden;

  width: 100%;
  margin: 12px 0;
}

.build {
  position: relative;

  display: flex;
  flex-direction: row;
  justify-content: space-between;

  border: 2px solid var(--color-bg-dark);
  border-right: 0px;
  border-left: 0px;

  font-family: Helvetica;
  font-size: 18px;
  font-weight: 300;
}

.build .status {
  position: relative;

  display: flex;
  flex-direction: column;
  justify-content: space-around;

  margin-top: -2px;
  margin-bottom: -2px;
}

.build-icon {
  margin: 36px;
}

.build-icon.-pending {
  padding: 8px;

  border: 2px solid var(--color-bg-dark);
  border-radius: 7px;
}

.-build-status-icon.-pending {
  fill: var(--color-bg-dark);
}

.status-svg {
  stroke: var(--color-bg);
  stroke-width: 2;
  fill: none;
  fill-rule: evenodd;
}

.status-svg.-linecap-square {
  stroke-linecap: square;
}

.status-svg.-linecap-round {
  stroke-linecap: round;
}

.build .status.-pending {
  background: var(--color-bg-light);
}

.build .status.-running {
  background: var(--color-yellow);
}

.build .status.-success {
  background: var(--color-green);
}

.build .status.-failure,
.build .status.-error {
  background: var(--color-red);
}

.build .info {
  position: relative;

  display: flex;
  flex: 1;
  flex-direction: column;
  justify-content: center;

  padding: 12px 0;

  background: var(--color-bg-dark);
}

.theme-light .build .info {
  background: var(--color-white);
}

.build .row {
  display: flex;
  flex-direction: row;
  justify-content: space-between;

  padding: 0 24px;
}

.build .error {
  color: var(--color-scarlet);

  font-size: 16px;
}

.build .error .message {
  margin-left: 0.2em;
}

.git-info {
  display: flex;
  flex-direction: row;
}

.git-info .commit {
  margin: 0 8px 0 0px;
}

.git-info .branch {
  margin: 0 8px 0 8px;
}

.git-info .sender {
  margin: 0 8px 0 8px;
}

.time-info {
  display: flex;
  flex-direction: row;

  font-weight: 300;
}

.time-info .age {
  margin: 0 4px 0 4px;
}

.time-info .delimiter {
  margin: 0 8px;

  color: var(--color-secondary);
}

.time-info .duration {
  margin: 0 0 0 4px;

  font-family: var(--font-code);
}

.build-animation {
  position: absolute;

  width: 100%;
}

.-running-start {
  stroke: none;
}

.-running-particles {
  stroke: var(--color-yellow);
}

.build-animation.-top {
  top: -2px;
}

.build-animation.-bottom {
  bottom: -2px;
}

.build-animation.-bottom.-running {
  animation: build-status-parallax-running 26s linear 26s infinite,
    build-status-parallax-start 26s linear none;
}

.build-animation.-top.-running {
  animation: build-status-parallax-running 22s linear 22s infinite,
    build-status-parallax-start 22s linear none;
}

.build-animation.-bottom.-start {
  animation: build-status-parallax-start 26s linear none;
}

.build-animation.-top.-start {
  animation: build-status-parallax-start 22s linear none;
}

.build-animation.-top.-cover {
  width: 12vw;

  animation: build-particles-source 5s ease-in-out infinite;
  animation-direction: alternate;
}

.build-animation.-bottom.-cover {
  width: 16vw;

  animation: build-particles-source 5s ease-in-out infinite;
  animation-direction: alternate-reverse;
}

.build-animation.-running.-frame-0 {
  left: 0%;
}

.build-animation.-running.-frame-1 {
  left: -100%;
}

.build-animation.-running.-frame-2 {
  left: -200%;
}

.build-animation.-not-running {
  position: absolute;
  top: -2px;
  bottom: -2px;

  width: 100%;
}

.build-animation.-not-running.-failure,
.build-animation.-not-running.-error {
  border-top: 2px solid var(--color-red);
  border-bottom: 2px solid var(--color-red);
}

.build-animation.-not-running.-success {
  border-top: 2px solid var(--color-green);
  border-bottom: 2px solid var(--color-green);
}

.-animation-dashes-1 {
  stroke-dasharray: 20 220 5 360;
}

.-animation-dashes-2 {
  stroke-dasharray: 70 270 8 300;
}

.-animation-dashes-3 {
  stroke-dasharray: 1 240 8 220 12 400 10 180;
}

.build-history {
  display: flex;
  align-items: center;
  flex-direction: row;

  margin-left: 3em;
}

.build-history .-build {
  position: relative;
}

.build-history .-build .-icon.-running {
  fill: var(--color-yellow);
}

.build-history .-build .-icon.-failure,
.build-history .-build .-icon.-error {
  stroke: var(--color-red);
}

.build-history .-build .-icon.-success {
  stroke: var(--color-bg-dark);
}

.build-history-svg.-build-history-icon {
  fill: none;
  fill-rule: evenodd;
}

.build-history-svg.-build-history-icon.-pending {
  fill: var(--color-bg-light);
  stroke: var(--color-bg-light);
}

.build-history-svg.-build-history-icon.-running {
  stroke: var(--color-yellow);
}

.build-history-svg.-build-history-icon.-success {
  stroke: var(--color-green);
}

.build-history .-build .-icon.-failure .-path-1,
.build-history .-build .-icon.-error .-path-1 {
  fill: var(--color-bg-dark);
}

.build-history .-build .-icon.-failure .-path-2,
.build-history .-build .-icon.-error .-path-2 {
  fill: var(--color-red);
}

.build-history .-build .-icon.-success .-path-2 {
  fill: var(--color-green);
}

.build-history .-build .-icon.-running .-path-2 {
  fill: var(--color-yellow);
}

.build-history .-build .-icon.-running .-path-2 {
  fill: var(--color-yellow);
}

.build-history .-build .-icon.-failure .-path-3,
.build-history .-build .-icon.-error .-path-3 {
  stroke: var(--color-bg-dark);
  stroke-width: 2;
  stroke-linecap: square;
}

.build-history .-build .-icon.-pending .-path-3 {
  stroke: var(--color-bg-dark);
  fill: var(--color-bg-dark);
}

.build-history .-build .-icon.-success .-path-3 {
  stroke: var(--color-bg-dark);
}

.build-history .-build .-icon.-running .-path-3 {
  stroke: var(--color-bg-dark);
}

.build-history .-build .-tooltip {
  position: absolute;
  // not sure what to here to display the tooltip on top!
  z-index: 9999;
  top: 125%;

  display: flex;
  visibility: hidden;
  flex-direction: column;

  width: 300px;
  padding: 0.2em 0;

  text-align: center;

  color: var(--color-text);
  border: solid 1px var(--color-bg-light);
  border-radius: 3px;
  background-color: var(--color-bg-dark);

  font-weight: 300;
}

.build-history .-build:hover .-tooltip {
  visibility: visible;
}

.build-history .-build:hover .-tooltip::after {
  position: absolute;
  bottom: 100%; /* At the top of the tooltip */

  margin-left: 0.5em;

  content: " ";

  border-width: 5px;
  border-style: solid;
  border-color: transparent transparent var(--color-bg-light) transparent;
}

.build-history .-build .-info {
  padding: 0.2em 0.6em;

  font-size: 14px;
}

.build-history .-build .-line {
  display: flex;
  flex-direction: row;
  justify-content: space-between;
}

.build-history .-build .-line.-header {
  display: flex;
  flex-direction: row;
  justify-content: space-between;
}

.build-history .-build .-line .-label {
  display: flex;
  flex-direction: row;
  justify-content: flex-start;
}

.build-history .-build .-number {
  margin-right: 0.5em;
  &:before {
    content: "#";
  }
}

.build-history .-build .-event {
  font-style: italic;
}

.steps {
  position: relative;
}

.step {
  display: flex;
}

.step.-line {
  background: linear-gradient(
    90deg,
    hsla(0, 0, 0, 0) calc(3.25em - 1px),
    hsla(0, 0%, 75%, 1) calc(3.25em),
    hsla(0, 0, 0, 0) calc(3.25em + 1px)
  );
}
.step.-line.-last {
  background-repeat: no-repeat;
  background-size: 100% 2em;
}
.step .-status {
  margin-top: 0.65em;
  margin-right: 1em;
  margin-left: 2.35em;
}

.step .-icon-container {
  padding-top: 12px;
  padding-bottom: 12px;

  background: var(--color-bg);
}

.step-status-icon {
  margin-top: 18px;
  margin-right: 36px;
  margin-left: 36px;
}

.step .-icon.-pending {
  padding: 8px;

  border: 2px solid var(--color-bg-light);
  border-radius: 7px;
}

.-step-icon.-pending {
  stroke: var(--color-bg-light);
  fill: var(--color-bg-light);
}

.-step-icon.-running {
  stroke: var(--color-yellow);
}

.-step-icon.-success {
  stroke: var(--color-green);
}

.-step-icon.-failure,
.-step-icon.-error {
  stroke: var(--color-red);
}

.step .-view {
  flex: 1;

  margin: 1em 0;
  padding: 0em;

  border-top: var(--line-width) solid;
  border-left: var(--line-width) solid;
  border-image-source: linear-gradient(
    to right,
    var(--color-bg-light) 75%,
    transparent 75%,
    transparent 77%,
    var(--color-bg-light) 77%,
    var(--color-bg-light) 84%,
    transparent 84%
  );
  border-image-slice: 1;
}

.step .-view.-running {
  border-color: var(--color-yellow);
}

.step .summary {
  padding-top: 0.35em;
  padding-bottom: 0.35em;
}

.step .-info {
  display: flex;
  flex-direction: row;
  justify-content: space-between;

  margin-left: 1.2em;
}

.step .-info .-duration {
  font-family: var(--font-code);
}

.loading-logs {
  padding: 0.5em 0;
  margin-left: 0.3em;
  margin-top: 0.3em;
}

<<<<<<< HEAD
  background-color: var(--color-bg-dark);
=======
.logs-container {
  background-color: var(--color-bg-darker);
  padding: 0.5em 0;
}
>>>>>>> d490b103

.logs {
  font-size: 14px;
  font-weight: 300;
}

<<<<<<< HEAD
.theme-light .log {
  background-color: var(--color-white);
}

.log-line {
  margin: 0 1em;
}

.log .-code .-line-num {
  margin-right: 0.5em;

  color: var(--color-bg-light);
=======
.logs .line {
  margin: 0 0.5em;
  display: flex;
}

.logs .line .wrapper {
  padding-left: 1em;
  flex: 1;
  display: flex;
  flex-direction: row;
}
>>>>>>> d490b103

.logs .wrapper.-focus {
  background: var(--color-focus);
}

.logs .line .-line-num {
  margin-right: 1em;

  color: var(--color-offwhite);

  font-family: var(--font-code);
  > a {
    text-decoration: none;
    &:hover {
      text-decoration: underline;
    }
  }
}

.step-error {
  color: var(--color-scarlet);
  font-size: 14px;
  margin-left: 1.5em;
}

<<<<<<< HEAD
.log.error .message {
=======
.step-error .message{
>>>>>>> d490b103
  margin-left: 0.2em;
}

.animated {
  animation-duration: 1s;

  animation-fill-mode: both;
}

.bounceInRight {
  animation-name: bounceInRight;
}

.fadeOutRightBig {
  animation-name: fadeOutRightBig;
}

.alerts {
  ol {
    display: flex;
    flex-direction: column-reverse;
  }

  li {
    flex: 0 0 auto;
  }
}

.alert-container-attributes {
  position: fixed;
  right: 0;
  bottom: 10px;

  width: 100%;
  max-width: 530px;
  margin: 0;
  padding: 0;

  list-style-type: none;
}

.alert-item-attributes {
  max-height: 100px;
  margin: 1em 1em 0 1em;

  transition: max-height 1.2s, margin-top 1.2s;
}

.alert-container {
  width: 500px;
  padding: 1em;

  cursor: pointer;

  color: white;
  border-radius: 5px;
  border-radius: 0px;
  background-color: var(--color-bg-dark);
  box-shadow: 0 5px 5px -5px hsla(0, 0%, 0%, 0.5);

  font-size: 14px;
}

.alert-container .-title {
  margin: 0;

  font-size: 1em;
}

.alert-container .-message {
  display: flex;
  overflow-y: auto;
  flex-direction: row;
  justify-content: space-between;

  max-height: 3.25em;
  margin-top: 0.25em;
  margin-bottom: 0;

  font-size: 0.9em;
}

.alert-container.-success {
  border: 1px solid var(--color-green);
}

.alert-container.-warning {
  border: 1px solid var(--color-yellow);
}

.alert-container.-error {
  border: 1px solid var(--color-red);
}

.hooks {
  width: 100%;
  padding-bottom: 0.5em;

  background: var(--color-bg-dark);
}

.theme-light .hooks {
  background: var(--color-white);
}

.hooks .loading {
  display: flex;

  margin-top: 0.5em;
  margin-left: 0.4em;
}

.hooks .row {
  display: flex;
  align-items: center;
  flex-direction: row;

  margin: 0.3em 0;
  > .hook-summary {
    position: relative;

    overflow: hidden;

    padding: 0;

    cursor: pointer;

    // hide details marker on Chrome
    &::-webkit-details-marker {
      display: none !important;
    }

    //hide details marker on Firefox
    &:first-of-type {
      list-style-type: none !important;
    }
  }
  .chevron {
    margin-right: 0.8em;
    margin-left: 1em;

    transition: all 0.2s;
    transform-origin: 50% 49%;

    color: var(--color-primary);
  }
  &[open] .chevron {
    transform: rotate(0.5turn);
  }
}

.hooks .row.preview {
  display: flex;
  align-items: center;
  flex-direction: row;
}

.hooks .headers {
  display: flex;
  align-items: center;
  flex-direction: row;

  margin-top: 0.3em;
  padding-top: 0.3em;
  padding-bottom: 0.3em;

  border-bottom: 1px solid var(--color-bg-light);
}

.hooks .header {
  flex: 1;

  text-align: center;

  font-size: 18px;
}

.hooks .row .preview {
  margin: 0.4em 0;

  font-size: 14px;
}

.hook-status.-success {
  color: var(--color-green);
}

.hook-status.-failure {
  color: var(--color-red);
}

.hooks .row .cell {
  align-items: center;
  flex: 1;
  justify-content: center;

  text-align: center;

  font-weight: 300;
}

.hooks .source-id {
  min-width: 330px;
}

.hooks .first-cell {
  width: 84px;
}

.hooks .row .cell.source-id {
  display: flex;
  flex-direction: row;
  justify-content: center;
}

.hooks .row .cell.source-id .text {
  padding: 3px 12px;
  flex: 1;
  text-align: center;
  background: var(--color-bg);
}

.preview .status.success {
  color: var(--color-green);
}

.preview .status.failure {
  color: var(--color-red-light);
}

.theme-light {
  .preview .status.success {
    color: var(--color-green-dark);
  }

  .preview .status.failure {
    color: var(--color-red);
  }
}

.hooks .row .info {
  display: flex;
  display: inline-block;
  flex-direction: row;

  width: 100%;
  padding: 0.4em 1em;

  border-bottom: 1px solid var(--color-bg-light);
  border-left: 1px solid var(--color-bg-light);

  font-size: 14px;
}

.hooks .row .info.-pending {
  border-left-color: var(--color-bg-light);
}

.hooks .row .info.-running {
  border-left-color: var(--color-yellow);
}

.hooks .row .info.-success {
  border-left-color: var(--color-green);
}

.hooks .row .info.-failure,
.hooks .row .info.-error {
  border-left-color: var(--color-red-light);
}

.theme-light {
  .hooks .row .info.-running {
    border-left-color: var(--color-yellow-dark);
  }

  .hooks .row .info.-success {
    border-left-color: var(--color-green-dark);
  }

  .hooks .row .info.-failure,
  .hooks .row .info.-error {
    border-left-color: var(--color-red);
  }
}

.hooks .row .info .element span.-m-l,
.hooks .row .info .element .-m-l {
  margin-left: 0.4em;
}

.hooks .row .info .element span.-m-r,
.hook-build .details .element .-m-r {
  margin-right: 0.4em;
}

.hooks .row .info .element .error-label {
<<<<<<< HEAD
  color: var(--color-red-light);
}

.theme-light {
  .hooks .row .info .element .error-label {
    color: var(--color-red);
  }
=======
  color: var(--color-scarlet);
>>>>>>> d490b103
}

.hooks .row .info .element .hook-build-status.-pending {
  color: var(--color-offwhite);
}

.hooks .row .info .element .hook-build-status.-running {
  color: var(--color-yellow);
}

.hooks .row .info .element .hook-build-status.-success {
  color: var(--color-green);
}

.hooks .row .info .element .hook-build-status.-failure,
.hooks .row .info .element .hook-build-status.-error {
  color: var(--color-red-light);
}

.theme-light {
  .hooks .row .info .element .hook-build-status.-running {
    color: var(--color-yellow-dark);
  }

  .hooks .row .info .element .hook-build-status.-success {
    color: var(--color-green-dark);
  }

  .hooks .row .info .element .hook-build-status.-failure,
  .hooks .row .info .element .hook-build-status.-error {
    color: var(--color-red);
  }
}

.repo-settings {
  display: flex;
  flex-direction: column;
}

.repo-settings .row {
  display: flex;
  flex-direction: row;
}

.repo-settings .category {
  width: 22em;
  margin-right: 2em;
}

.repo-settings .category .header {
  margin-bottom: 0.5em;
  padding-bottom: 0.2em;

  border-bottom: 2px solid var(--color-secondary);
}

.repo-settings .category .header .text {
  position: relative;
  top: 0.1em;

  font-size: 22px;
  font-weight: bold;
}

.repo-settings .category .description {
  font-size: 14px;
  font-weight: 300;
}

.inputs {
  margin: 1em;
}

.checkbox {
  margin-bottom: 0.5em;
}

.radio {
  display: flex;
  align-items: center;
}

.-icon.-radio {
  stroke: var(--color-primary);

  .-inner {
    fill: var(--color-primary);
  }
}

.-icon.-check {
  stroke: var(--color-bg);
  fill: var(--color-primary);
}

.checkbox .label {
  font-size: 16px;
  font-weight: bold;
}

.checkbox .field-info {
  margin-left: 0.25em;

  font-weight: 300;
}

.inputs.repo-timeout input {
  width: 5em;
  padding-top: 0.5em;
  padding-right: 0em;
  padding-bottom: 0.5em;
  padding-left: 1em;

  text-align: center;

  color: var(--color-text);
  border: none;
  border-bottom: 1px solid var(--color-primary);
  background: none;

  font-size: 14px;
}

.repo-timeout input:focus {
  border-color: var(--color-primary);
}

.repo-timeout {
  margin-top: 1em;
  margin-left: 3em;
}

.repo-timeout .label {
  margin-left: 0.75em;

  font-size: 16px;
  font-weight: 300;
}

.repo-timeout input:invalid {
  color: var(--color-red);

  caret-color: var(--color-offwhite);
}

.timeout-help {
  padding: 8px 12px;

  border-radius: 4px;
  background: var(--color-bg-light);

  font-size: 14px;
  font-weight: 300;
}

.checkbox input[type="checkbox"],
.checkbox input[type="radio"] {
  position: relative;
  right: 1.55em;
  bottom: 0.1em;

  opacity: 0;
}

.checkbox label {
  position: relative;
}

.checkbox label::before,
.checkbox label::after {
  position: absolute;
}

.checkbox label::before {
  top: calc(50% - 0.45em);
  left: -1.875em;

  width: 1.15em;
  height: 1.15em;

  content: "";
}

.checkbox.radio label::before {
  top: calc(50% - 0.575em);
  left: -1.8em;

  width: 1.15em;
  height: 1.15em;

  content: "";
}

.checkbox input[type="checkbox"] + label::after,
.checkbox input[type="radio"] + label::after {
  content: none;
}

.checkbox input[type="checkbox"]:focus + label::before,
.checkbox input[type="radio"]:focus + label::before {
<<<<<<< HEAD
  outline: var(--color-primary) auto 5px;
}

.theme-toggle {
  display: inline-block;
  position: relative;
  margin: 0 1em 0 0;
  padding: 0;
  font-weight: normal;
  background: none;
  color: var(--color-bg-light);
}

.theme-light .theme-toggle {
  color: var(--color-gray-light);
=======
  outline: var(--color-cyan) auto 5px;
}

.pager-actions {
  display: flex;
  justify-content: space-between;
>>>>>>> d490b103
}<|MERGE_RESOLUTION|>--- conflicted
+++ resolved
@@ -1207,34 +1207,16 @@
   margin-top: 0.3em;
 }
 
-<<<<<<< HEAD
+.logs-container {
   background-color: var(--color-bg-dark);
-=======
-.logs-container {
-  background-color: var(--color-bg-darker);
   padding: 0.5em 0;
 }
->>>>>>> d490b103
 
 .logs {
   font-size: 14px;
   font-weight: 300;
 }
 
-<<<<<<< HEAD
-.theme-light .log {
-  background-color: var(--color-white);
-}
-
-.log-line {
-  margin: 0 1em;
-}
-
-.log .-code .-line-num {
-  margin-right: 0.5em;
-
-  color: var(--color-bg-light);
-=======
 .logs .line {
   margin: 0 0.5em;
   display: flex;
@@ -1246,7 +1228,6 @@
   display: flex;
   flex-direction: row;
 }
->>>>>>> d490b103
 
 .logs .wrapper.-focus {
   background: var(--color-focus);
@@ -1272,11 +1253,7 @@
   margin-left: 1.5em;
 }
 
-<<<<<<< HEAD
-.log.error .message {
-=======
-.step-error .message{
->>>>>>> d490b103
+.step-error .message {
   margin-left: 0.2em;
 }
 
@@ -1574,7 +1551,6 @@
 }
 
 .hooks .row .info .element .error-label {
-<<<<<<< HEAD
   color: var(--color-red-light);
 }
 
@@ -1582,9 +1558,6 @@
   .hooks .row .info .element .error-label {
     color: var(--color-red);
   }
-=======
-  color: var(--color-scarlet);
->>>>>>> d490b103
 }
 
 .hooks .row .info .element .hook-build-status.-pending {
@@ -1785,7 +1758,6 @@
 
 .checkbox input[type="checkbox"]:focus + label::before,
 .checkbox input[type="radio"]:focus + label::before {
-<<<<<<< HEAD
   outline: var(--color-primary) auto 5px;
 }
 
@@ -1801,12 +1773,9 @@
 
 .theme-light .theme-toggle {
   color: var(--color-gray-light);
-=======
-  outline: var(--color-cyan) auto 5px;
 }
 
 .pager-actions {
   display: flex;
   justify-content: space-between;
->>>>>>> d490b103
 }