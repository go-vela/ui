--- conflicted
+++ resolved
@@ -3,7 +3,6 @@
 // Use of this source code is governed by the LICENSE file in this repository.
 
 :root {
-<<<<<<< HEAD
   // primary colors
   --color-cyan-dark: hsl(192, 100%, 30%); // good for text on offwhite
   --color-cyan: hsl(192, 100%, 50%); // good for text on coal
@@ -33,31 +32,8 @@
   --color-yellow-dark: hsl(48, 100%, 27%); // passes contrast on light
   --color-yellow: hsl(48, 100%, 50%); // passes contrast on dark
   --color-yellow-light: hsl(48, 100%, 75%);
-=======
-  // main colors
-  --color-offwhite: hsla(0, 0%, 90%, 1);
-  --color-gray: hsla(0, 0%, 34%, 1);
-  --color-darkcoal: hsla(0, 0%, 12%, 1);
-  --color-coal: hsla(0, 0%, 16%, 1);
-  --color-cyan: hsla(192, 100%, 50%, 1);
-  --color-lightcyan: hsla(192, 100%, 75%, 1);
-  --color-lavender: hsla(286, 29%, 55%, 1);
-  --color-scarlet: hsla(8, 100%, 50%, 1);
-  --color-slate: hsla(211.8,8.8%,37.8%, 0.5);
 
-  // for status indications
-  --color-red: hsla(353, 69%, 45%, 1);
-  --color-green: hsla(89, 63%, 44%, 1);
-  --color-yellow: hsla(56, 100%, 50%, 1);
-
-  // dark theme (default)
-  --color-bg: var(--color-coal);
-  --color-bg-darker: var(--color-darkcoal);
-  --color-text: var(--color-offwhite);
-  --color-primary: var(--color-cyan);
-  --color-secondary: var(--color-lavender);
-  --color-focus: var(--color-slate);
->>>>>>> d490b103
+  --color-slate: hsla(211.8, 8.8%, 37.8%, 0.5);
 
   // some common attributes
   --horizontal-pad: 3em;
