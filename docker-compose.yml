version: '3'
services:
  # ui:
  #   container_name: ui
  #   build:
  #     context: .
  #     dockerfile: Dockerfile.local
  #   networks:
  #     - vela
  #   env_file:
  #     - .env
  #   ports:
  #     - "8888:80"
  #   volumes:
  #     - ./dist:/usr/share/nginx/html
  #   depends_on:
  #     - server

  server:
    container_name: server
    image: localhost:5000/vela-server
    networks:
      - vela
    environment:
      VELA_ADDR: 'http://localhost:8080'
      VELA_WEBUI_ADDR: 'http://ui:80'
      VELA_DATABASE_DRIVER: postgres
      VELA_DATABASE_CONFIG: postgres://vela:zB7mrKDTZqNeNTD8z47yG4DHywspAh@postgres:5432/vela?sslmode=disable
      VELA_LOG_LEVEL: trace
      VELA_QUEUE_DRIVER: redis
      VELA_QUEUE_CONFIG: redis://redis:6379
      VELA_QUEUE_WORKER_ROUTES: larger,docker,large:docker
      VELA_PORT: ':8080'
      VELA_SECRET: zB7mrKDTZqNeNTD8z47yG4DHywspAh
      VELA_SOURCE_DRIVER: github
      VELA_SOURCE_URL: https://github.com/
      VELA_SECRET_VAULT: 'true'
      VELA_SECRET_VAULT_ADDR: http://vault:8200
      VELA_SECRET_VAULT_TOKEN: vela
    env_file:
      - .env
    restart: always
    ports:
      - '8080:8080'
    depends_on:
      - postgres
      - redis
      - vault

<<<<<<< HEAD
  worker:
    container_name: worker
    image: target/vela-worker
    networks:
      - vela
    environment:
      VELA_ADDR: http://server:8080
      VELA_EXECUTOR_THREADS: 1
      VELA_LOG_LEVEL: debug
      VELA_QUEUE_DRIVER: redis
      VELA_QUEUE_CONFIG: redis://redis:6379
      VELA_QUEUE_WORKER_ROUTES: larger,docker,large:docker
      VELA_RUNTIME_DRIVER: docker
      VELA_SECRET: zB7mrKDTZqNeNTD8z47yG4DHywspAh
      VELA_VAULT_ADDR: http://vault:8200
      VELA_VAULT_TOKEN: vela
    restart: always
    ports:
      - '8081:8080'
    volumes:
      - '/var/run/docker.sock:/var/run/docker.sock'
    depends_on:
      - server
=======
  # worker:
  #   container_name: worker
  #   image: target/vela-worker
  #   networks:
  #     - vela
  #   environment:
  #     VELA_BUILD_LIMIT: 1
  #     VELA_BUILD_TIMEOUT: 30m
  #     VELA_LOG_LEVEL: debug
  #     VELA_QUEUE_DRIVER: redis
  #     VELA_QUEUE_CONFIG: redis://redis:6379
  #     VELA_QUEUE_WORKER_ROUTES: larger,docker,large:docker
  #     VELA_RUNTIME_DRIVER: docker
  #     VELA_SERVER_ADDR: http://server:8080
  #     VELA_SERVER_SECRET: zB7mrKDTZqNeNTD8z47yG4DHywspAh
  #   restart: always
  #   ports:
  #     - '8081:8080'
  #   volumes:
  #     - '/var/run/docker.sock:/var/run/docker.sock'
  #   depends_on:
  #     - server
>>>>>>> 31ba232e

  redis:
    container_name: redis
    image: redis:5-alpine
    networks:
      - vela
    ports:
      - '6379:6379'

  postgres:
    container_name: postgres
    image: postgres:12-alpine
    networks:
      - vela
    environment:
      POSTGRES_DB: vela
      POSTGRES_PASSWORD: zB7mrKDTZqNeNTD8z47yG4DHywspAh
      POSTGRES_USER: vela
    ports:
      - '5432:5432'

  vault:
    image: vault:0.9.6
    container_name: vault
    command: server -dev
    networks:
      - vela
    environment:
      VAULT_DEV_LISTEN_ADDRESS: 0.0.0.0:8200
      VAULT_DEV_ROOT_TOKEN_ID: vela
    ports:
      - '8200:8200'
    cap_add:
      - IPC_LOCK

networks:
  vela:<|MERGE_RESOLUTION|>--- conflicted
+++ resolved
@@ -33,7 +33,7 @@
       VELA_PORT: ':8080'
       VELA_SECRET: zB7mrKDTZqNeNTD8z47yG4DHywspAh
       VELA_SOURCE_DRIVER: github
-      VELA_SOURCE_URL: https://github.com/
+      VELA_SOURCE_URL: https://git.target.com/
       VELA_SECRET_VAULT: 'true'
       VELA_SECRET_VAULT_ADDR: http://vault:8200
       VELA_SECRET_VAULT_TOKEN: vela
@@ -47,23 +47,21 @@
       - redis
       - vault
 
-<<<<<<< HEAD
   worker:
     container_name: worker
     image: target/vela-worker
     networks:
       - vela
     environment:
-      VELA_ADDR: http://server:8080
-      VELA_EXECUTOR_THREADS: 1
+      VELA_BUILD_LIMIT: 1
+      VELA_BUILD_TIMEOUT: 30m
       VELA_LOG_LEVEL: debug
       VELA_QUEUE_DRIVER: redis
       VELA_QUEUE_CONFIG: redis://redis:6379
       VELA_QUEUE_WORKER_ROUTES: larger,docker,large:docker
       VELA_RUNTIME_DRIVER: docker
-      VELA_SECRET: zB7mrKDTZqNeNTD8z47yG4DHywspAh
-      VELA_VAULT_ADDR: http://vault:8200
-      VELA_VAULT_TOKEN: vela
+      VELA_SERVER_ADDR: http://server:8080
+      VELA_SERVER_SECRET: zB7mrKDTZqNeNTD8z47yG4DHywspAh
     restart: always
     ports:
       - '8081:8080'
@@ -71,30 +69,6 @@
       - '/var/run/docker.sock:/var/run/docker.sock'
     depends_on:
       - server
-=======
-  # worker:
-  #   container_name: worker
-  #   image: target/vela-worker
-  #   networks:
-  #     - vela
-  #   environment:
-  #     VELA_BUILD_LIMIT: 1
-  #     VELA_BUILD_TIMEOUT: 30m
-  #     VELA_LOG_LEVEL: debug
-  #     VELA_QUEUE_DRIVER: redis
-  #     VELA_QUEUE_CONFIG: redis://redis:6379
-  #     VELA_QUEUE_WORKER_ROUTES: larger,docker,large:docker
-  #     VELA_RUNTIME_DRIVER: docker
-  #     VELA_SERVER_ADDR: http://server:8080
-  #     VELA_SERVER_SECRET: zB7mrKDTZqNeNTD8z47yG4DHywspAh
-  #   restart: always
-  #   ports:
-  #     - '8081:8080'
-  #   volumes:
-  #     - '/var/run/docker.sock:/var/run/docker.sock'
-  #   depends_on:
-  #     - server
->>>>>>> 31ba232e
 
   redis:
     container_name: redis
