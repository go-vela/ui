--- conflicted
+++ resolved
@@ -57,14 +57,9 @@
       VELA_LOG_LEVEL: trace
       # comment the line below to use registration flow
       VELA_SECRET: 'zB7mrKDTZqNeNTD8z47yG4DHywspAh'
-<<<<<<< HEAD
-      VELA_REFRESH_TOKEN_DURATION: 900m
-      VELA_ACCESS_TOKEN_DURATION: 600m
-=======
       VELA_SERVER_PRIVATE_KEY: 'F534FF2A080E45F38E05DC70752E6787'
       VELA_USER_REFRESH_TOKEN_DURATION: 90m
       VELA_USER_ACCESS_TOKEN_DURATION: 60m
->>>>>>> 7c002e74
       VELA_DISABLE_WEBHOOK_VALIDATION: 'true'
       VELA_ENABLE_SECURE_COOKIE: 'false'
       VELA_REPO_ALLOWLIST: '*'
