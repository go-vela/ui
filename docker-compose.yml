--- conflicted
+++ resolved
@@ -6,7 +6,6 @@
   # This component is used for providing a user-friendly
   # interface for triggering actions in the Vela system.
   #
-<<<<<<< HEAD
   # https://go-vela.github.io/docs/concepts/infrastructure/ui/
   # ui:
   #   container_name: ui
@@ -24,24 +23,6 @@
   #     - '8888:80'
   #   depends_on:
   #     - server
-=======
-  # https://go-vela.github.io/docs/administration/ui/
-  ui:
-    build:
-      context: .
-      dockerfile: Dockerfile.local
-    container_name: ui
-    image: ui:local
-    networks:
-      - vela
-    env_file:
-      - .env
-    restart: always
-    ports:
-      - '8888:80'
-    depends_on:
-      - server
->>>>>>> 7cb6c8e3
 
   # The `server` compose service hosts the Vela server and API.
   #
