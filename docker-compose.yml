--- conflicted
+++ resolved
@@ -31,10 +31,6 @@
       VELA_PORT: ":8080"
       VELA_SECRET: zB7mrKDTZqNeNTD8z47yG4DHywspAh
       VELA_SOURCE_DRIVER: github
-<<<<<<< HEAD
-      VELA_SOURCE_URL: https://git.target.com/
-=======
->>>>>>> b97efb6a
       VELA_SECRET_VAULT: "true"
       VELA_SECRET_VAULT_ADDR: http://vault:8200
       VELA_SECRET_VAULT_TOKEN: vela
