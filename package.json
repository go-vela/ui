--- conflicted
+++ resolved
@@ -10,18 +10,11 @@
     "clipboard": "2.0.8"
   },
   "devDependencies": {
-<<<<<<< HEAD
-    "@fullhuman/postcss-purgecss": "4.0.3",
-    "@parcel/transformer-elm": "2.0.1",
-    "@parcel/transformer-sass": "2.0.1",
-    "axe-core": "4.3.3",
-=======
     "@fullhuman/postcss-purgecss": "4.1.3",
     "@parcel/transformer-elm": "2.2.1",
     "@parcel/transformer-sass": "2.0.1",
     "autoprefixer": "10.4.2",
     "axe-core": "4.3.5",
->>>>>>> be5f4362
     "cypress": "5.6.0",
     "cypress-axe": "0.13.0",
     "elm": "0.19.1-5",
